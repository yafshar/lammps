/* -*- c++ -*- ----------------------------------------------------------
   LAMMPS - Large-scale Atomic/Molecular Massively Parallel Simulator
   https://lammps.sandia.gov/, Sandia National Laboratories
   Steve Plimpton, sjplimp@sandia.gov

   Copyright (2003) Sandia Corporation.  Under the terms of Contract
   DE-AC04-94AL85000 with Sandia Corporation, the U.S. Government retains
   certain rights in this software.  This software is distributed under
   the GNU General Public License.

   See the README file in the top-level LAMMPS directory.
------------------------------------------------------------------------- */

#ifndef LMP_UTILS_H
#define LMP_UTILS_H

/*! \file utils.h */

#include "lmptype.h"
<<<<<<< HEAD
#include "fmt/format.h"

=======

#include <mpi.h>

#include <cstdio>
>>>>>>> 31d244dd
#include <string>
#include <vector>

namespace LAMMPS_NS {

  // forward declarations
  class Error;
  class LAMMPS;

  namespace utils {

    /** Match text against a simplified regex pattern
     *
     *  \param text the text to be matched against the pattern
     *  \param pattern the search pattern, which may contain regexp markers
     *  \return true if the pattern matches, false if not */

    bool strmatch(const std::string &text, const std::string &pattern);

    /** Find sub-string that matches a simplified regex pattern
     *
     *  \param text the text to be matched against the pattern
     *  \param pattern the search pattern, which may contain regexp markers
     *  \return the string that matches the patters or an empty one */

    std::string strfind(const std::string &text, const std::string &pattern);

    /* Internal function handling the argument list for logmesg(). */

    void fmtargs_logmesg(LAMMPS *lmp, fmt::string_view format,
                         fmt::format_args args);

    /** Send formatted message to screen and logfile, if available
     *
     * This function simplifies the repetitive task of outputting some
     * message to both the screen and/or the log file. The template
     * wrapper with fmtlib format and argument processing allows
     * this function to work similar to ``fmt::print()``.
     *
     *  \param lmp    pointer to LAMMPS class instance
     *  \param format format string of message to be printed
     *  \param args   arguments to format string */

    template <typename S, typename... Args>
    void logmesg(LAMMPS *lmp, const S &format, Args&&... args) {
      fmtargs_logmesg(lmp, format,
                      fmt::make_args_checked<Args...>(format, args...));
    }

    /** \overload
     *
     *  \param lmp    pointer to LAMMPS class instance
     *  \param mesg   string with message to be printed */

    void logmesg(LAMMPS *lmp, const std::string &mesg);

    /** Return a string representing the current system error status
     *
     *  This is a wrapper around calling strerror(errno).
     *
     *  \return  error string */

    std::string getsyserror();

    /** Safe wrapper around fgets() which aborts on errors
     *  or EOF and prints a suitable error message to help debugging.
     *
     *  Use nullptr as the error parameter to avoid the abort on EOF or error.
     *
     *  \param srcname  name of the calling source file (from FLERR macro)
     *  \param srcline  line in the calling source file (from FLERR macro)
     *  \param s        buffer for storing the result of fgets()
     *  \param size     size of buffer s (max number of bytes read by fgets())
     *  \param fp       file pointer used by fgets()
     *  \param filename file name associated with fp (may be a null pointer; then LAMMPS will try to detect)
     *  \param error    pointer to Error class instance (for abort) or nullptr */

    void sfgets(const char *srcname, int srcline, char *s, int size,
                FILE *fp, const char *filename, Error *error);

    /** Safe wrapper around fread() which aborts on errors
     *  or EOF and prints a suitable error message to help debugging.
     *
     *  Use nullptr as the error parameter to avoid the abort on EOF or error.
     *
     *  \param srcname  name of the calling source file (from FLERR macro)
     *  \param srcline  line in the calling source file (from FLERR macro)
     *  \param s        buffer for storing the result of fread()
     *  \param size     size of data elements read by fread()
     *  \param num      number of data elements read by fread()
     *  \param fp       file pointer used by fread()
     *  \param filename file name associated with fp (may be a null pointer; then LAMMPS will try to detect)
     *  \param error    pointer to Error class instance (for abort) or nullptr */

    void sfread(const char *srcname, int srcline, void *s, size_t size,
                size_t num, FILE *fp, const char *filename, Error *error);

    /** Read N lines of text from file into buffer and broadcast them
     *
     * This function uses repeated calls to fread() to fill a buffer with
     * newline terminated text.  If a line does not end in a newline (e.g.
     * at the end of a file), it is added.  The caller has to allocate an
     * nlines by nmax sized buffer for storing the text data.
     * Reading is done by MPI rank 0 of the given communicator only, and
     * thus only MPI rank 0 needs to provide a valid file pointer.
     *
     *  \param fp       file pointer used by fread
     *  \param nlines   number of lines to be read
     *  \param nmax     maximum length of a single line
     *  \param buffer   buffer for storing the data.
     *  \param me       MPI rank of calling process in MPI communicator
     *  \param comm     MPI communicator for broadcast
     *  \return         1 if the read was short, 0 if read was successful */

    int read_lines_from_file(FILE *fp, int nlines, int nmax,
                             char *buffer, int me, MPI_Comm comm);

    /** Report if a requested style is in a package or may have a typo
     *
     *  \param style type of style that is to be checked for
     *  \param name  name of style that was not found
     *  \param lmp   pointer to top-level LAMMPS class instance
     *  \return string usable for error messages */

    std::string check_packages_for_style(const std::string &style,
                                         const std::string &name, LAMMPS *lmp);

    /** Convert a string to a floating point number while checking
     *  if it is a valid floating point or integer number
     *
     *  \param file     name of source file for error message
     *  \param line     line number in source file for error message
     *  \param str      string to be converted to number
     *  \param do_abort determines whether to call Error::one() or Error::all()
     *  \param lmp      pointer to top-level LAMMPS class instance
     *  \return         double precision floating point number
     */
    double numeric(const char *file, int line, const char *str,
                   bool do_abort, LAMMPS *lmp);

    /** Convert a string to an integer number while checking
     *  if it is a valid integer number (regular int)
     *
     *  \param file     name of source file for error message
     *  \param line     line number in source file for error message
     *  \param str      string to be converted to number
     *  \param do_abort determines whether to call Error::one() or Error::all()
     *  \param lmp      pointer to top-level LAMMPS class instance
     *  \return         integer number (regular int)  */

    int inumeric(const char *file, int line, const char *str,
                 bool do_abort, LAMMPS *lmp);

    /** Convert a string to an integer number while checking
     *  if it is a valid integer number (bigint)
     *
     *  \param file     name of source file for error message
     *  \param line     line number in source file for error message
     *  \param str      string to be converted to number
     *  \param do_abort determines whether to call Error::one() or Error::all()
     *  \param lmp      pointer to top-level LAMMPS class instance
     *  \return         integer number (bigint) */

    bigint bnumeric(const char *file, int line, const char *str,
                    bool do_abort, LAMMPS *lmp);

    /** Convert a string to an integer number while checking
     *  if it is a valid integer number (tagint)
     *
     * \param file     name of source file for error message
     * \param line     line number in source file for error message
     * \param str      string to be converted to number
     * \param do_abort determines whether to call Error::one() or Error::all()
     * \param lmp      pointer to top-level LAMMPS class instance
     * \return         integer number (tagint) */

    tagint tnumeric(const char *file, int line, const char *str,
                    bool do_abort, LAMMPS *lmp);

    /** Compute index bounds derived from a string with a possible wildcard
     *
     * This functions processes the string in *str* and set the values of *nlo*
     * and *nhi* according to the following five cases:
     *
     * - a single number, i: nlo = i; nhi = i;
     * - a single asterisk, \*: nlo = nmin; nhi = nmax;
     * - a single number followed by an asterisk, i\*: nlo = i; nhi = nmax;
     * - a single asterisk followed by a number, \*i: nlo = nmin; nhi = i;
     * - two numbers with an asterisk in between. i\*j: nlo = i; nhi = j;
     *
     * \param file     name of source file for error message
     * \param line     line number in source file for error message
     * \param str      string to be processed
     * \param nmin     smallest possible lower bound
     * \param nmax     largest allowed upper bound
     * \param nlo      lower bound
     * \param nhi      upper bound
     * \param error    pointer to Error class for out-of-bounds messages */

    template <typename TYPE>
    void bounds(const char *file, int line, const std::string &str,
                bigint nmin, bigint nmax, TYPE &nlo, TYPE &nhi, Error *error);

    /** Expand list of arguments when containing fix/compute wildcards
     *
     *  This function searches the list of arguments in *arg* for strings
     *  of the kind c_ID[*] or f_ID[*] referring to computes or fixes.
     *  Any such strings are replaced by one or more strings with the
     *  '*' character replaced by the corresponding possible numbers as
     *  determined from the fix or compute instance.  Other strings are
     *  just copied. If the *mode* parameter is set to 0, expand global
     *  vectors, but not global arrays; if it is set to 1, expand global
     *  arrays (by column) but not global vectors.
     *
     *  If any expansion happens, the earg list and all its
     *  strings are new allocations and must be freed explicitly by the
     *  caller. Otherwise arg and earg will point to the same address
     *  and no explicit de-allocation is needed by the caller.
     *
     * \param file  name of source file for error message
     * \param line  line number in source file for error message
     * \param narg  number of arguments in current list
     * \param arg   argument list, possibly containing wildcards
     * \param mode  select between global vectors(=0) and arrays (=1)
     * \param earg  new argument list with wildcards expanded
     * \param lmp   pointer to top-level LAMMPS class instance
     * \return      number of arguments in expanded list */

    int expand_args(const char *file, int line, int narg, char **arg,
                    int mode, char **&earg, LAMMPS *lmp);

    /** Make C-style copy of string in new storage
     *
     * This allocates a storage buffer and copies the C-style or
     * C++ style string into it.  The buffer is allocated with "new"
     * and thus needs to be deallocated with "delete[]".
     *
     * \param text  string that should be copied
     * \return new buffer with copy of string */

    char *strdup(const std::string &text);

    /** Trim leading and trailing whitespace. Like TRIM() in Fortran.
     *
     * \param line  string that should be trimmed
     * \return new string without whitespace (string) */

    std::string trim(const std::string &line);

    /** Return string with anything from '#' onward removed
     *
     * \param line  string that should be trimmed
     * \return new string without comment (string) */

    std::string trim_comment(const std::string &line);

    /** Check if a string will likely have UTF-8 encoded characters
     *
     * UTF-8 uses the 7-bit standard ASCII table for the first 127 characters and
     * all other characters are encoded as multiple bytes.  For the multi-byte
     * characters the first byte has either the highest two, three, or four bits
     * set followed by a zero bit and followed by one, two, or three more bytes,
     * respectively, where the highest bit is set and the second highest bit set
     * to 0.  The remaining bits combined are the character code, which is thus
     * limited to 21-bits.
     *
     * For the sake of efficiency this test only checks if a character in the string
     * has the highest bit set and thus is very likely an UTF-8 character.  It will
     * not be able to tell this this is a valid UTF-8 character or whether it is a
     * 2-byte, 3-byte, or 4-byte character.
     *
\verbatim embed:rst

*See also*
   :cpp:func:`utils::utf8_subst`

\endverbatim
     * \param line  string that should be checked
     * \return true if string contains UTF-8 encoded characters (bool) */

    inline bool has_utf8(const std::string &line)
    {
      for (auto c : line) if (c & 0x80U) return true;
      return false;
    }

    /** Replace known UTF-8 characters with ASCII equivalents
     *
\verbatim embed:rst

*See also*
   :cpp:func:`utils::has_utf8`

\endverbatim
     * \param line  string that should be converted
     * \return new string with ascii replacements (string) */

    std::string utf8_subst(const std::string &line);

    /** Count words in string with custom choice of separating characters
     *
     * \param text string that should be searched
     * \param separators string containing characters that will be treated as whitespace
     * \return number of words found */

    size_t count_words(const std::string &text, const std::string &separators);

    /** Count words in string, ignore any whitespace matching " \t\r\n\f"
     *
     * \param text string that should be searched
     * \return number of words found */

    size_t count_words(const std::string &text);

    /** Count words in C-string, ignore any whitespace matching " \t\r\n\f"
     *
     * \param text string that should be searched
     * \return number of words found */

    size_t count_words(const char *text);

    /** Count words in a single line, trim anything from '#' onward
     *
     * \param text string that should be trimmed and searched
     * \param separators string containing characters that will be treated as whitespace
     * \return number of words found */

    size_t trim_and_count_words(const std::string &text, const std::string &separators = " \t\r\n\f");

    /** Take text and split into non-whitespace words.
     *
     * This can handle strings with single and double quotes, escaped quotes,
     * and escaped codes within quotes, but due to using an STL container and
     * STL strings is rather slow because of making copies. Designed for
     * parsing command lines and similar text and not for time critical
     * processing.  Use a tokenizer class if performance matters.
     *
\verbatim embed:rst

*See also*
   :cpp:class:`Tokenizer`, :cpp:class:`ValueTokenizer`

\endverbatim
     *
     * \param text string that should be split
     * \return STL vector with the words */

    std::vector<std::string> split_words(const std::string &text);

    /** Take multi-line text and split into lines
     *
     * \param text string that should be split
     * \return STL vector with the lines */
    std::vector<std::string> split_lines(const std::string &text);

    /** Check if string can be converted to valid integer
     *
     * \param str string that should be checked
     * \return true, if string contains valid a integer, false otherwise */

    bool is_integer(const std::string &str);

    /** Check if string can be converted to valid floating-point number
     *
     * \param str string that should be checked
     * \return true, if string contains valid number, false otherwise */

    bool is_double(const std::string &str);

    /** Check if string is a valid ID
     * ID strings may contain only letters, numbers, and underscores.
     *
     * \param str string that should be checked
     * \return true, if string contains valid id, false otherwise */

    bool is_id(const std::string &str);

    /** Try to detect pathname from FILE pointer.
     *
     * Currently only supported on Linux, otherwise will report "(unknown)".
     *
     *  \param buf  storage buffer for pathname. output will be truncated if not large enough
     *  \param len  size of storage buffer. output will be truncated to this length - 1
     *  \param fp   FILE pointer struct from STDIO library for which we want to detect the name
     *  \return pointer to the storage buffer, i.e. buf */

    const char *guesspath(char *buf, int len, FILE *fp);

    /** Strip off leading part of path, return just the filename
     *
     * \param path file path
     * \return file name */

    std::string path_basename(const std::string &path);

    /** Return the directory part of a path. Return "." if empty
     *
     * \param path file path
     * \return directory name */

    std::string path_dirname(const std::string &path);

    /** Join two pathname segments
     *
     * This uses the forward slash '/' character unless LAMMPS is compiled
     * for Windows where it used the equivalent backward slash '\\'.
     *
     * \param   a  first path
     * \param   b  second path
     * \return     combined path */

    std::string path_join(const std::string &a, const std::string &b);

    /** Check if file exists and is readable
     *
     * \param path file path
     * \return true if file exists and is readable */

    bool file_is_readable(const std::string &path);

    /** Determine full path of potential file. If file is not found in current directory,
     *  search directories listed in LAMMPS_POTENTIALS environment variable
     *
     * \param path file path
     * \return full path to potential file */

    std::string get_potential_file_path(const std::string &path);

    /** Read potential file and return DATE field if it is present
     *
     * \param path file path
     * \param potential_name name of potential that is being read
     * \return DATE field if present */

    std::string get_potential_date(const std::string &path,
                                   const std::string &potential_name);

    /** Read potential file and return UNITS field if it is present
     *
     * \param path file path
     * \param potential_name name of potential that is being read
     * \return UNITS field if present */

    std::string get_potential_units(const std::string &path,
                                    const std::string &potential_name);

    enum { NOCONVERT = 0, METAL2REAL = 1, REAL2METAL = 1<<1 };
    enum { UNKNOWN = 0, ENERGY };

    /** Return bitmask of available conversion factors for a given property
     *
     * \param property property to be converted
     * \return bitmask indicating available conversions */
    int get_supported_conversions(const int property);

    /** Return unit conversion factor for given property and selected from/to units
     *
     * \param property property to be converted
     * \param conversion constant indicating the conversion
     * \return conversion factor */

    double get_conversion_factor(const int property, const int conversion);

    /** Open a potential file as specified by *name*
     *
     * If opening the file directly fails, the function will search for
     * it in the list of folder pointed to by the environment variable
     * ``LAMMPS_POTENTIALS`` (if it is set).
     *
     * If the potential file has a ``UNITS`` tag in the first line, the
     * tag's value is compared to the current unit style setting.
     * The behavior of the function then depends on the value of the
     * *auto_convert* parameter.  If it is a null pointer, then the unit
     * values must match or else the open will fail with an error.  Otherwise
     * the bitmask that *auto_convert* points to is used check for
     * compatibility with possible automatic conversions by the calling
     * function.  If compatible, the bitmask is set to the required
     * conversion or ``utils::NOCONVERT``.
     *
     * \param name          file- or pathname of the potential file
     * \param lmp           pointer to top-level LAMMPS class instance
     * \param auto_convert  pointer to unit conversion bitmask or ``nullptr``
     * \return              FILE pointer of the opened potential file or ``nullptr`` */

    FILE *open_potential(const std::string &name, LAMMPS *lmp, int *auto_convert);

    /** Convert a time string to seconds
     *
     * The strings "off" and "unlimited" result in -1
     *
     * \param timespec a string in the following format: ([[HH:]MM:]SS)
     * \return total in seconds */

    double timespec2seconds(const std::string &timespec);

    /** Convert a LAMMPS version date to a number
     *
     * This will generate a number YYYYMMDD from a date string
     * (with or without blanks) that is suitable for numerical
     * comparisons, i.e. later dates will generate a larger number.
     *
     * The day may or may not have a leading zero, the month
     * is identified by the first 3 letters (so there may be more)
     * and the year may be 2 or 4 digits (the missing 2 digits will
     * be assumed as 20. That is 04 corresponds to 2004).
     *
     * No check is made whether the date is valid.
     *
     * \param  date  string in the format (Day Month Year)
     * \return       date code */
    int date2num(const std::string &date);

    /** Custom merge sort implementation
     *
     * This function provides a custom upward hybrid merge sort
     * implementation with support to pass an opaque pointer to
     * the comparison function, e.g. for access to class members.
     * This avoids having to use global variables.  For improved
     * performance, it uses an in-place insertion sort on initial
     * chunks of up to 64 elements and switches to merge sort from
     * then on.
     *
     * \param  index  Array with indices to be sorted
     * \param  num    Length of the index array
     * \param  ptr    Pointer to opaque object passed to comparison function
     * \param  comp   Pointer to comparison function */

    void merge_sort(int *index, int num, void *ptr,
                    int (*comp)(int, int, void *));
  }
}

#endif

/* ERROR/WARNING messages:

*/<|MERGE_RESOLUTION|>--- conflicted
+++ resolved
@@ -17,15 +17,11 @@
 /*! \file utils.h */
 
 #include "lmptype.h"
-<<<<<<< HEAD
 #include "fmt/format.h"
 
-=======
-
 #include <mpi.h>
 
 #include <cstdio>
->>>>>>> 31d244dd
 #include <string>
 #include <vector>
 
