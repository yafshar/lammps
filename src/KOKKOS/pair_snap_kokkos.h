--- conflicted
+++ resolved
@@ -78,13 +78,8 @@
   typedef ArrayTypes<DeviceType> AT;
   typedef EV_FLOAT value_type;
 
-<<<<<<< HEAD
-  static constexpr LAMMPS_NS::ExecutionSpace execution_space = ExecutionSpaceFromDevice<DeviceType>::space;
   static constexpr int host_flag = (ExecutionSpaceFromDevice<DeviceType>::space == LAMMPS_NS::Host);
   static constexpr bool legacy_on_gpu = false; // run the CPU path on the GPU
-=======
-  static constexpr int host_flag = (ExecutionSpaceFromDevice<DeviceType>::space == LAMMPS_NS::Host);
->>>>>>> 9d15c193
   static constexpr int vector_length = vector_length_;
   using real_type = real_type_;
   using complex = SNAComplex<real_type>;
