--- conflicted
+++ resolved
@@ -237,23 +237,6 @@
 #endif
 
     if (GHOST) {
-<<<<<<< HEAD
-      NPairKokkosBuildFunctorGhost<DeviceType,HALF> f(data,atoms_per_bin * 5 * sizeof(X_FLOAT) * factor);
-#ifdef LMP_KOKKOS_GPU
-      if (ExecutionSpaceFromDevice<DeviceType>::space == Device) {
-        int team_size = atoms_per_bin*factor;
-        int team_size_max = Kokkos::TeamPolicy<DeviceType>(team_size,Kokkos::AUTO).team_size_max(f,Kokkos::ParallelForTag());
-        if (team_size <= team_size_max) {
-          Kokkos::TeamPolicy<DeviceType> config((mbins+factor-1)/factor,team_size);
-          Kokkos::parallel_for(config, f);
-        } else { // fall back to flat method
-          f.sharedsize = 0;
-          Kokkos::parallel_for(nall, f);
-        }
-      } else
-        Kokkos::parallel_for(nall, f);
-#else
-=======
       // assumes newton off
 
       NPairKokkosBuildFunctorGhost<DeviceType,HALF> f(data,atoms_per_bin * 5 * sizeof(X_FLOAT) * factor);
@@ -274,16 +257,11 @@
 //      } else
 //        Kokkos::parallel_for(nall, f);
 //#else
->>>>>>> 554db7da
       Kokkos::parallel_for(nall, f);
 //#endif
     } else {
       if (SIZE) {
-<<<<<<< HEAD
-        NPairKokkosBuildFunctorSize<DeviceType,TRI?0:HALF,NEWTON,TRI> f(data,atoms_per_bin * 6 * sizeof(X_FLOAT) * factor);
-=======
         NPairKokkosBuildFunctorSize<DeviceType,HALF,NEWTON,TRI> f(data,atoms_per_bin * 6 * sizeof(X_FLOAT) * factor);
->>>>>>> 554db7da
 #ifdef LMP_KOKKOS_GPU
         if (ExecutionSpaceFromDevice<DeviceType>::space == Device) {
           int team_size = atoms_per_bin*factor;
@@ -301,11 +279,7 @@
         Kokkos::parallel_for(nall, f);
 #endif
       } else {
-<<<<<<< HEAD
-        NPairKokkosBuildFunctor<DeviceType,TRI?0:HALF,NEWTON,TRI> f(data,atoms_per_bin * 5 * sizeof(X_FLOAT) * factor);
-=======
         NPairKokkosBuildFunctor<DeviceType,HALF,NEWTON,TRI> f(data,atoms_per_bin * 5 * sizeof(X_FLOAT) * factor);
->>>>>>> 554db7da
 #ifdef LMP_KOKKOS_GPU
         if (ExecutionSpaceFromDevice<DeviceType>::space == Device) {
           int team_size = atoms_per_bin*factor;
