// clang-format off
/* ----------------------------------------------------------------------
   LAMMPS - Large-scale Atomic/Molecular Massively Parallel Simulator
   https://www.lammps.org/, Sandia National Laboratories
   Steve Plimpton, sjplimp@sandia.gov

   Copyright (2003) Sandia Corporation.  Under the terms of Contract
   DE-AC04-94AL85000 with Sandia Corporation, the U.S. Government retains
   certain rights in this software.  This software is distributed under
   the GNU General Public License.

   See the README file in the top-level LAMMPS directory.
------------------------------------------------------------------------- */

/* ----------------------------------------------------------------------
  Contributing Authors : Germain Clavier (TUe), Aidan Thompson (Sandia)
------------------------------------------------------------------------- */

#include "compute_born_matrix.h"

#include "angle.h"
#include "atom.h"
#include "atom_vec.h"
#include "bond.h"
#include "comm.h"
#include "compute.h"
#include "dihedral.h"
#include "domain.h"
#include "error.h"
#include "force.h"
#include "improper.h"
#include "kspace.h"
#include "memory.h"
#include "modify.h"
#include "molecule.h"
#include "neigh_list.h"
#include "neigh_request.h"
#include "neighbor.h"
#include "pair.h"
#include "update.h"
#include "universe.h"

#include <cmath>
#include <cstring>

using namespace LAMMPS_NS;

#define BIG 1000000000

// this table is used to pick the 3d rij vector indices used to
// compute the 6 indices long Voigt stress vector

static int constexpr sigma_albe[6][2] = {
    {0, 0},    // s11
    {1, 1},    // s22
    {2, 2},    // s33
    {1, 2},    // s44
    {0, 2},    // s55
    {0, 1},    // s66
};

// this table is used to pick the correct indices from the Voigt
// stress vector to compute the Cij matrix (21 terms, see doc) contribution

static int constexpr C_albe[21][2] = {
    {0, 0},    // C11
    {1, 1},    // C22
    {2, 2},    // C33
    {3, 3},    // C44
    {4, 4},    // C55
    {5, 5},    // C66
    {0, 1},    // C12
    {0, 2},    // C13
    {0, 3},    // C14
    {0, 4},    // C15
    {0, 5},    // C16
    {1, 2},    // C23
    {1, 3},    // C24
    {1, 4},    // C25
    {1, 5},    // C26
    {2, 3},    // C34
    {2, 4},    // C35
    {2, 5},    // C36
    {3, 4},    // C45
    {3, 5},    // C46
    {4, 5}     // C56
};

// this table is used to pick the 3d rij vector indices used to
// compute the 21 indices long Cij matrix

static int constexpr albemunu[21][4] = {
    {0, 0, 0, 0},    // C11
    {1, 1, 1, 1},    // C22
    {2, 2, 2, 2},    // C33
    {1, 2, 1, 2},    // C44
    {0, 2, 0, 2},    // C55
    {0, 1, 0, 1},    // C66
    {0, 0, 1, 1},    // C12
    {0, 0, 2, 2},    // C13
    {0, 0, 1, 2},    // C14
    {0, 0, 0, 2},    // C15
    {0, 0, 0, 1},    // C16
    {1, 1, 2, 2},    // C23
    {1, 1, 1, 2},    // C24
    {1, 1, 0, 2},    // C25
    {1, 1, 0, 1},    // C26
    {2, 2, 1, 2},    // C34
    {2, 2, 0, 2},    // C35
    {2, 2, 0, 1},    // C36
    {1, 2, 0, 2},    // C45
    {1, 2, 0, 1},    // C46
    {0, 1, 0, 2}     // C56
};

/* ---------------------------------------------------------------------- */

ComputeBornMatrix::ComputeBornMatrix(LAMMPS *lmp, int narg, char **arg) : 
    Compute(lmp, narg, arg), id_virial(nullptr), temp_x(nullptr), 
    temp_f(nullptr)
{
  if (narg < 3) error->all(FLERR,"Illegal compute born/matrix command");

  MPI_Comm_rank(world, &me);

  nvalues = 21;

  numflag = 0;
  numdelta = 0.0;

  pairflag = 0;
  bondflag = 0;
  angleflag = 0;
  dihedflag = 0;
  impflag = 0;
  if (narg == 3) {
    pairflag = 1;
    bondflag = 1;
    angleflag = 1;
    dihedflag = 1;
    impflag = 1;
  } else {
    int iarg = 3;
    while (iarg < narg) {
      if (strcmp(arg[iarg],"numdiff") == 0) {
        if (iarg+3 > narg) error->all(FLERR,"Illegal compute born/matrix command");
        numflag = 1;
        numdelta = utils::numeric(FLERR,arg[iarg+1],false,lmp);
        if (numdelta <= 0.0) error->all(FLERR, "Illegal compute born/matrix command");
        id_virial = utils::strdup(arg[iarg+2]);
        int icompute = modify->find_compute(id_virial);
        if (icompute < 0) error->all(FLERR,"Could not find compute born/matrix pressure ID");
        compute_virial = modify->compute[icompute];
        if (compute_virial->pressflag == 0)
        error->all(FLERR,"Compute born/matrix pressure ID does not compute pressure");
        iarg += 3;
      } else if (strcmp(arg[iarg],"pair") == 0) pairflag = 1;
      else if (strcmp(arg[iarg],"bond") == 0) bondflag = 1;
      else if (strcmp(arg[iarg],"angle") == 0) angleflag = 1;
      else if (strcmp(arg[iarg],"dihedral") == 0) dihedflag = 1;
      else if (strcmp(arg[iarg],"improper") == 0) impflag = 1;
      else error->all(FLERR,"Illegal compute born/matrix command");
      ++iarg;
    }
  }

  if (pairflag) {
    if (numflag) error->all(FLERR, "Illegal compute born/matrix command: cannot mix numflag and other flags");
    if (force->pair) {
      if (force->pair->born_matrix_enable == 0) {
        if (comm->me == 0) error->warning(FLERR, "Pair style does not support compute born/matrix");
      }
    } else {
      pairflag = 0;
    }
  }
  if (bondflag) {
    if (numflag) error->all(FLERR, "Illegal compute born/matrix command: cannot mix numflag and other flags");
    if (force->bond) {
      if (force->bond->born_matrix_enable == 0) {
        if (comm->me == 0) error->warning(FLERR, "Bond style does not support compute born/matrix");
      }
    } else {
      bondflag = 0;
    }
  }
  if (angleflag) {
    if (numflag) error->all(FLERR, "Illegal compute born/matrix command: cannot mix numflag and other flags");
    if (force->angle) {
      if (force->angle->born_matrix_enable == 0) {
        if (comm->me == 0) error->warning(FLERR, "Angle style does not support compute born/matrix");
      }
    } else {
      angleflag = 0;
    }
  }
  if (dihedflag) {
    if (numflag) error->all(FLERR, "Illegal compute born/matrix command: cannot mix numflag and other flags");
    if (force->dihedral) {
     if (force->dihedral->born_matrix_enable == 0) {
       if (comm->me == 0) error->warning(FLERR, "Dihedral style does not support compute born/matrix");
     }
    } else {
      dihedflag = 0;
    }
  }
  if (impflag) {
    if (numflag) error->all(FLERR, "Illegal compute born/matrix command: cannot mix numflag and other flags");
    if (force->improper) {
      if (force->improper->born_matrix_enable == 0) {
        if (comm->me == 0) error->warning(FLERR, "Improper style does not support compute born/matrix");
      }
    } else {
      impflag = 0;
    }
  }
  if (force->kspace) {
    if (!numflag) error->warning(FLERR, "KSPACE contribution not supported by compute born/matrix");
  }

  // Initialize some variables

  values_local = values_global = vector = nullptr;

  // this fix produces a global vector

  memory->create(vector, nvalues, "born_matrix:vector");
  memory->create(values_global, nvalues, "born_matrix:values_global");
  size_vector = nvalues;

  vector_flag = 1;
  extvector = 0;
  maxatom = 0;

  if (!numflag) {
    memory->create(values_local, nvalues, "born_matrix:values_local");
  } else {

    reallocate();

    // set fixed-point to default = center of cell

    fixedpoint[0] = 0.5 * (domain->boxlo[0] + domain->boxhi[0]);
    fixedpoint[1] = 0.5 * (domain->boxlo[1] + domain->boxhi[1]);
    fixedpoint[2] = 0.5 * (domain->boxlo[2] + domain->boxhi[2]);

    // define the cartesian indices for each strain (Voigt order)

    dirlist[0][0] = 0;
    dirlist[0][1] = 0;
    dirlist[1][0] = 1;
    dirlist[1][1] = 1;
    dirlist[2][0] = 2;
    dirlist[2][1] = 2;

    dirlist[3][0] = 1;
    dirlist[3][1] = 2;
    dirlist[4][0] = 0;
    dirlist[4][1] = 2;
    dirlist[5][0] = 0;
    dirlist[5][1] = 1;
  }
}

/* ---------------------------------------------------------------------- */

ComputeBornMatrix::~ComputeBornMatrix()
{
  memory->destroy(values_global);
  memory->destroy(vector);
  if (!numflag) {
    memory->destroy(values_local);
  } else {
    memory->destroy(temp_x);
    memory->destroy(temp_f);
    delete[] id_virial;
  }
}

/* ---------------------------------------------------------------------- */

void ComputeBornMatrix::init()
{
  dt = update->dt;

  if (!numflag) {

    // need an occasional half neighbor list

    int irequest = neighbor->request((void *) this);
    neighbor->requests[irequest]->pair = 0;
    neighbor->requests[irequest]->compute = 1;
    neighbor->requests[irequest]->occasional = 1;

  } else {

    // check for virial compute

    int icompute = modify->find_compute(id_virial);
    if (icompute < 0) error->all(FLERR,
      "Virial compute ID for compute born/matrix does not exist");
    compute_virial = modify->compute[icompute];

    // set up reverse index lookup
    // This table is used for consistency between numdiff and analytical
    // ordering of the terms.

    for (int m = 0; m < nvalues; m++) {
      int a = C_albe[m][0];
      int b = C_albe[m][1];
      revalbe[a][b] = m;
      revalbe[b][a] = m;
    }

    // reorder LAMMPS virial vector to Voigt order

    virialVtoV[0] = 0;
    virialVtoV[1] = 1;
    virialVtoV[2] = 2;
    virialVtoV[3] = 5;
    virialVtoV[4] = 4;
    virialVtoV[5] = 3;

<<<<<<< HEAD
    // set up 3x3 kronecker deltas

    for(int row = 0; row < NXYZ_VIRIAL; row++)
      for(int col = 0; col < NXYZ_VIRIAL; col++)
        kronecker[row][col] = 0;
    for(int row = 0; row < NXYZ_VIRIAL; row++)
      kronecker[row][row] = 1;
=======
>>>>>>> bc8d1e0f
  }
}

/* ---------------------------------------------------------------------- */

void ComputeBornMatrix::init_list(int /* id */, NeighList *ptr)
{
  list = ptr;
}

/* ----------------------------------------------------------------------
   compute output vector
------------------------------------------------------------------------- */

void ComputeBornMatrix::compute_vector()
{
  invoked_vector = update->ntimestep;

  if (!numflag) {

    // zero out arrays for one sample

    for (int m = 0; m < nvalues; m++) values_local[m] = 0.0;

    // compute Born contribution

    if (pairflag) compute_pairs();
    if (bondflag) compute_bonds();
    if (angleflag) compute_angles();
    if (dihedflag) compute_dihedrals();

    // sum Born contributions over all procs

    MPI_Allreduce(values_local, values_global, nvalues, MPI_DOUBLE, MPI_SUM, world);

  } else {

    // calculate Born matrix using stress finite differences

    compute_numdiff();

<<<<<<< HEAD
    // compute_numdiff output is in pressure units
    // for consistency this is returned in energy units
=======
    // convert from pressure to energy units

>>>>>>> bc8d1e0f
    double inv_nktv2p = 1.0/force->nktv2p;
    double volume = domain->xprd * domain->yprd * domain->zprd;
    for (int m = 0; m < nvalues; m++) {
      values_global[m] *= inv_nktv2p * volume;
    }
  }

  for (int m = 0; m < nvalues; m++) vector[m] = values_global[m];

}

/* ----------------------------------------------------------------------
  compute Born contribution of local proc
------------------------------------------------------------------------- */

void ComputeBornMatrix::compute_pairs()

{
  int i, j, ii, jj, inum, jnum, itype, jtype;
  double rsq, factor_coul, factor_lj;
  double dupair, du2pair, rinv;
  int *ilist, *jlist, *numneigh, **firstneigh;

  int *type = atom->type;
  int *mask = atom->mask;
  int nlocal = atom->nlocal;
  double *special_coul = force->special_coul;
  double *special_lj = force->special_lj;
  int newton_pair = force->newton_pair;

  // invoke half neighbor list (will copy or build if necessary)
  neighbor->build_one(list);

  inum = list->inum;
  ilist = list->ilist;
  numneigh = list->numneigh;
  firstneigh = list->firstneigh;

  // loop over neighbors of my atoms

  Pair *pair = force->pair;
  double **cutsq = force->pair->cutsq;

  // declares born values

  int a, b, c, d;
  double xi1, xi2, xi3;
  double fi1, fi2, fi3;
  double xj1, xj2, xj3;
  double rij[3];
  double pair_pref;
  double r2inv;

  for (ii = 0; ii < inum; ii++) {
    i = ilist[ii];
    if (!(mask[i] & groupbit)) continue;

    xi1 = atom->x[i][0];
    xi2 = atom->x[i][1];
    xi3 = atom->x[i][2];
    itype = type[i];
    jlist = firstneigh[i];
    jnum = numneigh[i];

    for (jj = 0; jj < jnum; jj++) {
      j = jlist[jj];
      factor_lj = special_lj[sbmask(j)];
      factor_coul = special_coul[sbmask(j)];
      j &= NEIGHMASK;

      if (!(mask[j] & groupbit)) continue;

      xj1 = atom->x[j][0];
      xj2 = atom->x[j][1];
      xj3 = atom->x[j][2];
      rij[0] = xj1 - xi1;
      rij[1] = xj2 - xi2;
      rij[2] = xj3 - xi3;
      rsq = rij[0] * rij[0] + rij[1] * rij[1] + rij[2] * rij[2];
      r2inv = 1.0 / rsq;
      rinv = sqrt(r2inv);
      jtype = type[j];

      if (rsq >= cutsq[itype][jtype]) continue;

      if (newton_pair || j < nlocal) {

        // Add contribution to Born tensor

        pair->born_matrix(i, j, itype, jtype, rsq, factor_coul,
			  factor_lj, dupair, du2pair);
        pair_pref = du2pair - dupair * rinv;

        // See albemunu in compute_born_matrix.h for indices order.

        a = 0;
        b = 0;
        c = 0;
        d = 0;
        for (int m = 0; m < nvalues; m++) {
          a = albemunu[m][0];
          b = albemunu[m][1];
          c = albemunu[m][2];
          d = albemunu[m][3];
          values_local[m] += pair_pref * rij[a] * rij[b] *
	    rij[c] * rij[d] * r2inv;
        }
      }
    }
  }
}

/* ----------------------------------------------------------------------
  compute Born matrix using virial stress finite differences
------------------------------------------------------------------------- */

void ComputeBornMatrix::compute_numdiff()
{
  double energy;
  int vec_index;

  // grow arrays if necessary

  int nall = atom->nlocal + atom->nghost;
  if (nall > maxatom) reallocate();

  // store copy of current forces for owned and ghost atoms

  double **x = atom->x;
  double **f = atom->f;

  for (int i = 0; i < nall; i++)
    for (int k = 0; k < 3; k++) {
      temp_x[i][k] = x[i][k];
      temp_f[i][k] = f[i][k];
    }

  // loop over 6 strain directions
  // compute stress finite difference in each direction

  int flag, allflag;

  for (int idir = 0; idir < NDIR_VIRIAL; idir++) {

    // forward
    
    displace_atoms(nall, idir, 1.0);
    force_clear(nall);
    update_virial();
    for (int jdir = 0; jdir < NDIR_VIRIAL; jdir++) {
      vec_index = revalbe[idir][jdir];
      values_global[vec_index] = compute_virial->vector[virialVtoV[jdir]];
    }
    restore_atoms(nall, idir);

    // backward
    
    displace_atoms(nall, idir, -1.0);
    force_clear(nall);
    update_virial();
    for (int jdir = 0; jdir < NDIR_VIRIAL; jdir++) {
      vec_index = revalbe[idir][jdir];
      values_global[vec_index] -= compute_virial->vector[virialVtoV[jdir]];
    }
    restore_atoms(nall, idir);
  }

  // apply derivative factor

  double denominator = -0.5 / numdelta;
  for (int m = 0; m < nvalues; m++) values_global[m] *= denominator;

  // recompute virial so all virial and energy contributions are as before
  // also needed for virial stress addon contributions to Born matrix

  update_virial();

  // add on virial terms
  
  virial_addon();

  // restore original forces for owned and ghost atoms

  for (int i = 0; i < nall; i++)
    for (int k = 0; k < 3; k++)
      f[i][k] = temp_f[i][k];

}

/* ----------------------------------------------------------------------
   displace position of all owned and ghost atoms
------------------------------------------------------------------------- */

void ComputeBornMatrix::displace_atoms(int nall, int idir, double magnitude)
{
  double **x = atom->x;

<<<<<<< HEAD
=======
  // NOTE: transposing k and l would seem to be equivalent but it is not
  // only this version matches analytic results for lj/cut
  
>>>>>>> bc8d1e0f
  int k = dirlist[idir][0];
  int l = dirlist[idir][1];
  for (int i = 0; i < nall; i++)
      x[i][k] = temp_x[i][k] + numdelta * magnitude * (temp_x[i][l] - fixedpoint[l]);
}

/* ----------------------------------------------------------------------
   restore position of all owned and ghost atoms
------------------------------------------------------------------------- */

void ComputeBornMatrix::restore_atoms(int nall, int idir)
{

  // reset only idir coord

  int k = dirlist[idir][0];  
  double **x = atom->x;
  for (int i = 0; i < nall; i++)
    x[i][k] = temp_x[i][k];
}

/* ----------------------------------------------------------------------
   evaluate potential forces and virial
   same logic as in Verlet
------------------------------------------------------------------------- */

void ComputeBornMatrix::update_virial()
{
  int eflag = 0;
<<<<<<< HEAD
  int vflag = 1;
=======

  // this may not be completely general
  // but it works for lj/cut and sw pair styles
  // and compute stress/atom output is unaffected
  
  int vflag = VIRIAL_PAIR;
>>>>>>> bc8d1e0f

  if (force->pair) force->pair->compute(eflag, vflag);

  if (atom->molecular != Atom::ATOMIC) {
    if (force->bond) force->bond->compute(eflag, vflag);
    if (force->angle) force->angle->compute(eflag, vflag);
    if (force->dihedral) force->dihedral->compute(eflag, vflag);
    if (force->improper) force->improper->compute(eflag, vflag);
  }

  if (force->kspace) force->kspace->compute(eflag, vflag);

  compute_virial->compute_vector();
}

/* ----------------------------------------------------------------------
   calculate virial stress addon terms to the Born matrix
   this is based on original code of Dr. Yubao Zhen
<<<<<<< HEAD
=======
   described here: Comp. Phys. Comm. 183 (2012) 261-265
   as well as Yoshimoto et al., PRB, 71 (2005) 184108, Eq 15.and eq A3.
>>>>>>> bc8d1e0f
------------------------------------------------------------------------- */

void ComputeBornMatrix::virial_addon()
{
<<<<<<< HEAD
=======

>>>>>>> bc8d1e0f
  int kd, nd, id, jd;
  int m;

  double* sigv = compute_virial->vector;
<<<<<<< HEAD

  // This way of doing is not very elegant but is correct.
  // The complete Cijkl terms are the sum of symmetric terms
  // computed in compute_numdiff and virial stress terms.
  // The viral terms are not symmetric in the tensor computation.
  // For example:
  // C2323 = s33+D2323; C3232 = s22+D3232 etc...
  // However there are two symmetry breaking when reducing
  // the 4-rank tensor to a 2-rank tensor
  // Cijkl = (Bijkl+Bjikl+Bijlk+Bjilk)/4. = (Bijkl+Bjilk)/2.
  // and when computing only the 21 independant term.
  // see Comp. Phys. Comm. 183 (2012) 261–265
  // and Phys. Rev. B 71, 184108 (2005)
=======
  double modefactor[6] = {1.0, 1.0, 1.0, 0.5, 0.5, 0.5};

  // you can compute these factor by looking at
  // every Dijkl terms and adding the proper virials
  // Take into account the symmetries. For example:
  // B2323 = s33+D2323; B3232= s22+D3232;
  // but D3232=D2323 
  // and Cijkl = (Bijkl+Bjikl+Bijlk+Bjilk)/4. = (Bijkl+Bjilk)/2.
  
  // these values have been verified correct to about 1e-9
  // against the analytic expressions for lj/cut 

>>>>>>> bc8d1e0f
  values_global[0]  += 2.0*sigv[0];
  values_global[1]  += 2.0*sigv[1];
  values_global[2]  += 2.0*sigv[2];
  values_global[3]  += sigv[2];
  values_global[4]  += sigv[2];
  values_global[5]  += sigv[1];
  values_global[6]  += 0.0;
  values_global[7]  += 0.0;
  values_global[8]  += 0.0;
  values_global[9]  += 2.0*sigv[4];
  values_global[10] += 2.0*sigv[3];
  values_global[11] += 0.0;
  values_global[12] += 2.0*sigv[5];
  values_global[13] += 0.0;
  values_global[14] += 0.0;
  values_global[15] += 0.0;
  values_global[16] += 0.0;
  values_global[17] += 0.0;
  values_global[18] += 0.0;
  values_global[19] += 0.0;
  values_global[20] += sigv[5];

}

/* ----------------------------------------------------------------------
   clear forces needed
------------------------------------------------------------------------- */

void ComputeBornMatrix::force_clear(int nall)
{
  double **forces = atom->f;
  size_t nbytes = 3 * sizeof(double) * nall;
  if (nbytes) memset(&forces[0][0], 0, nbytes);
}

/* ----------------------------------------------------------------------
   reallocated local per-atoms arrays
------------------------------------------------------------------------- */

void ComputeBornMatrix::reallocate()
{
  memory->destroy(temp_x);
  memory->destroy(temp_f);
  maxatom = atom->nmax;
  memory->create(temp_x, maxatom, 3, "born/matrix:temp_x");
  memory->create(temp_f, maxatom, 3, "born/matrix:temp_f");
}

/* ----------------------------------------------------------------------
   memory usage of local atom-based arrays
------------------------------------------------------------------------- */

double ComputeBornMatrix::memory_usage()
{
  double bytes = 0.0;
  bytes += (double) 2 * maxatom * 3 * sizeof(double);
  return bytes;
}

/* ----------------------------------------------------------------------
   Count bonds and compute bond info on this proc
   only count bond once if newton_bond is off
   all atoms in interaction must be in group
   all atoms in interaction must be known to proc
   if bond is deleted or turned off (type <= 0)
   do not count or count contribution
---------------------------------------------------------------------- */

void ComputeBornMatrix::compute_bonds()
{
  int i,m,n,nb,atom1,atom2,imol,iatom,btype,ivar;
  tagint tagprev;
  double dx,dy,dz,rsq;

  double **x = atom->x;
  double **v = atom->v;
  int *type = atom->type;
  tagint *tag = atom->tag;
  int *num_bond = atom->num_bond;
  tagint **bond_atom = atom->bond_atom;
  int **bond_type = atom->bond_type;
  int *mask = atom->mask;

  int *molindex = atom->molindex;
  int *molatom = atom->molatom;
  Molecule **onemols = atom->avec->onemols;

  int nlocal = atom->nlocal;
  int newton_bond = force->newton_bond;
  int molecular = atom->molecular;

  Bond *bond = force->bond;

  int a,b,c,d;
  double rij[3];
  double rinv, r2inv;
  double pair_pref, dupair, du2pair;

  // loop over all atoms and their bonds

  m = 0;
  while (m<nvalues) {

    for (atom1 = 0; atom1 < nlocal; atom1++) {
      if (!(mask[atom1] & groupbit)) continue;

      if (molecular == 1) nb = num_bond[atom1];
      else {
        if (molindex[atom1] < 0) continue;
        imol = molindex[atom1];
        iatom = molatom[atom1];
        nb = onemols[imol]->num_bond[iatom];
      }

      for (i = 0; i < nb; i++) {
        if (molecular == 1) {
          btype = bond_type[atom1][i];
          atom2 = atom->map(bond_atom[atom1][i]);
        } else {
          tagprev = tag[atom1] - iatom - 1;
          btype = onemols[imol]->bond_type[iatom][i];
          atom2 = atom->map(onemols[imol]->bond_atom[iatom][i]+tagprev);
        }

        if (atom2 < 0 || !(mask[atom2] & groupbit)) continue;
        if (newton_bond == 0 && tag[atom1] > tag[atom2]) continue;
        if (btype <= 0) continue;

        dx = x[atom2][0] - x[atom1][0];
        dy = x[atom2][1] - x[atom1][1];
        dz = x[atom2][2] - x[atom1][2];
        domain->minimum_image(dx,dy,dz);
        rsq = dx*dx + dy*dy + dz*dz;
        rij[0] = dx;
        rij[1] = dy;
        rij[2] = dz;
        r2inv = 1.0/rsq;
        rinv = sqrt(r2inv);

        pair_pref = 0.0;
        dupair = 0.0;
        du2pair = 0.0;
        bond->born_matrix(btype,rsq,atom1,atom2,dupair,du2pair);
        pair_pref = du2pair - dupair*rinv;

        a = 0;
        b = 0;
        c = 0;
        d = 0;
        for (i = 0; i<21; i++) {
          a = albemunu[i][0];
          b = albemunu[i][1];
          c = albemunu[i][2];
          d = albemunu[i][3];
          values_local[m+i] += pair_pref*rij[a]*rij[b]*rij[c]*rij[d]*r2inv;
        }
      }
    }
    m += 21;
  }
}

/* ----------------------------------------------------------------------
   count angles and compute angle info on this proc
   only count if 2nd atom is the one storing the angle
   all atoms in interaction must be in group
   all atoms in interaction must be known to proc
   if bond is deleted or turned off (type <= 0)
   do not count or count contribution
---------------------------------------------------------------------- */

void ComputeBornMatrix::compute_angles()
{
  int i,m,n,na,atom1,atom2,atom3,imol,iatom,atype,ivar;
  tagint tagprev;
  double delx1,dely1,delz1,delx2,dely2,delz2;
  double rsq1,rsq2,r1,r2,cost;
  double r1r2, r1r2inv;
  double rsq1inv,rsq2inv,r1inv,r2inv,cinv;
  double *ptr;

  double **x = atom->x;
  tagint *tag = atom->tag;
  int *num_angle = atom->num_angle;
  tagint **angle_atom1 = atom->angle_atom1;
  tagint **angle_atom2 = atom->angle_atom2;
  tagint **angle_atom3 = atom->angle_atom3;
  int **angle_type = atom->angle_type;
  int *mask = atom->mask;

  int *molindex = atom->molindex;
  int *molatom = atom->molatom;
  Molecule **onemols = atom->avec->onemols;

  int nlocal = atom->nlocal;
  int molecular = atom->molecular;

  // loop over all atoms and their angles

  Angle *angle = force->angle;

  int a,b,c,d,e,f;
  double duang, du2ang;
  double del1[3], del2[3];
  double dcos[6];
  double d2cos[21];
  double d2lncos[21];

  // Initializing array for intermediate cos derivatives
  // w regard to strain
  for (i = 0; i < 6; i++) {
    dcos[i] = 0;
  }
  for (i = 0; i < 21; i++) {
    d2cos[i] = 0;
    d2lncos[i] = 0;
  }

  m = 0;
  while (m < nvalues) {
    for (atom2 = 0; atom2 < nlocal; atom2++) {
      if (!(mask[atom2] & groupbit)) continue;

      if (molecular == 1) na = num_angle[atom2];
      else {
        if (molindex[atom2] < 0) continue;
        imol = molindex[atom2];
        iatom = molatom[atom2];
        na = onemols[imol]->num_angle[iatom];
      }

      for (i = 0; i < na; i++) {
        if (molecular == 1) {
          if (tag[atom2] != angle_atom2[atom2][i]) continue;
          atype = angle_type[atom2][i];
          atom1 = atom->map(angle_atom1[atom2][i]);
          atom3 = atom->map(angle_atom3[atom2][i]);
        } else {
          if (tag[atom2] != onemols[imol]->angle_atom2[atom2][i]) continue;
          atype = onemols[imol]->angle_type[atom2][i];
          tagprev = tag[atom2] - iatom - 1;
          atom1 = atom->map(onemols[imol]->angle_atom1[atom2][i]+tagprev);
          atom3 = atom->map(onemols[imol]->angle_atom3[atom2][i]+tagprev);
        }

        if (atom1 < 0 || !(mask[atom1] & groupbit)) continue;
        if (atom3 < 0 || !(mask[atom3] & groupbit)) continue;
        if (atype <= 0) continue;

        delx1 = x[atom1][0] - x[atom2][0];
        dely1 = x[atom1][1] - x[atom2][1];
        delz1 = x[atom1][2] - x[atom2][2];
        domain->minimum_image(delx1,dely1,delz1);
        del1[0] = delx1;
        del1[1] = dely1;
        del1[2] = delz1;

        rsq1 = delx1*delx1 + dely1*dely1 + delz1*delz1;
        rsq1inv = 1.0/rsq1;
        r1 = sqrt(rsq1);
        r1inv = 1.0/r1;

        delx2 = x[atom3][0] - x[atom2][0];
        dely2 = x[atom3][1] - x[atom2][1];
        delz2 = x[atom3][2] - x[atom2][2];
        domain->minimum_image(delx2,dely2,delz2);
        del2[0] = delx2;
        del2[1] = dely2;
        del2[2] = delz2;

        rsq2 = delx2*delx2 + dely2*dely2 + delz2*delz2;
        rsq2inv = 1.0/rsq2;
        r2 = sqrt(rsq2);
        r2inv = 1.0/r2;

        r1r2 = delx1*delx2 + dely1*dely2 + delz1*delz2;
        r1r2inv = 1/r1r2;
        // cost = cosine of angle

        cost = delx1*delx2 + dely1*dely2 + delz1*delz2;
        cost /= r1*r2;
        if (cost > 1.0) cost = 1.0;
        if (cost < -1.0) cost = -1.0;
        cinv = 1.0/cost;

        // The method must return derivative with regards
        // to cos(theta)!
        // Use the chain rule if needed:
        // dU(t)/de = dt/dcos(t)*dU(t)/dt*dcos(t)/de
        // with dt/dcos(t) = -1/sin(t)
        angle->born_matrix(atype,atom1,atom2,atom3,duang,du2ang);

        // Voigt notation
        // 1 = 11, 2 = 22, 3 = 33
        // 4 = 23, 5 = 13, 6 = 12
        a = 0;
        b = 0;
        c = 0;
        d = 0;
        for (i = 0; i<6; i++) {
          a = sigma_albe[i][0];
          b = sigma_albe[i][1];
          dcos[i] = cost*(del1[a]*del2[b]+del1[b]*del2[a]*r1r2inv -
                          del1[a]*del1[b]*rsq1inv - del2[a]*del2[b]*rsq2inv);
        }
        for (i = 0; i<21; i++) {
          a = albemunu[i][0];
          b = albemunu[i][1];
          c = albemunu[i][2];
          d = albemunu[i][3];
          e = C_albe[i][0];
          f = C_albe[i][1];
          d2lncos[i] = 2*(del1[a]*del1[b]*del1[c]*del1[d]*rsq1inv*rsq1inv +
                          del2[a]*del2[b]*del2[c]*del2[d]*rsq2inv*rsq2inv) -
                         (del1[a]*del2[b]+del1[b]*del2[a]) *
                         (del1[c]*del2[d]+del1[d]*del2[c]) *
                         r1r2inv*r1r2inv;
          d2cos[i] =  cost*d2lncos[i] + dcos[e]*dcos[f]*cinv;
          values_local[m+i] += duang*d2cos[i] + du2ang*dcos[e]*dcos[f];
        }
      }
    }
  m+=21;
  }
}

/* ----------------------------------------------------------------------
   count dihedrals on this proc
   only count if 2nd atom is the one storing the dihedral
   all atoms in interaction must be in group
   all atoms in interaction must be known to proc
   if flag is set, compute requested info about dihedral
------------------------------------------------------------------------- */

void ComputeBornMatrix::compute_dihedrals()
{
  int i,m,n,nd,atom1,atom2,atom3,atom4,imol,iatom,dtype,ivar;
  tagint tagprev;
  double vb1x,vb1y,vb1z,vb2x,vb2y,vb2z,vb3x,vb3y,vb3z,vb2xm,vb2ym,vb2zm;
  double ax,ay,az,bx,by,bz,rasq,rbsq,rgsq,rg,ra2inv,rb2inv,rabinv;
  double si,co,phi;
  double *ptr;

  double **x = atom->x;
  tagint *tag = atom->tag;
  int *num_dihedral = atom->num_dihedral;
  tagint **dihedral_atom1 = atom->dihedral_atom1;
  tagint **dihedral_atom2 = atom->dihedral_atom2;
  tagint **dihedral_atom3 = atom->dihedral_atom3;
  tagint **dihedral_atom4 = atom->dihedral_atom4;
  int *mask = atom->mask;

  int *molindex = atom->molindex;
  int *molatom = atom->molatom;
  Molecule **onemols = atom->avec->onemols;

  int nlocal = atom->nlocal;
  int molecular = atom->molecular;

  // loop over all atoms and their dihedrals

  Dihedral *dihedral = force->dihedral;

  double dudih,du2dih;
  int a,b,c,d,e,f;
  double b1sq;
  double b2sq;
  double b3sq;
  double b1b2;
  double b1b3;
  double b2b3;
  double b1[3];
  double b2[3];
  double b3[3];

  // Actually derivatives of the square of the
  // vectors dot product.
  double dmn[6];
  double dmm[6];
  double dnn[6];
  double d2mn[21];
  double d2mm[21];
  double d2nn[21];

  double dcos[6];
  double d2cos[21];

  for (i = 0; i < 6; i++) {
    dmn[i] =0;
    dmm[i] = 0;
    dnn[i] = 0;
    dcos[i] = 0;
  }
  for (i = 0; i < 21; i++) {
    d2mn[i] = 0;
    d2mm[i] = 0;
    d2nn[i] = 0;
    d2cos[i] = 0;
  }

  m = 0;
  while (m < nvalues) {
    for (atom2 = 0; atom2 < nlocal; atom2++) {
      if (!(mask[atom2] & groupbit)) continue;

      if (molecular == 1) nd = num_dihedral[atom2];
      else {
        if (molindex[atom2] < 0) continue;
        imol = molindex[atom2];
        iatom = molatom[atom2];
        nd = onemols[imol]->num_dihedral[iatom];
      }

      for (i = 0; i < nd; i++) {
        if (molecular == 1) {
          if (tag[atom2] != dihedral_atom2[atom2][i]) continue;
          atom1 = atom->map(dihedral_atom1[atom2][i]);
          atom3 = atom->map(dihedral_atom3[atom2][i]);
          atom4 = atom->map(dihedral_atom4[atom2][i]);
        } else {
          if (tag[atom2] != onemols[imol]->dihedral_atom2[atom2][i]) continue;
          tagprev = tag[atom2] - iatom - 1;
          atom1 = atom->map(onemols[imol]->dihedral_atom1[atom2][i]+tagprev);
          atom3 = atom->map(onemols[imol]->dihedral_atom3[atom2][i]+tagprev);
          atom4 = atom->map(onemols[imol]->dihedral_atom4[atom2][i]+tagprev);
        }

        if (atom1 < 0 || !(mask[atom1] & groupbit)) continue;
        if (atom3 < 0 || !(mask[atom3] & groupbit)) continue;
        if (atom4 < 0 || !(mask[atom4] & groupbit)) continue;

        // phi calculation from dihedral style harmonic

        // The method must return derivative with regards
        // to cos(phi)!
        // Use the chain rule if needed:
        // dU(t)/de = dt/dcos(t)*dU(t)/dt*dcos(t)/de
        // with dt/dcos(t) = -1/sin(t)

        dihedral->born_matrix(nd,atom1,atom2,atom3,atom4,dudih,du2dih);

        vb1x = x[atom1][0] - x[atom2][0];
        vb1y = x[atom1][1] - x[atom2][1];
        vb1z = x[atom1][2] - x[atom2][2];
        domain->minimum_image(vb1x,vb1y,vb1z);
        b1[0] = vb1x;
        b1[1] = vb1y;
        b1[2] = vb1z;
        b1sq = b1[0]*b1[0]+b1[1]*b1[1]+b1[2]*b1[2];

        vb2x = x[atom3][0] - x[atom2][0];
        vb2y = x[atom3][1] - x[atom2][1];
        vb2z = x[atom3][2] - x[atom2][2];
        domain->minimum_image(vb2x,vb2y,vb2z);
        b2[0] = vb2x;
        b2[1] = vb2y;
        b2[2] = vb2z;
        b2sq = b2[0]*b2[0]+b2[1]*b2[1]+b2[2]*b2[2];

        vb2xm = -vb2x;
        vb2ym = -vb2y;
        vb2zm = -vb2z;
        domain->minimum_image(vb2xm,vb2ym,vb2zm);

        vb3x = x[atom4][0] - x[atom3][0];
        vb3y = x[atom4][1] - x[atom3][1];
        vb3z = x[atom4][2] - x[atom3][2];
        domain->minimum_image(vb3x,vb3y,vb3z);
        b3[0] = vb3x;
        b3[1] = vb3y;
        b3[2] = vb3z;
        b3sq = b3[0]*b3[0]+b3[1]*b3[1]+b3[2]*b3[2];

        b1b2 = b1[0]*b2[0]+b1[1]*b2[1]+b1[2]*b2[2];
        b1b3 = b1[0]*b3[0]+b1[1]*b3[1]+b1[2]*b3[2];
        b2b3 = b2[0]*b3[0]+b2[1]*b3[1]+b2[2]*b3[2];

        ax = vb1y*vb2zm - vb1z*vb2ym;
        ay = vb1z*vb2xm - vb1x*vb2zm;
        az = vb1x*vb2ym - vb1y*vb2xm;
        bx = vb3y*vb2zm - vb3z*vb2ym;
        by = vb3z*vb2xm - vb3x*vb2zm;
        bz = vb3x*vb2ym - vb3y*vb2xm;

        rasq = ax*ax + ay*ay + az*az;
        rbsq = bx*bx + by*by + bz*bz;
        rgsq = vb2xm*vb2xm + vb2ym*vb2ym + vb2zm*vb2zm;
        rg = sqrt(rgsq);

        ra2inv = rb2inv = 0.0;
        if (rasq > 0) ra2inv = 1.0/rasq;
        if (rbsq > 0) rb2inv = 1.0/rbsq;
        rabinv = sqrt(ra2inv*rb2inv);

        co = (ax*bx + ay*by + az*bz)*rabinv;
        si = rg*rabinv*(ax*vb3x + ay*vb3y + az*vb3z);

        if (co > 1.0) co = 1.0;
        if (co < -1.0) co = -1.0;
        phi = atan2(si,co);

        // above a and b are m and n vectors
        // here they are integers indices
        a = 0;
        b = 0;
        c = 0;
        d = 0;
        e = 0;
        f = 0;
        for (i = 0; i<6; i++) {
          a = sigma_albe[i][0];
          b = sigma_albe[i][1];
          dmm[i] = 2*(b2sq*b1[a]*b1[b]+b1sq*b2[a]*b2[b] - b1b2*(b1[a]*b2[b]+b1[b]*b2[a]));
          dnn[i] = 2*(b3sq*b2[a]*b2[b]+b2sq*b3[a]*b3[b] - b2b3*(b2[a]*b3[b]+b2[b]*b3[a]));
          dmn[i] = b1b2*(b2[a]*b3[b]+b2[b]*b3[a]) + b2b3*(b1[a]*b2[b]+b1[b]*b2[a])
                 - 2*(b1b3*b2[a]*b2[b]) - b2sq*(b1[a]*b3[b]+b1[b]*b3[a]);
          dcos[i] = co*(rabinv*rabinv*dmn[i] - ra2inv*dmm[i] - rb2inv*dnn[i])/2.;
        }
        for (i = 0; i<21; i++) {
          a = albemunu[i][0];
          b = albemunu[i][1];
          c = albemunu[i][2];
          d = albemunu[i][3];
          e = C_albe[i][0];
          f = C_albe[i][1];
          d2mm[i] = 4*(b1[a]*b1[b]*b2[c]*b2[d] + b1[c]*b1[d]*b2[a]*b2[b])
                  - 8*(b1[a]*b2[b]+b1[b]*b2[a])*(b1[c]*b2[d]+b1[d]*b2[c]);
          d2nn[i] = 4*(b2[a]*b2[b]*b3[c]*b3[d] + b2[c]*b2[d]*b3[a]*b3[b])
                  - 8*(b2[a]*b3[b]+b2[b]*b3[a])*(b2[c]*b3[d]+b2[d]*b3[c]);
          d2mn[i] = (b1[a]*b2[b]+b1[b]*b2[a])*(b2[c]*b3[d]+b2[d]*b3[c])
                  + (b2[a]*b3[b]+b2[b]*b3[a])*(b1[c]*b2[d]+b1[d]*b2[d])
                  - (b1[a]*b3[b]+b1[b]*b3[a])*(b2[c]*b2[d]+b2[c]*b2[d])
                  - (b1[c]*b3[d]+b1[d]*b3[c])*(b2[a]*b2[b]+b2[a]*b2[b]);
          d2cos[i] = co/2.*(
                  rabinv*rabinv*d2mn[i]
                  - rabinv*rabinv*rabinv*rabinv*dmn[e]*dmn[f]
                  + ra2inv*ra2inv*dmm[e]*dmm[f]
                  - ra2inv*d2mm[i]
                  + rb2inv*rb2inv*dnn[e]*dnn[f]
                  - rb2inv*d2nn[i]);
          values_local[m+i] += dudih*d2cos[i] + du2dih*dcos[e]*dcos[f];
        }
      }
    }
  m+=21;
  }
}<|MERGE_RESOLUTION|>--- conflicted
+++ resolved
@@ -321,16 +321,6 @@
     virialVtoV[4] = 4;
     virialVtoV[5] = 3;
 
-<<<<<<< HEAD
-    // set up 3x3 kronecker deltas
-
-    for(int row = 0; row < NXYZ_VIRIAL; row++)
-      for(int col = 0; col < NXYZ_VIRIAL; col++)
-        kronecker[row][col] = 0;
-    for(int row = 0; row < NXYZ_VIRIAL; row++)
-      kronecker[row][row] = 1;
-=======
->>>>>>> bc8d1e0f
   }
 }
 
@@ -372,13 +362,8 @@
 
     compute_numdiff();
 
-<<<<<<< HEAD
-    // compute_numdiff output is in pressure units
-    // for consistency this is returned in energy units
-=======
     // convert from pressure to energy units
 
->>>>>>> bc8d1e0f
     double inv_nktv2p = 1.0/force->nktv2p;
     double volume = domain->xprd * domain->yprd * domain->zprd;
     for (int m = 0; m < nvalues; m++) {
@@ -576,12 +561,8 @@
 {
   double **x = atom->x;
 
-<<<<<<< HEAD
-=======
   // NOTE: transposing k and l would seem to be equivalent but it is not
   // only this version matches analytic results for lj/cut
-  
->>>>>>> bc8d1e0f
   int k = dirlist[idir][0];
   int l = dirlist[idir][1];
   for (int i = 0; i < nall; i++)
@@ -611,16 +592,12 @@
 void ComputeBornMatrix::update_virial()
 {
   int eflag = 0;
-<<<<<<< HEAD
-  int vflag = 1;
-=======
 
   // this may not be completely general
   // but it works for lj/cut and sw pair styles
   // and compute stress/atom output is unaffected
-  
+
   int vflag = VIRIAL_PAIR;
->>>>>>> bc8d1e0f
 
   if (force->pair) force->pair->compute(eflag, vflag);
 
@@ -639,24 +616,17 @@
 /* ----------------------------------------------------------------------
    calculate virial stress addon terms to the Born matrix
    this is based on original code of Dr. Yubao Zhen
-<<<<<<< HEAD
-=======
    described here: Comp. Phys. Comm. 183 (2012) 261-265
    as well as Yoshimoto et al., PRB, 71 (2005) 184108, Eq 15.and eq A3.
->>>>>>> bc8d1e0f
 ------------------------------------------------------------------------- */
 
 void ComputeBornMatrix::virial_addon()
 {
-<<<<<<< HEAD
-=======
-
->>>>>>> bc8d1e0f
+
   int kd, nd, id, jd;
   int m;
 
   double* sigv = compute_virial->vector;
-<<<<<<< HEAD
 
   // This way of doing is not very elegant but is correct.
   // The complete Cijkl terms are the sum of symmetric terms
@@ -668,22 +638,7 @@
   // the 4-rank tensor to a 2-rank tensor
   // Cijkl = (Bijkl+Bjikl+Bijlk+Bjilk)/4. = (Bijkl+Bjilk)/2.
   // and when computing only the 21 independant term.
-  // see Comp. Phys. Comm. 183 (2012) 261–265
-  // and Phys. Rev. B 71, 184108 (2005)
-=======
-  double modefactor[6] = {1.0, 1.0, 1.0, 0.5, 0.5, 0.5};
-
-  // you can compute these factor by looking at
-  // every Dijkl terms and adding the proper virials
-  // Take into account the symmetries. For example:
-  // B2323 = s33+D2323; B3232= s22+D3232;
-  // but D3232=D2323 
-  // and Cijkl = (Bijkl+Bjikl+Bijlk+Bjilk)/4. = (Bijkl+Bjilk)/2.
-  
-  // these values have been verified correct to about 1e-9
-  // against the analytic expressions for lj/cut 
-
->>>>>>> bc8d1e0f
+
   values_global[0]  += 2.0*sigv[0];
   values_global[1]  += 2.0*sigv[1];
   values_global[2]  += 2.0*sigv[2];
