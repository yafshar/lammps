// clang-format off
/* ----------------------------------------------------------------------
   LAMMPS - Large-scale Atomic/Molecular Massively Parallel Simulator
   https://www.lammps.org/, Sandia National Laboratories
   Steve Plimpton, sjplimp@sandia.gov

   Copyright (2003) Sandia Corporation.  Under the terms of Contract
   DE-AC04-94AL85000 with Sandia Corporation, the U.S. Government retains
   certain rights in this software.  This software is distributed under
   the GNU General Public License.

   See the README file in the top-level LAMMPS directory.
------------------------------------------------------------------------- */

/* ----------------------------------------------------------------------
   Contributing authors: Rolf Isele-Holder (Aachen University)
                         Paul Crozier (SNL)
------------------------------------------------------------------------- */

#include "pppm_disp.h"

#include "angle.h"
#include "atom.h"
#include "bond.h"
#include "comm.h"
#include "domain.h"
#include "error.h"
#include "fft3d_wrap.h"
#include "force.h"
#include "gridcomm.h"
#include "math_const.h"
#include "memory.h"
#include "neighbor.h"
#include "pair.h"
#include "remap_wrap.h"

#include <cmath>
#include <cstring>

using namespace LAMMPS_NS;
using namespace MathConst;

#define MAXORDER   7
#define OFFSET 16384
#define SMALL 0.00001
#define LARGE 10000.0
#define EPS_HOC 1.0e-7

enum{REVERSE_RHO,REVERSE_RHO_GEOM,REVERSE_RHO_ARITH,REVERSE_RHO_NONE};
enum{FORWARD_IK,FORWARD_AD,FORWARD_IK_PERATOM,FORWARD_AD_PERATOM,
     FORWARD_IK_GEOM,FORWARD_AD_GEOM,
     FORWARD_IK_PERATOM_GEOM,FORWARD_AD_PERATOM_GEOM,
     FORWARD_IK_ARITH,FORWARD_AD_ARITH,
     FORWARD_IK_PERATOM_ARITH,FORWARD_AD_PERATOM_ARITH,
     FORWARD_IK_NONE,FORWARD_AD_NONE,FORWARD_IK_PERATOM_NONE,
     FORWARD_AD_PERATOM_NONE};

#ifdef FFT_SINGLE
#define ZEROF 0.0f
#define ONEF  1.0f
#else
#define ZEROF 0.0
#define ONEF  1.0
#endif

/* ---------------------------------------------------------------------- */

PPPMDisp::PPPMDisp(LAMMPS *lmp) : KSpace(lmp),
  factors(nullptr), csumi(nullptr), cii(nullptr), B(nullptr), density_brick(nullptr), vdx_brick(nullptr),
  vdy_brick(nullptr), vdz_brick(nullptr), density_fft(nullptr), u_brick(nullptr), v0_brick(nullptr),
  v1_brick(nullptr), v2_brick(nullptr), v3_brick(nullptr), v4_brick(nullptr), v5_brick(nullptr),
  density_brick_g(nullptr), vdx_brick_g(nullptr), vdy_brick_g(nullptr), vdz_brick_g(nullptr),
  density_fft_g(nullptr), u_brick_g(nullptr), v0_brick_g(nullptr), v1_brick_g(nullptr), v2_brick_g(nullptr),
  v3_brick_g(nullptr), v4_brick_g(nullptr), v5_brick_g(nullptr), density_brick_a0(nullptr),
  vdx_brick_a0(nullptr), vdy_brick_a0(nullptr), vdz_brick_a0(nullptr), density_fft_a0(nullptr),
  u_brick_a0(nullptr), v0_brick_a0(nullptr), v1_brick_a0(nullptr), v2_brick_a0(nullptr),
  v3_brick_a0(nullptr), v4_brick_a0(nullptr), v5_brick_a0(nullptr), density_brick_a1(nullptr),
  vdx_brick_a1(nullptr), vdy_brick_a1(nullptr), vdz_brick_a1(nullptr), density_fft_a1(nullptr),
  u_brick_a1(nullptr), v0_brick_a1(nullptr), v1_brick_a1(nullptr), v2_brick_a1(nullptr),
  v3_brick_a1(nullptr), v4_brick_a1(nullptr), v5_brick_a1(nullptr), density_brick_a2(nullptr),
  vdx_brick_a2(nullptr), vdy_brick_a2(nullptr), vdz_brick_a2(nullptr), density_fft_a2(nullptr),
  u_brick_a2(nullptr), v0_brick_a2(nullptr), v1_brick_a2(nullptr), v2_brick_a2(nullptr),
  v3_brick_a2(nullptr), v4_brick_a2(nullptr), v5_brick_a2(nullptr), density_brick_a3(nullptr),
  vdx_brick_a3(nullptr), vdy_brick_a3(nullptr), vdz_brick_a3(nullptr), density_fft_a3(nullptr),
  u_brick_a3(nullptr), v0_brick_a3(nullptr), v1_brick_a3(nullptr), v2_brick_a3(nullptr),
  v3_brick_a3(nullptr), v4_brick_a3(nullptr), v5_brick_a3(nullptr), density_brick_a4(nullptr),
  vdx_brick_a4(nullptr), vdy_brick_a4(nullptr), vdz_brick_a4(nullptr), density_fft_a4(nullptr),
  u_brick_a4(nullptr), v0_brick_a4(nullptr), v1_brick_a4(nullptr), v2_brick_a4(nullptr),
  v3_brick_a4(nullptr), v4_brick_a4(nullptr), v5_brick_a4(nullptr), density_brick_a5(nullptr),
  vdx_brick_a5(nullptr), vdy_brick_a5(nullptr), vdz_brick_a5(nullptr), density_fft_a5(nullptr),
  u_brick_a5(nullptr), v0_brick_a5(nullptr), v1_brick_a5(nullptr), v2_brick_a5(nullptr),
  v3_brick_a5(nullptr), v4_brick_a5(nullptr), v5_brick_a5(nullptr), density_brick_a6(nullptr),
  vdx_brick_a6(nullptr), vdy_brick_a6(nullptr), vdz_brick_a6(nullptr), density_fft_a6(nullptr),
  u_brick_a6(nullptr), v0_brick_a6(nullptr), v1_brick_a6(nullptr), v2_brick_a6(nullptr),
  v3_brick_a6(nullptr), v4_brick_a6(nullptr), v5_brick_a6(nullptr), density_brick_none(nullptr),
  vdx_brick_none(nullptr), vdy_brick_none(nullptr), vdz_brick_none(nullptr),
  density_fft_none(nullptr), u_brick_none(nullptr), v0_brick_none(nullptr), v1_brick_none(nullptr),
  v2_brick_none(nullptr), v3_brick_none(nullptr), v4_brick_none(nullptr), v5_brick_none(nullptr),
  greensfn(nullptr), vg(nullptr), vg2(nullptr), greensfn_6(nullptr), vg_6(nullptr), vg2_6(nullptr),
  fkx(nullptr), fky(nullptr), fkz(nullptr), fkx2(nullptr), fky2(nullptr), fkz2(nullptr), fkx_6(nullptr),
  fky_6(nullptr), fkz_6(nullptr), fkx2_6(nullptr), fky2_6(nullptr), fkz2_6(nullptr), gf_b(nullptr),
  gf_b_6(nullptr), sf_precoeff1(nullptr), sf_precoeff2(nullptr), sf_precoeff3(nullptr),
  sf_precoeff4(nullptr), sf_precoeff5(nullptr), sf_precoeff6(nullptr), sf_precoeff1_6(nullptr),
  sf_precoeff2_6(nullptr), sf_precoeff3_6(nullptr), sf_precoeff4_6(nullptr), sf_precoeff5_6(nullptr),
  sf_precoeff6_6(nullptr), rho1d(nullptr), rho_coeff(nullptr), drho1d(nullptr), drho_coeff(nullptr),
  rho1d_6(nullptr), rho_coeff_6(nullptr), drho1d_6(nullptr), drho_coeff_6(nullptr), work1(nullptr),
   work2(nullptr), work1_6(nullptr), work2_6(nullptr), fft1(nullptr), fft2(nullptr), fft1_6(nullptr),
   fft2_6(nullptr), remap(nullptr), remap_6(nullptr), gc(nullptr), gc6(nullptr),
   part2grid(nullptr), part2grid_6(nullptr), boxlo(nullptr)
{
  triclinic_support = 0;
  pppmflag = dispersionflag = 1;

  nfactors = 3;
  factors = new int[nfactors];
  factors[0] = 2;
  factors[1] = 3;
  factors[2] = 5;

  MPI_Comm_rank(world,&me);
  MPI_Comm_size(world,&nprocs);
  nfft_both = nfft_both_6 = 0;
  nxhi_in = nxlo_in = nxhi_out = nxlo_out = 0;
  nyhi_in = nylo_in = nyhi_out = nylo_out = 0;
  nzhi_in = nzlo_in = nzhi_out = nzlo_out = 0;
  nxhi_in_6 = nxlo_in_6 = nxhi_out_6 = nxlo_out_6 = 0;
  nyhi_in_6 = nylo_in_6 = nyhi_out_6 = nylo_out_6 = 0;
  nzhi_in_6 = nzlo_in_6 = nzhi_out_6 = nzlo_out_6 = 0;

  csumflag = 0;
  B = nullptr;
  cii = nullptr;
  csumi = nullptr;
  peratom_allocate_flag = 0;

  density_brick = vdx_brick = vdy_brick = vdz_brick = nullptr;
  density_fft = nullptr;
  u_brick = v0_brick = v1_brick = v2_brick = v3_brick =
    v4_brick = v5_brick = nullptr;

  density_brick_g = vdx_brick_g = vdy_brick_g = vdz_brick_g = nullptr;
  density_fft_g = nullptr;
  u_brick_g = v0_brick_g = v1_brick_g = v2_brick_g = v3_brick_g =
    v4_brick_g = v5_brick_g = nullptr;

  density_brick_a0 = vdx_brick_a0 = vdy_brick_a0 = vdz_brick_a0 = nullptr;
  density_fft_a0 = nullptr;
  u_brick_a0 = v0_brick_a0 = v1_brick_a0 = v2_brick_a0 = v3_brick_a0 =
    v4_brick_a0 = v5_brick_a0 = nullptr;

  density_brick_a1 = vdx_brick_a1 = vdy_brick_a1 = vdz_brick_a1 = nullptr;
  density_fft_a1 = nullptr;
  u_brick_a1 = v0_brick_a1 = v1_brick_a1 = v2_brick_a1 = v3_brick_a1 =
    v4_brick_a1 = v5_brick_a1 = nullptr;

  density_brick_a2 = vdx_brick_a2 = vdy_brick_a2 = vdz_brick_a2 = nullptr;
  density_fft_a2 = nullptr;
  u_brick_a2 = v0_brick_a2 = v1_brick_a2 = v2_brick_a2 = v3_brick_a2 =
    v4_brick_a2 = v5_brick_a2 = nullptr;

  density_brick_a3 = vdx_brick_a3 = vdy_brick_a3 = vdz_brick_a3 = nullptr;
  density_fft_a3 = nullptr;
  u_brick_a3 = v0_brick_a3 = v1_brick_a3 = v2_brick_a3 = v3_brick_a3 =
    v4_brick_a3 = v5_brick_a3 = nullptr;

  density_brick_a4 = vdx_brick_a4 = vdy_brick_a4 = vdz_brick_a4 = nullptr;
  density_fft_a4 = nullptr;
  u_brick_a4 = v0_brick_a4 = v1_brick_a4 = v2_brick_a4 = v3_brick_a4 =
    v4_brick_a4 = v5_brick_a4 = nullptr;

  density_brick_a5 = vdx_brick_a5 = vdy_brick_a5 = vdz_brick_a5 = nullptr;
  density_fft_a5 = nullptr;
  u_brick_a5 = v0_brick_a5 = v1_brick_a5 = v2_brick_a5 = v3_brick_a5 =
    v4_brick_a5 = v5_brick_a5 = nullptr;

  density_brick_a6 = vdx_brick_a6 = vdy_brick_a6 = vdz_brick_a6 = nullptr;
  density_fft_a6 = nullptr;
  u_brick_a6 = v0_brick_a6 = v1_brick_a6 = v2_brick_a6 = v3_brick_a6 =
    v4_brick_a6 = v5_brick_a6 = nullptr;

  density_brick_none = vdx_brick_none = vdy_brick_none = vdz_brick_none = nullptr;
  density_fft_none = nullptr;
  u_brick_none = v0_brick_none = v1_brick_none = v2_brick_none = v3_brick_none =
    v4_brick_none = v5_brick_none = nullptr;

  greensfn = nullptr;
  greensfn_6 = nullptr;
  work1 = work2 = nullptr;
  work1_6 = work2_6 = nullptr;
  vg = nullptr;
  vg2 = nullptr;
  vg_6 = nullptr;
  vg2_6 = nullptr;
  fkx = fky = fkz = nullptr;
  fkx2 = fky2 = fkz2 = nullptr;
  fkx_6 = fky_6 = fkz_6 = nullptr;
  fkx2_6 = fky2_6 = fkz2_6 = nullptr;

  sf_precoeff1 = sf_precoeff2 = sf_precoeff3 = sf_precoeff4 =
    sf_precoeff5 = sf_precoeff6 = nullptr;
  sf_precoeff1_6 = sf_precoeff2_6 = sf_precoeff3_6 = sf_precoeff4_6 =
    sf_precoeff5_6 = sf_precoeff6_6 = nullptr;

  gf_b = nullptr;
  gf_b_6 = nullptr;
  rho1d = rho_coeff = nullptr;
  drho1d = drho_coeff = nullptr;
  rho1d_6 = rho_coeff_6 = nullptr;
  drho1d_6 = drho_coeff_6 = nullptr;
  fft1 = fft2 = nullptr;
  fft1_6 = fft2_6 = nullptr;
  remap = nullptr;
  remap_6 = nullptr;
  gc = gc6 = nullptr;
  gc_buf1 = gc_buf2 = nullptr;
  gc6_buf1 = gc6_buf2 = nullptr;
  ngc_buf1 = ngc_buf2 = ngc6_buf1 = ngc6_buf2 = 0;
  ngrid = ngrid_6 = npergrid = npergrid6 = 0;

  nmax = 0;
  part2grid = nullptr;
  part2grid_6 = nullptr;

  memset(function,0,EWALD_FUNCS*sizeof(int));
}

/* ---------------------------------------------------------------------- */

void PPPMDisp::settings(int narg, char **arg)
{
  if (narg < 1) error->all(FLERR,"Illegal kspace_style pppm/disp command");
  accuracy_relative = fabs(utils::numeric(FLERR,arg[0],false,lmp));
}

/* ----------------------------------------------------------------------
   free all memory
------------------------------------------------------------------------- */

PPPMDisp::~PPPMDisp()
{
  delete [] factors;
  delete [] B;
  B = nullptr;
  delete [] cii;
  cii = nullptr;
  delete [] csumi;
  csumi = nullptr;
  PPPMDisp::deallocate();
  PPPMDisp::deallocate_peratom();
  memory->destroy(part2grid);
  memory->destroy(part2grid_6);
  part2grid = part2grid_6 = nullptr;
}

/* ----------------------------------------------------------------------
   called once before run
------------------------------------------------------------------------- */

void PPPMDisp::init()
{
  if (me == 0) utils::logmesg(lmp,"PPPMDisp initialization ...\n");

  // error check

  triclinic_check();

  if (domain->dimension == 2)
    error->all(FLERR,"Cannot use PPPMDisp with 2d simulation");
  if (comm->style != 0)
    error->universe_all(FLERR,"PPPMDisp can only currently be used with "
                        "comm_style brick");

  if (slabflag == 0 && domain->nonperiodic > 0)
    error->all(FLERR,"Cannot use non-periodic boundaries with PPPMDisp");
  if (slabflag == 1) {
    if (domain->xperiodic != 1 || domain->yperiodic != 1 ||
        domain->boundary[2][0] != 1 || domain->boundary[2][1] != 1)
      error->all(FLERR,"Incorrect boundaries with slab PPPMDisp");
  }

  if (order > MAXORDER || order_6 > MAXORDER)
    error->all(FLERR,"PPPMDisp coulomb or dispersion order cannot"
                                 " be greater than {}",MAXORDER);

  // compute two charge force

  two_charge();

  // free all arrays previously allocated

  deallocate();
  deallocate_peratom();

  // check whether cutoff and pair style are set

  triclinic = domain->triclinic;
  pair_check();

  int tmp;
  Pair *pair = force->pair;
  int *ptr = pair ? (int *) pair->extract("ewald_order",tmp) : nullptr;
  double *p_cutoff = pair ? (double *) pair->extract("cut_coul",tmp) : nullptr;
  double *p_cutoff_lj = pair ? (double *) pair->extract("cut_LJ",tmp) : nullptr;
  if (!(ptr||p_cutoff||p_cutoff_lj))
    error->all(FLERR,"KSpace style is incompatible with Pair style");
  cutoff = *p_cutoff;
  cutoff_lj = *p_cutoff_lj;

  double tmp2;
  MPI_Allreduce(&cutoff,&tmp2,1,MPI_DOUBLE,MPI_SUM,world);

  // check out which types of potentials will have to be calculated

  int ewald_order = ptr ? *((int *) ptr) : 1<<1;
  int ewald_mix = ptr ? *((int *) pair->extract("ewald_mix",tmp)) : Pair::GEOMETRIC;
  memset(function,0,EWALD_FUNCS*sizeof(int));
  for (int i=0; i<=EWALD_MAXORDER; ++i)                 // transcribe order
    if (ewald_order&(1<<i)) {                           // from pair_style
      int  k=0;
      switch (i) {
        case 1:
          k = 0; break;
        case 6:
          if ((ewald_mix==Pair::GEOMETRIC || ewald_mix==Pair::SIXTHPOWER ||
               mixflag == 1) && mixflag!= 2) { k = 1; break; }
          else if (ewald_mix==Pair::ARITHMETIC && mixflag!=2) { k = 2; break; }
          else if (mixflag == 2) { k = 3; break; }
          else error->all(FLERR,"Unsupported mixing rule in kspace_style pppm/disp");
          break;
        default:
          error->all(FLERR,std::string("Unsupported order in kspace_style "
                                       "pppm/disp, pair_style ")
                     + force->pair_style);
      }
      function[k] = 1;
    }

  // warn, if function[0] is not set but charge attribute is set!

  if (!function[0] && atom->q_flag && me == 0)
    error->warning(FLERR, "Charges are set, but coulombic solver is not used");

  // show error message if pppm/disp is not used correctly

  if (function[1] || function[2] || function[3]) {
    if (!gridflag_6 && !gewaldflag_6 && accuracy_real_6 < 0
        && accuracy_kspace_6 < 0 && !auto_disp_flag) {
      error->all(FLERR, "PPPMDisp used but no parameters set, "
              "for further information please see the pppm/disp "
              "documentation");
    }
  }

  // compute qsum & qsqsum, if function[0] is set, warn if not charge-neutral

  scale = 1.0;
  qqrd2e = force->qqrd2e;
  natoms_original = atom->natoms;

  if (function[0]) qsum_qsq();

  // if kspace is TIP4P, extract TIP4P params from pair style
  // bond/angle are not yet init(), so insure equilibrium request is valid

  qdist = 0.0;

  if (tip4pflag) {
    int itmp;
    auto p_qdist = (double *) force->pair->extract("qdist",itmp);
    int *p_typeO = (int *) force->pair->extract("typeO",itmp);
    int *p_typeH = (int *) force->pair->extract("typeH",itmp);
    int *p_typeA = (int *) force->pair->extract("typeA",itmp);
    int *p_typeB = (int *) force->pair->extract("typeB",itmp);
    if (!p_qdist || !p_typeO || !p_typeH || !p_typeA || !p_typeB)
      error->all(FLERR,"KSpace style is incompatible with Pair style");
    qdist = *p_qdist;
    typeO = *p_typeO;
    typeH = *p_typeH;
    int typeA = *p_typeA;
    int typeB = *p_typeB;

    if (force->angle == nullptr || force->bond == nullptr)
      error->all(FLERR,"Bond and angle potentials must be defined for TIP4P");
    if (typeA < 1 || typeA > atom->nangletypes ||
        force->angle->setflag[typeA] == 0)
      error->all(FLERR,"Bad TIP4P angle type for PPPMDisp/TIP4P");
    if (typeB < 1 || typeB > atom->nbondtypes ||
        force->bond->setflag[typeB] == 0)
      error->all(FLERR,"Bad TIP4P bond type for PPPMDisp/TIP4P");
    double theta = force->angle->equilibrium_angle(typeA);
    double blen = force->bond->equilibrium_distance(typeB);
    alpha = qdist / (cos(0.5*theta) * blen);
  }

  //if g_ewald and g_ewald_6 have not been specified, set some initial value
  //  to avoid problems when calculating the energies!

  if (!gewaldflag) g_ewald = 1;
  if (!gewaldflag_6) g_ewald_6 = 1;

  // initialize the pair style to get the coefficients

  neighrequest_flag = 0;
  pair->init();
  neighrequest_flag = 1;
  init_coeffs();

  // set accuracy (force units) from accuracy_relative or accuracy_absolute

  if (accuracy_absolute >= 0.0) accuracy = accuracy_absolute;
  else accuracy = accuracy_relative * two_charge_force;

  int iteration = 0;
  if (function[0]) {

    GridComm *gctmp = nullptr;
    while (order >= minorder) {

      if (iteration && me == 0)
          error->warning(FLERR,"Reducing PPPMDisp Coulomb order "
                         "b/c stencil extends beyond neighbor processor");
      iteration++;

      // set grid for dispersion interaction and coulomb interactions

      set_grid();

      if (nx_pppm >= OFFSET || ny_pppm >= OFFSET || nz_pppm >= OFFSET)
      error->all(FLERR,"PPPMDisp Coulomb grid is too large");

      set_fft_parameters(nx_pppm,ny_pppm,nz_pppm,
                         nxlo_fft,nylo_fft,nzlo_fft,
                         nxhi_fft,nyhi_fft,nzhi_fft,
                         nxlo_in,nylo_in,nzlo_in,
                         nxhi_in,nyhi_in,nzhi_in,
                         nxlo_out,nylo_out,nzlo_out,
                         nxhi_out,nyhi_out,nzhi_out,
                         nlower,nupper,
                         ngrid,nfft,nfft_both,
                         shift,shiftone,order);

      if (overlap_allowed) break;

      gctmp = new GridComm(lmp,world,nx_pppm,ny_pppm,nz_pppm,
                           nxlo_in,nxhi_in,nylo_in,nyhi_in,nzlo_in,nzhi_in,
                           nxlo_out,nxhi_out,nylo_out,nyhi_out,nzlo_out,nzhi_out);

      int tmp1,tmp2;
      gctmp->setup(tmp1,tmp2);
      if (gctmp->ghost_adjacent()) break;
      delete gctmp;

      order--;
    }

    if (order < minorder)
      error->all(FLERR,"Coulomb PPPMDisp order has been reduced below minorder");
    if (!overlap_allowed && !gctmp->ghost_adjacent())
      error->all(FLERR,"PPPMDisp grid stencil extends beyond nearest neighbor processor");
    if (gctmp) delete gctmp;

    // adjust g_ewald

    if (!gewaldflag) adjust_gewald();

    // calculate the final accuracy

    double acc = final_accuracy();

    // print stats

    int ngrid_max,nfft_both_max;
    MPI_Allreduce(&ngrid,&ngrid_max,1,MPI_INT,MPI_MAX,world);
    MPI_Allreduce(&nfft_both,&nfft_both_max,1,MPI_INT,MPI_MAX,world);

    if (me == 0) {
      std::string mesg = fmt::format("  Coulomb G vector (1/distance)= {:.16g}\n",
                                     g_ewald);
      mesg += fmt::format("  Coulomb grid = {} {} {}\n",
                          nx_pppm,ny_pppm,nz_pppm);
      mesg += fmt::format("  Coulomb stencil order = {}\n",order);
      mesg += fmt::format("  Coulomb estimated absolute RMS force accuracy "
                          "= {:.8g}\n",acc);
      mesg += fmt::format("  Coulomb estimated relative force accuracy = {:.8g}\n",
                          acc/two_charge_force);
      mesg += "  using " LMP_FFT_PREC " precision " LMP_FFT_LIB "\n";
      mesg += fmt::format("  3d grid and FFT values/proc = {} {}\n",
                          ngrid_max,nfft_both_max);
      utils::logmesg(lmp,mesg);
    }
  }

  iteration = 0;
  if (function[1] + function[2] + function[3]) {

    GridComm *gctmp = nullptr;
    while (order_6 >= minorder) {

      if (iteration && me == 0)
          error->warning(FLERR,"Reducing PPPMDisp dispersion order "
                         "b/c stencil extends beyond neighbor processor");
      iteration++;

      set_grid_6();

      if (nx_pppm_6 >= OFFSET || ny_pppm_6 >= OFFSET || nz_pppm_6 >= OFFSET)
      error->all(FLERR,"PPPMDisp Dispersion grid is too large");

      set_fft_parameters(nx_pppm_6,ny_pppm_6,nz_pppm_6,
                         nxlo_fft_6,nylo_fft_6,nzlo_fft_6,
                         nxhi_fft_6,nyhi_fft_6,nzhi_fft_6,
                         nxlo_in_6,nylo_in_6,nzlo_in_6,
                         nxhi_in_6,nyhi_in_6,nzhi_in_6,
                         nxlo_out_6,nylo_out_6,nzlo_out_6,
                         nxhi_out_6,nyhi_out_6,nzhi_out_6,
                         nlower_6,nupper_6,
                         ngrid_6,nfft_6,nfft_both_6,
                         shift_6,shiftone_6,order_6);

      if (overlap_allowed) break;

      gctmp = new GridComm(lmp,world,nx_pppm_6,ny_pppm_6,nz_pppm_6,
                           nxlo_in_6,nxhi_in_6,nylo_in_6,nyhi_in_6,
                           nzlo_in_6,nzhi_in_6,
                           nxlo_out_6,nxhi_out_6,nylo_out_6,nyhi_out_6,
                           nzlo_out_6,nzhi_out_6);

      int tmp1,tmp2;
      gctmp->setup(tmp1,tmp2);
      if (gctmp->ghost_adjacent()) break;
      delete gctmp;

      order_6--;
    }

    if (order_6 < minorder)
      error->all(FLERR,"Dispersion PPPMDisp order has been "
                 "reduced below minorder");
    if (!overlap_allowed && !gctmp->ghost_adjacent())
      error->all(FLERR,"Dispersion PPPMDisp grid stencil extends beyond nearest neighbor proc");
    if (gctmp) delete gctmp;

    // adjust g_ewald_6

    if (!gewaldflag_6 && accuracy_kspace_6 == accuracy_real_6)
      adjust_gewald_6();

    // calculate the final accuracy

    double acc,acc_real,acc_kspace;
    final_accuracy_6(acc,acc_real,acc_kspace);

    // print stats

    int ngrid_6_max,nfft_both_6_max;
    MPI_Allreduce(&ngrid_6,&ngrid_6_max,1,MPI_INT,MPI_MAX,world);
    MPI_Allreduce(&nfft_both_6,&nfft_both_6_max,1,MPI_INT,MPI_MAX,world);

    if (me == 0) {
      std::string mesg = fmt::format("  Dispersion G vector (1/distance)= "
                                     "{:.16}\n",g_ewald_6);
      mesg += fmt::format("  Dispersion grid = {} {} {}\n",
                          nx_pppm_6,ny_pppm_6,nz_pppm_6);
      mesg += fmt::format("  Dispersion stencil order = {}\n",order_6);
      mesg += fmt::format("  Dispersion estimated absolute RMS force accuracy "
                          "= {:.8}\n",acc);
      mesg += fmt::format("  Dispersion estimated relative force accuracy "
                          "= {:.8}\n",acc/two_charge_force);
      mesg += "  using " LMP_FFT_PREC " precision " LMP_FFT_LIB "\n";
      mesg += fmt::format("  3d grid and FFT values/proc = {} {}\n",
                          ngrid_6_max,nfft_both_6_max);
      utils::logmesg(lmp,mesg);
    }
  }

  // allocate K-space dependent memory

  allocate();

  // pre-compute Green's function denomiator expansion
  // pre-compute 1d charge distribution coefficients

  if (function[0]) {
    compute_gf_denom(gf_b,order);
    compute_rho_coeff(rho_coeff,drho_coeff,order);
    if (differentiation_flag == 1)
      compute_sf_precoeff(nx_pppm,ny_pppm,nz_pppm,order,
                          nxlo_fft,nylo_fft,nzlo_fft,
                          nxhi_fft,nyhi_fft,nzhi_fft,
                          sf_precoeff1,sf_precoeff2,sf_precoeff3,
                          sf_precoeff4,sf_precoeff5,sf_precoeff6);
  }
  if (function[1] + function[2] + function[3]) {
    compute_gf_denom(gf_b_6,order_6);
    compute_rho_coeff(rho_coeff_6,drho_coeff_6,order_6);
    if (differentiation_flag == 1)
      compute_sf_precoeff(nx_pppm_6,ny_pppm_6,nz_pppm_6,order_6,
                          nxlo_fft_6,nylo_fft_6,nzlo_fft_6,
                          nxhi_fft_6,nyhi_fft_6,nzhi_fft_6,
                          sf_precoeff1_6,sf_precoeff2_6,sf_precoeff3_6,
                          sf_precoeff4_6,sf_precoeff5_6,sf_precoeff6_6);
  }
}

/* ----------------------------------------------------------------------
   adjust PPPM coeffs, called initially and whenever volume has changed
------------------------------------------------------------------------- */

void PPPMDisp::setup()
{
  if (slabflag == 0 && domain->nonperiodic > 0)
    error->all(FLERR,"Cannot use non-periodic boundaries with PPPMDisp");
  if (slabflag == 1) {
    if (domain->xperiodic != 1 || domain->yperiodic != 1 ||
        domain->boundary[2][0] != 1 || domain->boundary[2][1] != 1)
      error->all(FLERR,"Incorrect boundaries with slab PPPMDisp");
  }

  double *prd;

  // volume-dependent factors
  // adjust z dimension for 2d slab PPPM
  // z dimension for 3d PPPM is zprd since slab_volfactor = 1.0

  if (triclinic == 0) prd = domain->prd;
  else prd = domain->prd_lamda;

  double xprd = prd[0];
  double yprd = prd[1];
  double zprd = prd[2];
  double zprd_slab = zprd*slab_volfactor;
  volume = xprd * yprd * zprd_slab;

 // compute fkx,fky,fkz for my FFT grid pts

  double unitkx = (2.0*MY_PI/xprd);
  double unitky = (2.0*MY_PI/yprd);
  double unitkz = (2.0*MY_PI/zprd_slab);

  //compute the virial coefficients and green functions

  if (function[0]) {

    delxinv = nx_pppm/xprd;
    delyinv = ny_pppm/yprd;
    delzinv = nz_pppm/zprd_slab;

    delvolinv = delxinv*delyinv*delzinv;

    double per;
    int i,j,k,n;

    for (i = nxlo_fft; i <= nxhi_fft; i++) {
      per = i - nx_pppm*(2*i/nx_pppm);
      fkx[i] = unitkx*per;
      j = (nx_pppm - i) % nx_pppm;
      per = j - nx_pppm*(2*j/nx_pppm);
      fkx2[i] = unitkx*per;
    }

    for (i = nylo_fft; i <= nyhi_fft; i++) {
      per = i - ny_pppm*(2*i/ny_pppm);
      fky[i] = unitky*per;
      j = (ny_pppm - i) % ny_pppm;
      per = j - ny_pppm*(2*j/ny_pppm);
      fky2[i] = unitky*per;
    }

    for (i = nzlo_fft; i <= nzhi_fft; i++) {
      per = i - nz_pppm*(2*i/nz_pppm);
      fkz[i] = unitkz*per;
      j = (nz_pppm - i) % nz_pppm;
      per = j - nz_pppm*(2*j/nz_pppm);
      fkz2[i] = unitkz*per;
    }

    double sqk,vterm;
    double gew2inv = 1/(g_ewald*g_ewald);
    n = 0;
    for (k = nzlo_fft; k <= nzhi_fft; k++) {
      for (j = nylo_fft; j <= nyhi_fft; j++) {
        for (i = nxlo_fft; i <= nxhi_fft; i++) {
          sqk = fkx[i]*fkx[i] + fky[j]*fky[j] + fkz[k]*fkz[k];
          if (sqk == 0.0) {
            vg[n][0] = 0.0;
            vg[n][1] = 0.0;
            vg[n][2] = 0.0;
            vg[n][3] = 0.0;
            vg[n][4] = 0.0;
            vg[n][5] = 0.0;
            vg2[n][0] = 0.0;
            vg2[n][1] = 0.0;
            vg2[n][2] = 0.0;
          } else {
            vterm = -2.0 * (1.0/sqk + 0.25*gew2inv);
            vg[n][0] = 1.0 + vterm*fkx[i]*fkx[i];
            vg[n][1] = 1.0 + vterm*fky[j]*fky[j];
            vg[n][2] = 1.0 + vterm*fkz[k]*fkz[k];
            vg[n][3] = vterm*fkx[i]*fky[j];
            vg[n][4] = vterm*fkx[i]*fkz[k];
            vg[n][5] = vterm*fky[j]*fkz[k];
            vg2[n][0] = vterm*0.5*(fkx[i]*fky[j] + fkx2[i]*fky2[j]);
            vg2[n][1] = vterm*0.5*(fkx[i]*fkz[k] + fkx2[i]*fkz2[k]);
            vg2[n][2] = vterm*0.5*(fky[j]*fkz[k] + fky2[j]*fkz2[k]);
          }
          n++;
        }
      }
    }
    compute_gf();
    if (differentiation_flag == 1) compute_sf_coeff();
  }

  if (function[1] + function[2] + function[3]) {
    delxinv_6 = nx_pppm_6/xprd;
    delyinv_6 = ny_pppm_6/yprd;
    delzinv_6 = nz_pppm_6/zprd_slab;
    delvolinv_6 = delxinv_6*delyinv_6*delzinv_6;

    double per;
    int i,j,k,n;
    for (i = nxlo_fft_6; i <= nxhi_fft_6; i++) {
      per = i - nx_pppm_6*(2*i/nx_pppm_6);
      fkx_6[i] = unitkx*per;
      j = (nx_pppm_6 - i) % nx_pppm_6;
      per = j - nx_pppm_6*(2*j/nx_pppm_6);
      fkx2_6[i] = unitkx*per;
    }
    for (i = nylo_fft_6; i <= nyhi_fft_6; i++) {
      per = i - ny_pppm_6*(2*i/ny_pppm_6);
      fky_6[i] = unitky*per;
      j = (ny_pppm_6 - i) % ny_pppm_6;
      per = j - ny_pppm_6*(2*j/ny_pppm_6);
      fky2_6[i] = unitky*per;
    }
    for (i = nzlo_fft_6; i <= nzhi_fft_6; i++) {
      per = i - nz_pppm_6*(2*i/nz_pppm_6);
      fkz_6[i] = unitkz*per;
      j = (nz_pppm_6 - i) % nz_pppm_6;
      per = j - nz_pppm_6*(2*j/nz_pppm_6);
      fkz2_6[i] = unitkz*per;
    }
    double sqk,vterm;
    double erft,expt,nom,denom;
    double b,bs,bt;
    double rtpi = sqrt(MY_PI);
    double gewinv = 1/g_ewald_6;
    n = 0;
    for (k = nzlo_fft_6; k <= nzhi_fft_6; k++) {
      for (j = nylo_fft_6; j <= nyhi_fft_6; j++) {
        for (i = nxlo_fft_6; i <= nxhi_fft_6; i++) {
          sqk = fkx_6[i]*fkx_6[i] + fky_6[j]*fky_6[j] + fkz_6[k]*fkz_6[k];
          if (sqk == 0.0) {
            vg_6[n][0] = 0.0;
            vg_6[n][1] = 0.0;
            vg_6[n][2] = 0.0;
            vg_6[n][3] = 0.0;
            vg_6[n][4] = 0.0;
            vg_6[n][5] = 0.0;
            vg2_6[n][0] = 0.0;
            vg2_6[n][1] = 0.0;
            vg2_6[n][2] = 0.0;
          } else {
            b = 0.5*sqrt(sqk)*gewinv;
            bs = b*b;
            bt = bs*b;
            erft = 2*bt*rtpi*erfc((double) b);
            expt = exp(-bs);
            nom = erft - 2*bs*expt;
            denom = nom + expt;
            if (denom == 0) vterm = 3.0/sqk;
            else vterm = 3.0*nom/(sqk*denom);
            vg_6[n][0] = 1.0 + vterm*fkx_6[i]*fkx_6[i];
            vg_6[n][1] = 1.0 + vterm*fky_6[j]*fky_6[j];
            vg_6[n][2] = 1.0 + vterm*fkz_6[k]*fkz_6[k];
            vg_6[n][3] = vterm*fkx_6[i]*fky_6[j];
            vg_6[n][4] = vterm*fkx_6[i]*fkz_6[k];
            vg_6[n][5] = vterm*fky_6[j]*fkz_6[k];
            vg2_6[n][0] = vterm*0.5*(fkx_6[i]*fky_6[j] + fkx2_6[i]*fky2_6[j]);
            vg2_6[n][1] = vterm*0.5*(fkx_6[i]*fkz_6[k] + fkx2_6[i]*fkz2_6[k]);
            vg2_6[n][2] = vterm*0.5*(fky_6[j]*fkz_6[k] + fky2_6[j]*fkz2_6[k]);
          }
          n++;
        }
      }
    }
    compute_gf_6();
    if (differentiation_flag == 1) compute_sf_coeff_6();
  }
}

/* ----------------------------------------------------------------------
   reset local grid arrays and communication stencils
   called by fix balance b/c it changed sizes of processor sub-domains
------------------------------------------------------------------------- */

void PPPMDisp::setup_grid()
{
  // free all arrays previously allocated

  deallocate();
  deallocate_peratom();

  // reset portion of global grid that each proc owns

  if (function[0])
    set_fft_parameters(nx_pppm,ny_pppm,nz_pppm,
                       nxlo_fft,nylo_fft,nzlo_fft,
                       nxhi_fft,nyhi_fft,nzhi_fft,
                       nxlo_in,nylo_in,nzlo_in,
                       nxhi_in,nyhi_in,nzhi_in,
                       nxlo_out,nylo_out,nzlo_out,
                       nxhi_out,nyhi_out,nzhi_out,
                       nlower,nupper,
                       ngrid,nfft,nfft_both,
                       shift,shiftone,order);

  if (function[1] + function[2] + function[3])
    set_fft_parameters(nx_pppm_6,ny_pppm_6,nz_pppm_6,
                       nxlo_fft_6,nylo_fft_6,nzlo_fft_6,
                       nxhi_fft_6,nyhi_fft_6,nzhi_fft_6,
                       nxlo_in_6,nylo_in_6,nzlo_in_6,
                       nxhi_in_6,nyhi_in_6,nzhi_in_6,
                       nxlo_out_6,nylo_out_6,nzlo_out_6,
                       nxhi_out_6,nyhi_out_6,nzhi_out_6,
                       nlower_6,nupper_6,
                       ngrid_6,nfft_6,nfft_both_6,
                       shift_6,shiftone_6,order_6);

  // reallocate K-space dependent memory
  // check if grid communication is now overlapping if not allowed
  // don't invoke allocate_peratom(), compute() will allocate when needed

  allocate();

  if (function[0]) {
    if (!overlap_allowed && !gc->ghost_adjacent())
      error->all(FLERR,"PPPMDisp grid stencil extends beyond nearest neighbor processor");
  }
  if (function[1] + function[2] + function[3]) {
    if (!overlap_allowed && !gc6->ghost_adjacent())
      error->all(FLERR,"Dispersion PPPMDisp grid stencil extends beyond nearest neighbor proc");
  }

  // pre-compute Green's function denomiator expansion
  // pre-compute 1d charge distribution coefficients

  if (function[0]) {
    compute_gf_denom(gf_b,order);
    compute_rho_coeff(rho_coeff,drho_coeff,order);
    if (differentiation_flag == 1)
      compute_sf_precoeff(nx_pppm,ny_pppm,nz_pppm,order,
                          nxlo_fft,nylo_fft,nzlo_fft,
                          nxhi_fft,nyhi_fft,nzhi_fft,
                          sf_precoeff1,sf_precoeff2,sf_precoeff3,
                          sf_precoeff4,sf_precoeff5,sf_precoeff6);
  }
  if (function[1] + function[2] + function[3]) {
    compute_gf_denom(gf_b_6,order_6);
    compute_rho_coeff(rho_coeff_6,drho_coeff_6,order_6);
    if (differentiation_flag == 1)
      compute_sf_precoeff(nx_pppm_6,ny_pppm_6,nz_pppm_6,order_6,
                          nxlo_fft_6,nylo_fft_6,nzlo_fft_6,
                          nxhi_fft_6,nyhi_fft_6,nzhi_fft_6,
                          sf_precoeff1_6,sf_precoeff2_6,sf_precoeff3_6,
                          sf_precoeff4_6,sf_precoeff5_6,sf_precoeff6_6);
  }

  // pre-compute volume-dependent coeffs

  setup();
}

/* ----------------------------------------------------------------------
   compute the PPPM long-range force, energy, virial
------------------------------------------------------------------------- */

void PPPMDisp::compute(int eflag, int vflag)
{
  int i;

  // set energy/virial flags
  // invoke allocate_peratom() if needed for first time

  ev_init(eflag,vflag);

  if (evflag_atom && !peratom_allocate_flag) allocate_peratom();

  // convert atoms from box to lamda coords

  if (triclinic == 0) boxlo = domain->boxlo;
  else {
    boxlo = domain->boxlo_lamda;
    domain->x2lamda(atom->nlocal);
  }

  // extend size of per-atom arrays if necessary

  if (atom->nmax > nmax) {
    if (function[0]) memory->destroy(part2grid);
    if (function[1] + function[2] + function[3]) memory->destroy(part2grid_6);
    nmax = atom->nmax;
    if (function[0]) memory->create(part2grid,nmax,3,"pppm/disp:part2grid");
    if (function[1] + function[2] + function[3])
      memory->create(part2grid_6,nmax,3,"pppm/disp:part2grid_6");
  }

  energy = 0.0;
  energy_1 = 0.0;
  energy_6 = 0.0;
  if (vflag) for (i = 0; i < 6; i++) virial_6[i] = virial_1[i] = 0.0;

  // find grid points for all my particles
  // distribute partcles' charges/dispersion coefficients on the grid
  // communication between processors and remapping two fft
  // Solution of poissons equation in k-space and backtransformation
  // communication between processors
  // calculation of forces

  if (function[0]) {

    // perform calculations for coulomb interactions only

    particle_map_c(delxinv,delyinv,delzinv,shift,part2grid,nupper,nlower,
                   nxlo_out,nylo_out,nzlo_out,nxhi_out,nyhi_out,nzhi_out);

    make_rho_c();

<<<<<<< HEAD
    gc->reverse_comm(this,1,sizeof(FFT_SCALAR),REVERSE_RHO,
		     gc_buf1,gc_buf2,MPI_FFT_SCALAR);
=======
    gc->reverse_comm(GridComm::KSPACE,this,1,sizeof(FFT_SCALAR),
                     REVERSE_RHO,gc_buf1,gc_buf2,MPI_FFT_SCALAR);
>>>>>>> 71e96e8b

    brick2fft(nxlo_in,nylo_in,nzlo_in,nxhi_in,nyhi_in,nzhi_in,
              density_brick,density_fft,work1,remap);

    if (differentiation_flag == 1) {
      poisson_ad(work1,work2,density_fft,fft1,fft2,
                 nx_pppm,ny_pppm,nz_pppm,nfft,
                 nxlo_fft,nylo_fft,nzlo_fft,nxhi_fft,nyhi_fft,nzhi_fft,
                 nxlo_in,nylo_in,nzlo_in,nxhi_in,nyhi_in,nzhi_in,
                 energy_1,greensfn,
                 virial_1,vg,vg2,
                 u_brick,v0_brick,v1_brick,v2_brick,v3_brick,v4_brick,v5_brick);

<<<<<<< HEAD
      gc->forward_comm(this,1,sizeof(FFT_SCALAR),FORWARD_AD,
		       gc_buf1,gc_buf2,MPI_FFT_SCALAR);
=======
      gc->forward_comm(GridComm::KSPACE,this,1,sizeof(FFT_SCALAR),
                       FORWARD_AD,gc_buf1,gc_buf2,MPI_FFT_SCALAR);
>>>>>>> 71e96e8b

      fieldforce_c_ad();

      if (vflag_atom)
<<<<<<< HEAD
        gc->forward_comm(this,6,sizeof(FFT_SCALAR),FORWARD_AD_PERATOM,
			 gc_buf1,gc_buf2,MPI_FFT_SCALAR);
=======
        gc->forward_comm(GridComm::KSPACE,this,6,sizeof(FFT_SCALAR),
                         FORWARD_AD_PERATOM,gc_buf1,gc_buf2,MPI_FFT_SCALAR);
>>>>>>> 71e96e8b

    } else {
      poisson_ik(work1,work2,density_fft,fft1,fft2,
                 nx_pppm,ny_pppm,nz_pppm,nfft,
                 nxlo_fft,nylo_fft,nzlo_fft,nxhi_fft,nyhi_fft,nzhi_fft,
                 nxlo_in,nylo_in,nzlo_in,nxhi_in,nyhi_in,nzhi_in,
                 energy_1,greensfn,
                 fkx,fky,fkz,fkx2,fky2,fkz2,
                 vdx_brick,vdy_brick,vdz_brick,virial_1,vg,vg2,
                 u_brick,v0_brick,v1_brick,v2_brick,v3_brick,v4_brick,v5_brick);

<<<<<<< HEAD
      gc->forward_comm(this,3,sizeof(FFT_SCALAR),FORWARD_IK,
		       gc_buf1,gc_buf2,MPI_FFT_SCALAR);
=======
      gc->forward_comm(GridComm::KSPACE,this,3,sizeof(FFT_SCALAR),
                       FORWARD_IK,gc_buf1,gc_buf2,MPI_FFT_SCALAR);
>>>>>>> 71e96e8b

      fieldforce_c_ik();

      if (evflag_atom)
<<<<<<< HEAD
        gc->forward_comm(this,7,sizeof(FFT_SCALAR),FORWARD_IK_PERATOM,
			 gc_buf1,gc_buf2,MPI_FFT_SCALAR);
=======
        gc->forward_comm(GridComm::KSPACE,this,7,sizeof(FFT_SCALAR),
                         FORWARD_IK_PERATOM,gc_buf1,gc_buf2,MPI_FFT_SCALAR);
>>>>>>> 71e96e8b
    }

    if (evflag_atom) fieldforce_c_peratom();
  }

  if (function[1]) {

    // perform calculations for geometric mixing

    particle_map(delxinv_6,delyinv_6,delzinv_6,shift_6,part2grid_6,
                 nupper_6,nlower_6,
                 nxlo_out_6,nylo_out_6,nzlo_out_6,
                 nxhi_out_6,nyhi_out_6,nzhi_out_6);

    make_rho_g();

<<<<<<< HEAD
    gc6->reverse_comm(this,1,sizeof(FFT_SCALAR),REVERSE_RHO_GEOM,
                      gc6_buf1,gc6_buf2,MPI_FFT_SCALAR);
=======
    gc6->reverse_comm(GridComm::KSPACE,this,1,sizeof(FFT_SCALAR),
                      REVERSE_RHO_GEOM,gc6_buf1,gc6_buf2,MPI_FFT_SCALAR);
>>>>>>> 71e96e8b

    brick2fft(nxlo_in_6,nylo_in_6,nzlo_in_6,nxhi_in_6,nyhi_in_6,nzhi_in_6,
              density_brick_g,density_fft_g,work1_6,remap_6);

    if (differentiation_flag == 1) {
      poisson_ad(work1_6,work2_6,density_fft_g,fft1_6,fft2_6,
                 nx_pppm_6,ny_pppm_6,nz_pppm_6,nfft_6,
                 nxlo_fft_6,nylo_fft_6,nzlo_fft_6,nxhi_fft_6,nyhi_fft_6,nzhi_fft_6,
                 nxlo_in_6,nylo_in_6,nzlo_in_6,nxhi_in_6,nyhi_in_6,nzhi_in_6,
                 energy_6,greensfn_6,
                 virial_6,vg_6,vg2_6,
                 u_brick_g,v0_brick_g,v1_brick_g,v2_brick_g,
                 v3_brick_g,v4_brick_g,v5_brick_g);

<<<<<<< HEAD
      gc6->forward_comm(this,1,sizeof(FFT_SCALAR),FORWARD_AD_GEOM,
                        gc6_buf1,gc6_buf2,MPI_FFT_SCALAR);
=======
      gc6->forward_comm(GridComm::KSPACE,this,1,sizeof(FFT_SCALAR),
                        FORWARD_AD_GEOM,gc6_buf1,gc6_buf2,MPI_FFT_SCALAR);
>>>>>>> 71e96e8b

      fieldforce_g_ad();

      if (vflag_atom)
<<<<<<< HEAD
        gc6->forward_comm(this,6,sizeof(FFT_SCALAR),FORWARD_AD_PERATOM_GEOM,
                          gc6_buf1,gc6_buf2,MPI_FFT_SCALAR);
=======
        gc6->forward_comm(GridComm::KSPACE,this,6,sizeof(FFT_SCALAR),
                          FORWARD_AD_PERATOM_GEOM,gc6_buf1,gc6_buf2,MPI_FFT_SCALAR);
>>>>>>> 71e96e8b

    } else {
      poisson_ik(work1_6,work2_6,density_fft_g,fft1_6,fft2_6,
                 nx_pppm_6,ny_pppm_6,nz_pppm_6,nfft_6,
                 nxlo_fft_6,nylo_fft_6,nzlo_fft_6,nxhi_fft_6,nyhi_fft_6,nzhi_fft_6,
                 nxlo_in_6,nylo_in_6,nzlo_in_6,nxhi_in_6,nyhi_in_6,nzhi_in_6,
                 energy_6,greensfn_6,
                 fkx_6,fky_6,fkz_6,fkx2_6,fky2_6,fkz2_6,
                 vdx_brick_g,vdy_brick_g,vdz_brick_g,virial_6,vg_6,vg2_6,
                 u_brick_g,v0_brick_g,v1_brick_g,v2_brick_g,
                 v3_brick_g,v4_brick_g,v5_brick_g);

<<<<<<< HEAD
      gc6->forward_comm(this,3,sizeof(FFT_SCALAR),FORWARD_IK_GEOM,
                        gc6_buf1,gc6_buf2,MPI_FFT_SCALAR);
=======
      gc6->forward_comm(GridComm::KSPACE,this,3,sizeof(FFT_SCALAR),
                        FORWARD_IK_GEOM,gc6_buf1,gc6_buf2,MPI_FFT_SCALAR);
>>>>>>> 71e96e8b

      fieldforce_g_ik();

      if (evflag_atom)
<<<<<<< HEAD
        gc6->forward_comm(this,7,sizeof(FFT_SCALAR),FORWARD_IK_PERATOM_GEOM,
                          gc6_buf1,gc6_buf2,MPI_FFT_SCALAR);
=======
        gc6->forward_comm(GridComm::KSPACE,this,7,sizeof(FFT_SCALAR),
                          FORWARD_IK_PERATOM_GEOM,gc6_buf1,gc6_buf2,MPI_FFT_SCALAR);
>>>>>>> 71e96e8b
    }

    if (evflag_atom) fieldforce_g_peratom();
  }

  if (function[2]) {

    // perform calculations for arithmetic mixing

    particle_map(delxinv_6,delyinv_6,delzinv_6,shift_6,part2grid_6,
                 nupper_6,nlower_6,
                 nxlo_out_6,nylo_out_6,nzlo_out_6,
                 nxhi_out_6,nyhi_out_6,nzhi_out_6);

    make_rho_a();

<<<<<<< HEAD
    gc6->reverse_comm(this,7,sizeof(FFT_SCALAR),REVERSE_RHO_ARITH,
                      gc6_buf1,gc6_buf2,MPI_FFT_SCALAR);
=======
    gc6->reverse_comm(GridComm::KSPACE,this,7,sizeof(FFT_SCALAR),
                      REVERSE_RHO_ARITH,gc6_buf1,gc6_buf2,MPI_FFT_SCALAR);
>>>>>>> 71e96e8b

    brick2fft_a();

    if (differentiation_flag == 1) {
      poisson_ad(work1_6,work2_6,density_fft_a3,fft1_6,fft2_6,
                 nx_pppm_6,ny_pppm_6,nz_pppm_6,nfft_6,
                 nxlo_fft_6,nylo_fft_6,nzlo_fft_6,nxhi_fft_6,nyhi_fft_6,nzhi_fft_6,
                 nxlo_in_6,nylo_in_6,nzlo_in_6,nxhi_in_6,nyhi_in_6,nzhi_in_6,
                 energy_6,greensfn_6,
                 virial_6,vg_6,vg2_6,
                 u_brick_a3,v0_brick_a3,v1_brick_a3,v2_brick_a3,
                 v3_brick_a3,v4_brick_a3,v5_brick_a3);
      poisson_2s_ad(density_fft_a0,density_fft_a6,
                    u_brick_a0,v0_brick_a0,v1_brick_a0,v2_brick_a0,
                    v3_brick_a0,v4_brick_a0,v5_brick_a0,
                    u_brick_a6,v0_brick_a6,v1_brick_a6,v2_brick_a6,
                    v3_brick_a6,v4_brick_a6,v5_brick_a6);
      poisson_2s_ad(density_fft_a1,density_fft_a5,
                    u_brick_a1,v0_brick_a1,v1_brick_a1,v2_brick_a1,
                    v3_brick_a1,v4_brick_a1,v5_brick_a1,
                    u_brick_a5,v0_brick_a5,v1_brick_a5,v2_brick_a5,
                    v3_brick_a5,v4_brick_a5,v5_brick_a5);
      poisson_2s_ad(density_fft_a2,density_fft_a4,
                    u_brick_a2,v0_brick_a2,v1_brick_a2,v2_brick_a2,
                    v3_brick_a2,v4_brick_a2,v5_brick_a2,
                    u_brick_a4,v0_brick_a4,v1_brick_a4,v2_brick_a4,
                    v3_brick_a4,v4_brick_a4,v5_brick_a4);

<<<<<<< HEAD
      gc6->forward_comm(this,7,sizeof(FFT_SCALAR),FORWARD_AD_ARITH,
                        gc6_buf1,gc6_buf2,MPI_FFT_SCALAR);
=======
      gc6->forward_comm(GridComm::KSPACE,this,7,sizeof(FFT_SCALAR),
                        FORWARD_AD_ARITH,gc6_buf1,gc6_buf2,MPI_FFT_SCALAR);
>>>>>>> 71e96e8b

      fieldforce_a_ad();

      if (evflag_atom)
<<<<<<< HEAD
        gc6->forward_comm(this,42,sizeof(FFT_SCALAR),FORWARD_AD_PERATOM_ARITH,
                          gc6_buf1,gc6_buf2,MPI_FFT_SCALAR);
=======
        gc6->forward_comm(GridComm::KSPACE,this,42,sizeof(FFT_SCALAR),
                          FORWARD_AD_PERATOM_ARITH,gc6_buf1,gc6_buf2,MPI_FFT_SCALAR);
>>>>>>> 71e96e8b

    }  else {
      poisson_ik(work1_6,work2_6,density_fft_a3,fft1_6,fft2_6,
                 nx_pppm_6,ny_pppm_6,nz_pppm_6,nfft_6,
                 nxlo_fft_6,nylo_fft_6,nzlo_fft_6,nxhi_fft_6,nyhi_fft_6,nzhi_fft_6,
                 nxlo_in_6,nylo_in_6,nzlo_in_6,nxhi_in_6,nyhi_in_6,nzhi_in_6,
                 energy_6,greensfn_6,
                 fkx_6,fky_6,fkz_6,fkx2_6,fky2_6,fkz2_6,
                 vdx_brick_a3,vdy_brick_a3,vdz_brick_a3,virial_6,vg_6,vg2_6,
                 u_brick_a3,v0_brick_a3,v1_brick_a3,v2_brick_a3,
                 v3_brick_a3,v4_brick_a3,v5_brick_a3);
      poisson_2s_ik(density_fft_a0,density_fft_a6,
                    vdx_brick_a0,vdy_brick_a0,vdz_brick_a0,
                    vdx_brick_a6,vdy_brick_a6,vdz_brick_a6,
                    u_brick_a0,v0_brick_a0,v1_brick_a0,v2_brick_a0,
                    v3_brick_a0,v4_brick_a0,v5_brick_a0,
                    u_brick_a6,v0_brick_a6,v1_brick_a6,v2_brick_a6,
                    v3_brick_a6,v4_brick_a6,v5_brick_a6);
      poisson_2s_ik(density_fft_a1,density_fft_a5,
                    vdx_brick_a1,vdy_brick_a1,vdz_brick_a1,
                    vdx_brick_a5,vdy_brick_a5,vdz_brick_a5,
                    u_brick_a1,v0_brick_a1,v1_brick_a1,v2_brick_a1,
                    v3_brick_a1,v4_brick_a1,v5_brick_a1,
                    u_brick_a5,v0_brick_a5,v1_brick_a5,v2_brick_a5,
                    v3_brick_a5,v4_brick_a5,v5_brick_a5);
      poisson_2s_ik(density_fft_a2,density_fft_a4,
                    vdx_brick_a2,vdy_brick_a2,vdz_brick_a2,
                    vdx_brick_a4,vdy_brick_a4,vdz_brick_a4,
                    u_brick_a2,v0_brick_a2,v1_brick_a2,v2_brick_a2,
                    v3_brick_a2,v4_brick_a2,v5_brick_a2,
                    u_brick_a4,v0_brick_a4,v1_brick_a4,v2_brick_a4,
                    v3_brick_a4,v4_brick_a4,v5_brick_a4);

<<<<<<< HEAD
      gc6->forward_comm(this,21,sizeof(FFT_SCALAR),FORWARD_IK_ARITH,
                        gc6_buf1,gc6_buf2,MPI_FFT_SCALAR);
=======
      gc6->forward_comm(GridComm::KSPACE,this,21,sizeof(FFT_SCALAR),
                        FORWARD_IK_ARITH,gc6_buf1,gc6_buf2,MPI_FFT_SCALAR);
>>>>>>> 71e96e8b

      fieldforce_a_ik();

      if (evflag_atom)
<<<<<<< HEAD
        gc6->forward_comm(this,49,sizeof(FFT_SCALAR),FORWARD_IK_PERATOM_ARITH,
                          gc6_buf1,gc6_buf2,MPI_FFT_SCALAR);
=======
        gc6->forward_comm(GridComm::KSPACE,this,49,sizeof(FFT_SCALAR),
                          FORWARD_IK_PERATOM_ARITH,gc6_buf1,gc6_buf2,MPI_FFT_SCALAR);
>>>>>>> 71e96e8b
    }

    if (evflag_atom) fieldforce_a_peratom();
  }

  if (function[3]) {

    // perform calculations if no mixing rule applies

    particle_map(delxinv_6,delyinv_6,delzinv_6,shift_6,part2grid_6,
                 nupper_6,nlower_6,
                 nxlo_out_6,nylo_out_6,nzlo_out_6,
                 nxhi_out_6,nyhi_out_6,nzhi_out_6);

    make_rho_none();

<<<<<<< HEAD
    gc6->reverse_comm(this,nsplit_alloc,sizeof(FFT_SCALAR),REVERSE_RHO_NONE,
                      gc6_buf1,gc6_buf2,MPI_FFT_SCALAR);
=======
    gc6->reverse_comm(GridComm::KSPACE,this,nsplit_alloc,sizeof(FFT_SCALAR),
                      REVERSE_RHO_NONE,gc6_buf1,gc6_buf2,MPI_FFT_SCALAR);
>>>>>>> 71e96e8b

    brick2fft_none();

    if (differentiation_flag == 1) {
      int n = 0;
      for (int k = 0; k < nsplit_alloc/2; k++) {
        poisson_none_ad(n,n+1,density_fft_none[n],density_fft_none[n+1],
                        u_brick_none[n],u_brick_none[n+1],
                        v0_brick_none,v1_brick_none,v2_brick_none,
                        v3_brick_none,v4_brick_none,v5_brick_none);
        n += 2;
      }

<<<<<<< HEAD
      gc6->forward_comm(this,1*nsplit_alloc,sizeof(FFT_SCALAR),
                        FORWARD_AD_NONE,
                        gc6_buf1,gc6_buf2,MPI_FFT_SCALAR);
=======
      gc6->forward_comm(GridComm::KSPACE,this,1*nsplit_alloc,sizeof(FFT_SCALAR),
                        FORWARD_AD_NONE,gc6_buf1,gc6_buf2,MPI_FFT_SCALAR);
>>>>>>> 71e96e8b

      fieldforce_none_ad();

      if (vflag_atom)
<<<<<<< HEAD
        gc6->forward_comm(this,6*nsplit_alloc,sizeof(FFT_SCALAR),
                          FORWARD_AD_PERATOM_NONE,
                          gc6_buf1,gc6_buf2,MPI_FFT_SCALAR);
=======
        gc6->forward_comm(GridComm::KSPACE,this,6*nsplit_alloc,sizeof(FFT_SCALAR),
                          FORWARD_AD_PERATOM_NONE,gc6_buf1,gc6_buf2,MPI_FFT_SCALAR);
>>>>>>> 71e96e8b

    } else {
      int n = 0;
      for (int k = 0; k < nsplit_alloc/2; k++) {
        poisson_none_ik(n,n+1,density_fft_none[n],density_fft_none[n+1],
                        vdx_brick_none[n],vdy_brick_none[n],vdz_brick_none[n],
                        vdx_brick_none[n+1],vdy_brick_none[n+1],vdz_brick_none[n+1],
                        u_brick_none,v0_brick_none,v1_brick_none,v2_brick_none,
                        v3_brick_none,v4_brick_none,v5_brick_none);
        n += 2;
      }

<<<<<<< HEAD
      gc6->forward_comm(this,3*nsplit_alloc,sizeof(FFT_SCALAR),
                        FORWARD_IK_NONE,
                        gc6_buf1,gc6_buf2,MPI_FFT_SCALAR);
=======
      gc6->forward_comm(GridComm::KSPACE,this,3*nsplit_alloc,sizeof(FFT_SCALAR),
                        FORWARD_IK_NONE,gc6_buf1,gc6_buf2,MPI_FFT_SCALAR);
>>>>>>> 71e96e8b

      fieldforce_none_ik();

      if (evflag_atom)
<<<<<<< HEAD
        gc6->forward_comm(this,7*nsplit_alloc,sizeof(FFT_SCALAR),
                          FORWARD_IK_PERATOM_NONE,
                          gc6_buf1,gc6_buf2,MPI_FFT_SCALAR);
=======
        gc6->forward_comm(GridComm::KSPACE,this,7*nsplit_alloc,sizeof(FFT_SCALAR),
                          FORWARD_IK_PERATOM_NONE,gc6_buf1,gc6_buf2,MPI_FFT_SCALAR);
>>>>>>> 71e96e8b
    }

    if (evflag_atom) fieldforce_none_peratom();
  }

  // update qsum and qsqsum, if atom count has changed and energy needed

  if ((eflag_global || eflag_atom) && atom->natoms != natoms_original) {
    qsum_qsq();
    natoms_original = atom->natoms;
  }

  // sum energy across procs and add in volume-dependent term

  const double qscale = force->qqrd2e * scale;

  if (eflag_global) {
    double energy_all;
    MPI_Allreduce(&energy_1,&energy_all,1,MPI_DOUBLE,MPI_SUM,world);
    energy_1 = energy_all;
    MPI_Allreduce(&energy_6,&energy_all,1,MPI_DOUBLE,MPI_SUM,world);
    energy_6 = energy_all;

    energy_1 *= 0.5*volume;
    energy_6 *= 0.5*volume;

    energy_1 -= g_ewald*qsqsum/MY_PIS +
      MY_PI2*qsum*qsum / (g_ewald*g_ewald*volume);
    energy_6 += - MY_PI*MY_PIS/(6*volume)*pow(g_ewald_6,3)*csumij +
      1.0/12.0*pow(g_ewald_6,6)*csum;
    energy_1 *= qscale;
  }

  // sum virial across procs

  if (vflag_global) {
    double virial_all[6];
    MPI_Allreduce(virial_1,virial_all,6,MPI_DOUBLE,MPI_SUM,world);
    for (i = 0; i < 6; i++) virial[i] = 0.5*qscale*volume*virial_all[i];
    MPI_Allreduce(virial_6,virial_all,6,MPI_DOUBLE,MPI_SUM,world);
    for (i = 0; i < 6; i++) virial[i] += 0.5*volume*virial_all[i];
    if (function[1]+function[2]+function[3]) {
      double a =  MY_PI*MY_PIS/(6*volume)*pow(g_ewald_6,3)*csumij;
      virial[0] -= a;
      virial[1] -= a;
      virial[2] -= a;
    }
  }

  if (eflag_atom) {
    if (function[0]) {
      double *q = atom->q;
      // coulomb self energy correction
      for (i = 0; i < atom->nlocal; i++) {
        eatom[i] -= qscale*g_ewald*q[i]*q[i]/MY_PIS +
          qscale*MY_PI2*q[i]*qsum / (g_ewald*g_ewald*volume);
      }
    }
    if (function[1] + function[2] + function[3]) {
      int tmp;
      for (i = 0; i < atom->nlocal; i++) {
        tmp = atom->type[i];
        eatom[i] += - MY_PI*MY_PIS/(6*volume)*pow(g_ewald_6,3)*csumi[tmp] +
                      1.0/12.0*pow(g_ewald_6,6)*cii[tmp];
      }
    }
  }

  if (vflag_atom) {
    if (function[1] + function[2] + function[3]) {
      int tmp;
      // dispersion self virial correction
      for (i = 0; i < atom->nlocal; i++) {
        tmp = atom->type[i];
        for (int n = 0; n < 3; n++)
          vatom[i][n] -= MY_PI*MY_PIS/(6*volume)*pow(g_ewald_6,3)*csumi[tmp];
      }
    }
  }

  // 2d slab correction

  if (slabflag) slabcorr(eflag);
  if (function[0]) energy += energy_1;
  if (function[1] + function[2] + function[3]) energy += energy_6;

  // convert atoms back from lamda to box coords

  if (triclinic) domain->lamda2x(atom->nlocal);
}

/* ----------------------------------------------------------------------
   initialize coefficients needed for the dispersion density on the grids
------------------------------------------------------------------------- */

void PPPMDisp::init_coeffs()
{
  int tmp;
  int n = atom->ntypes;
  int converged;

  delete [] B;
  B = nullptr;

  // no mixing rule or arithmetic

  if (function[3] + function[2]) {
    if (function[2] && me == 0)
      utils::logmesg(lmp,"  Optimizing splitting of Dispersion coefficients\n");

    // allocate data for eigenvalue decomposition
    double **A=nullptr;
    double **Q=nullptr;
    if (n > 1) {
      // get dispersion coefficients
      auto b = (double **) force->pair->extract("B",tmp);
      memory->create(A,n,n,"pppm/disp:A");
      memory->create(Q,n,n,"pppm/disp:Q");
      // fill coefficients to matrix a
      for (int i = 1; i <= n; i++)
        for (int j = 1; j <= n; j++)
          A[i-1][j-1] = b[i][j];
      // transform q to a unity matrix
      for (int i = 0; i < n; i++)
        for (int j = 0; j < n; j++)
          Q[i][j] = 0.0;
      for (int i = 0; i < n; i++)
        Q[i][i] = 1.0;
      // perform eigenvalue decomposition with QR algorithm
      converged = qr_alg(A,Q,n);
      if (function[3] && !converged) {
        error->all(FLERR,
                   "Matrix factorization to split dispersion coefficients failed");
      }

      // determine number of used eigenvalues
      //   based on maximum allowed number or cutoff criterion
      //   sort eigenvalues according to their size with bubble sort

      double t;
      for (int i = 0; i < n; i++) {
        for (int j = 0; j < n-1-i; j++) {
          if (fabs(A[j][j]) < fabs(A[j+1][j+1])) {
            t = A[j][j];
            A[j][j] = A[j+1][j+1];
            A[j+1][j+1] = t;
            for (int k = 0; k < n; k++) {
              t = Q[k][j];
              Q[k][j] = Q[k][j+1];
              Q[k][j+1] = t;
            }
          }
        }
      }

      // check which eigenvalue is the first that is smaller than a specified tolerance
      // check how many are maximum allowed by the user

      double amax = fabs(A[0][0]);
      double acrit = amax*splittol;
      double bmax = 0;
      double err = 0;
      nsplit = 0;
      for (int i = 0; i < n; i++) {
        if (fabs(A[i][i]) > acrit) nsplit++;
        else {
          bmax = fabs(A[i][i]);
          break;
        }
      }

      err =  bmax/amax;
      if (err > 1.0e-4 && comm->me == 0)
        error->warning(FLERR,"Estimated error in splitting of "
                       "dispersion coeffs is {}",err);
      // set B

      B = new double[nsplit*n+nsplit];
      for (int i = 0; i < nsplit; i++) {
        B[i] = A[i][i];
        for (int j = 0; j < n; j++) {
          B[nsplit*(j+1) + i] = Q[j][i];
        }
      }

      nsplit_alloc = nsplit;
      if (nsplit % 2 == 1) nsplit_alloc = nsplit + 1;

    } else nsplit = 1;      // use geometric mixing

    // check if the function should preferably be [1] or [2] or [3]

    if (nsplit == 1) {
      delete[] B;
      function[3] = 0;
      function[2] = 0;
      function[1] = 1;
      if (me == 0)
        utils::logmesg(lmp,"  Using geometric mixing for reciprocal space\n");
    }

    if (function[2] && nsplit <= 6) {
      if (me == 0)
        utils::logmesg(lmp,"  Using {} instead of 7 structure factors\n",nsplit);
      //function[3] = 1;
      //function[2] = 0;
      delete[] B;   // remove this when un-comment previous 2 lines
   }

    if (function[2] && (nsplit > 6)) {
      if (me == 0) utils::logmesg(lmp,"  Using 7 structure factors\n");
      delete[] B;
    }

    if (function[3]) {
      if (me == 0)
        utils::logmesg(lmp,"  Using {} structure factors\n",nsplit);
      if (nsplit > 9)
        error->warning(FLERR,"Simulations might be very slow "
                       "because of large number of structure factors");
    }

    memory->destroy(A);
    memory->destroy(Q);
  }

  if (function[1]) {                                    // geometric 1/r^6
    auto b = (double **) force->pair->extract("B",tmp);
    B = new double[n+1];
    B[0] = 0.0;
    for (int i=1; i<=n; ++i) B[i] = sqrt(fabs(b[i][i]));
  }

  if (function[2]) {                                    // arithmetic 1/r^6
    auto epsilon = (double **) force->pair->extract("epsilon",tmp);
    auto sigma = (double **) force->pair->extract("sigma",tmp);
    if (!(epsilon&&sigma))
      error->all(FLERR,"Epsilon or sigma reference not set by pair style for PPPMDisp");
    double eps_i,sigma_i,sigma_n;
    B = new double[7*n+7];
    double c[7] = {1.0,sqrt(6.0),sqrt(15.0),sqrt(20.0),sqrt(15.0),sqrt(6.0),1.0};

    for (int i=1; i<=n; ++i) {
      eps_i = sqrt(epsilon[i][i]);
      sigma_i = sigma[i][i];
      sigma_n = 1.0;
      for (int j=0; j<7; ++j) {
        B[7*i+j] = sigma_n*eps_i*c[j]*0.25;
        sigma_n *= sigma_i;
      }
    }
  }
}

/* ----------------------------------------------------------------------
   eigenvalue decomposition of a real,symmetric matrix with the QR method
   includes transpformation to Tridiagonal Matrix + Wilkinson shift
------------------------------------------------------------------------- */

int PPPMDisp::qr_alg(double **A, double **Q, int n)
{
  int converged = 0;
  double an1,an,bn1,d,mue;
  // allocate some memory for the required operations
  double **A0,**Qi,**C,**D,**E;
  // make a copy of A for convergence check
  memory->create(A0,n,n,"pppm/disp:A0");
  for (int i = 0; i < n; i++)
    for (int j = 0; j < n; j++)
      A0[i][j] = A[i][j];

  // allocate an auxiliary matrix Qi
  memory->create(Qi,n,n,"pppm/disp:Qi");

  // alllocate an auxiliary matrices for the matrix multiplication
  memory->create(C,n,n,"pppm/disp:C");
  memory->create(D,n,n,"pppm/disp:D");
  memory->create(E,n,n,"pppm/disp:E");

  // transform Matrix A to Tridiagonal form
  hessenberg(A,Q,n);

  // start loop for the matrix factorization
  int count = 0;
  int countmax = 100000;
  while (true) {
    // make a Wilkinson shift
    an1 = A[n-2][n-2];
    an = A[n-1][n-1];
    bn1 = A[n-2][n-1];
    d = (an1-an)/2;
    mue = an + d - copysign(1.,d)*sqrt(d*d + bn1*bn1);
    for (int i = 0; i < n; i++)
      A[i][i] -= mue;

    // perform a QR factorization for a tridiagonal matrix A
    qr_tri(Qi,A,n);

    // update the matrices
    mmult(A,Qi,C,n);
    mmult(Q,Qi,C,n);

    // backward Wilkinson shift
    for (int i = 0; i < n; i++)
      A[i][i] += mue;

    // check the convergence
    converged = check_convergence(A,Q,A0,C,D,E,n);
    if (converged) break;
    count = count + 1;
    if (count == countmax) break;
  }

  // free allocated memory
  memory->destroy(Qi);
  memory->destroy(A0);
  memory->destroy(C);
  memory->destroy(D);
  memory->destroy(E);

  return converged;
}

/* ----------------------------------------------------------------------
   Transform a Matrix to Hessenberg form (for symmetric Matrices, the
   result will be a tridiagonal matrix)
------------------------------------------------------------------------- */

void PPPMDisp::hessenberg(double **A, double **Q, int n)
{
  double r,a,b,c,s,x1,x2;
  for (int i = 0; i < n-1; i++) {
    for (int j = i+2; j < n; j++) {
      // compute coeffs for the rotation matrix
      a = A[i+1][i];
      b = A[j][i];
      r = sqrt(a*a + b*b);
      c = a/r;
      s = b/r;
      // update the entries of A with multiplication from the left
      for (int k = 0; k < n; k++) {
        x1 = A[i+1][k];
        x2 = A[j][k];
        A[i+1][k] = c*x1 + s*x2;
        A[j][k] = -s*x1 + c*x2;
      }
      // update the entries of A and Q with a multiplication from the right
      for (int k = 0; k < n; k++) {
        x1 = A[k][i+1];
        x2 = A[k][j];
        A[k][i+1] = c*x1 + s*x2;
        A[k][j] = -s*x1 + c*x2;
        x1 = Q[k][i+1];
        x2 = Q[k][j];
        Q[k][i+1] = c*x1 + s*x2;
        Q[k][j] = -s*x1 + c*x2;
      }
    }
  }
}

/* ----------------------------------------------------------------------
   QR factorization for a tridiagonal matrix; Result of the factorization
   is stored in A and Qi
------------------------------------------------------------------------- */

void PPPMDisp::qr_tri(double** Qi, double** A, int n)
{
  double r,a,b,c,s,x1,x2;
  int j,k,k0,kmax;
  // make Qi a unity matrix
  for (int i = 0; i < n; i++)
    for (int j = 0; j < n; j++)
      Qi[i][j] = 0.0;
  for (int i = 0; i < n; i++)
    Qi[i][i] = 1.0;

  // loop over main diagonal and first of diagonal of A

  for (int i = 0; i < n-1; i++) {
    j = i+1;

    // coefficients of the rotation matrix

    a = A[i][i];
    b = A[j][i];
    r = sqrt(a*a + b*b);
    c = a/r;
    s = b/r;

    // update the entries of A and Q

    k0 = (i-1>0)?i-1:0;   //min(i-1,0);
    kmax = (i+3<n)?i+3:n;  //min(i+3,n);
    for (k = k0; k < kmax; k++) {
      x1 = A[i][k];
      x2 = A[j][k];
      A[i][k] = c*x1 + s*x2;
      A[j][k] = -s*x1 + c*x2;
    }
    for (k = 0; k < n; k++) {
      x1 = Qi[k][i];
      x2 = Qi[k][j];
      Qi[k][i] = c*x1 + s*x2;
      Qi[k][j] = -s*x1 + c*x2;
    }
  }
}

/* ----------------------------------------------------------------------
   Multiply two matrices A and B, store the result in A; C provides
   some memory to store intermediate results
------------------------------------------------------------------------- */

void PPPMDisp::mmult(double** A, double** B, double** C, int n)
{
  for (int i = 0; i < n; i++)
    for (int j = 0; j < n; j++)
      C[i][j] = 0.0;

  // perform matrix multiplication

  for (int i = 0; i < n; i++)
    for (int j = 0; j < n; j++)
      for (int k = 0; k < n; k++)
        C[i][j] += A[i][k] * B[k][j];

  // copy the result back to matrix A

  for (int i = 0; i < n; i++)
    for (int j = 0; j < n; j++)
      A[i][j] = C[i][j];
}

/* ----------------------------------------------------------------------
   Check if the factorization has converged by comparing all elements of the
   original matrix and the new matrix
------------------------------------------------------------------------- */

int PPPMDisp::check_convergence(double** A, double** Q, double** A0,
                                double** C, double** D, double** E, int n)
{
  double eps = 1.0e-8;
  int converged = 1;
  double epsmax = -1;
  double Bmax = 0.0;
  double diff;

  // get the largest eigenvalue of the original matrix

  for (int i = 0; i < n; i++)
    for (int j = 0; j < n; j++)
      Bmax = (Bmax>A0[i][j])?Bmax:A0[i][j];  //max(Bmax,A0[i][j]);
  double epsabs = eps*Bmax;

  // reconstruct the original matrix
  // store the diagonal elements in D

  for (int i = 0; i < n; i++)
    for (int j = 0; j < n; j++)
      D[i][j] = 0.0;
  for (int i = 0; i < n; i++)
    D[i][i] = A[i][i];

  // store matrix Q in E

  for (int i = 0; i < n; i++)
    for (int j = 0; j < n; j++)
      E[i][j] = Q[i][j];

  // E = Q*A

  mmult(E,D,C,n);

  // store transpose of Q in D

  for (int i = 0; i < n; i++)
    for (int j = 0; j < n; j++)
      D[i][j] = Q[j][i];

  // E = Q*A*Q.t

  mmult(E,D,C,n);


  //compare the original matrix and the final matrix

  for (int i = 0; i < n; i++) {
    for (int j = 0; j < n; j++) {
      diff = A0[i][j] - E[i][j];
      epsmax = (epsmax>fabs(diff))?epsmax:fabs(diff);//max(epsmax,fabs(diff));
    }
  }
  if (epsmax > epsabs) converged = 0;
  return converged;
}

/* ----------------------------------------------------------------------
   allocate memory that depends on # of K-vectors and order
------------------------------------------------------------------------- */

void _noopt PPPMDisp::allocate()
{
  if (function[0]) {
    memory->create(work1,2*nfft_both,"pppm/disp:work1");
    memory->create(work2,2*nfft_both,"pppm/disp:work2");

    memory->create1d_offset(fkx,nxlo_fft,nxhi_fft,"pppm/disp:fkx");
    memory->create1d_offset(fky,nylo_fft,nyhi_fft,"pppm/disp:fky");
    memory->create1d_offset(fkz,nzlo_fft,nzhi_fft,"pppm/disp:fkz");

    memory->create1d_offset(fkx2,nxlo_fft,nxhi_fft,"pppm/disp:fkx2");
    memory->create1d_offset(fky2,nylo_fft,nyhi_fft,"pppm/disp:fky2");
    memory->create1d_offset(fkz2,nzlo_fft,nzhi_fft,"pppm/disp:fkz2");

    memory->create(gf_b,order,"pppm/disp:gf_b");
    memory->create2d_offset(rho1d,3,-order/2,order/2,"pppm/disp:rho1d");
    memory->create2d_offset(rho_coeff,order,(1-order)/2,order/2,"pppm/disp:rho_coeff");
    memory->create2d_offset(drho1d,3,-order/2,order/2,"pppm/disp:rho1d");
    memory->create2d_offset(drho_coeff,order,(1-order)/2,order/2,
                            "pppm/disp:drho_coeff");

    memory->create(greensfn,nfft_both,"pppm/disp:greensfn");
    memory->create(vg,nfft_both,6,"pppm/disp:vg");
    memory->create(vg2,nfft_both,3,"pppm/disp:vg2");

    memory->create3d_offset(density_brick,nzlo_out,nzhi_out,nylo_out,nyhi_out,
                            nxlo_out,nxhi_out,"pppm/disp:density_brick");
    if (differentiation_flag == 1) {
      memory->create3d_offset(u_brick,nzlo_out,nzhi_out,nylo_out,nyhi_out,
                              nxlo_out,nxhi_out,"pppm/disp:u_brick");
      memory->create(sf_precoeff1,nfft_both,"pppm/disp:sf_precoeff1");
      memory->create(sf_precoeff2,nfft_both,"pppm/disp:sf_precoeff2");
      memory->create(sf_precoeff3,nfft_both,"pppm/disp:sf_precoeff3");
      memory->create(sf_precoeff4,nfft_both,"pppm/disp:sf_precoeff4");
      memory->create(sf_precoeff5,nfft_both,"pppm/disp:sf_precoeff5");
      memory->create(sf_precoeff6,nfft_both,"pppm/disp:sf_precoeff6");

    } else {
      memory->create3d_offset(vdx_brick,nzlo_out,nzhi_out,nylo_out,nyhi_out,
                              nxlo_out,nxhi_out,"pppm/disp:vdx_brick");
      memory->create3d_offset(vdy_brick,nzlo_out,nzhi_out,nylo_out,nyhi_out,
                              nxlo_out,nxhi_out,"pppm/disp:vdy_brick");
      memory->create3d_offset(vdz_brick,nzlo_out,nzhi_out,nylo_out,nyhi_out,
                              nxlo_out,nxhi_out,"pppm/disp:vdz_brick");
    }
    memory->create(density_fft,nfft_both,"pppm/disp:density_fft");

    int tmp;

    fft1 = new FFT3d(lmp,world,nx_pppm,ny_pppm,nz_pppm,
                     nxlo_fft,nxhi_fft,nylo_fft,nyhi_fft,nzlo_fft,nzhi_fft,
                     nxlo_fft,nxhi_fft,nylo_fft,nyhi_fft,nzlo_fft,nzhi_fft,
                     0,0,&tmp,collective_flag);

    fft2 = new FFT3d(lmp,world,nx_pppm,ny_pppm,nz_pppm,
                     nxlo_fft,nxhi_fft,nylo_fft,nyhi_fft,nzlo_fft,nzhi_fft,
                     nxlo_in,nxhi_in,nylo_in,nyhi_in,nzlo_in,nzhi_in,
                     0,0,&tmp,collective_flag);

    remap = new Remap(lmp,world,
                      nxlo_in,nxhi_in,nylo_in,nyhi_in,nzlo_in,nzhi_in,
                      nxlo_fft,nxhi_fft,nylo_fft,nyhi_fft,nzlo_fft,nzhi_fft,
                      1,0,0,FFT_PRECISION,collective_flag);

    // create ghost grid object for rho and electric field communication
    // also create 2 bufs for ghost grid cell comm, passed to GridComm methods

    gc = new GridComm(lmp,world,nx_pppm,ny_pppm,nz_pppm,
                      nxlo_in,nxhi_in,nylo_in,nyhi_in,nzlo_in,nzhi_in,
                      nxlo_out,nxhi_out,nylo_out,nyhi_out,nzlo_out,nzhi_out);

    gc->setup(ngc_buf1,ngc_buf2);

    if (differentiation_flag) npergrid = 1;
    else npergrid = 3;

    memory->create(gc_buf1,npergrid*ngc_buf1,"pppm:gc_buf1");
    memory->create(gc_buf2,npergrid*ngc_buf2,"pppm:gc_buf2");
  }

  if (function[1]) {
    memory->create(work1_6,2*nfft_both_6,"pppm/disp:work1_6");
    memory->create(work2_6,2*nfft_both_6,"pppm/disp:work2_6");

    memory->create1d_offset(fkx_6,nxlo_fft_6,nxhi_fft_6,"pppm/disp:fkx_6");
    memory->create1d_offset(fky_6,nylo_fft_6,nyhi_fft_6,"pppm/disp:fky_6");
    memory->create1d_offset(fkz_6,nzlo_fft_6,nzhi_fft_6,"pppm/disp:fkz_6");

    memory->create1d_offset(fkx2_6,nxlo_fft_6,nxhi_fft_6,"pppm/disp:fkx2_6");
    memory->create1d_offset(fky2_6,nylo_fft_6,nyhi_fft_6,"pppm/disp:fky2_6");
    memory->create1d_offset(fkz2_6,nzlo_fft_6,nzhi_fft_6,"pppm/disp:fkz2_6");

    memory->create(gf_b_6,order_6,"pppm/disp:gf_b_6");
    memory->create2d_offset(rho1d_6,3,-order_6/2,order_6/2,"pppm/disp:rho1d_6");
    memory->create2d_offset(rho_coeff_6,order_6,(1-order_6)/2,order_6/2,
                            "pppm/disp:rho_coeff_6");
    memory->create2d_offset(drho1d_6,3,-order_6/2,order_6/2,"pppm/disp:drho1d_6");
    memory->create2d_offset(drho_coeff_6,order_6,(1-order_6)/2,order_6/2,
                            "pppm/disp:drho_coeff_6");

    memory->create(greensfn_6,nfft_both_6,"pppm/disp:greensfn_6");
    memory->create(vg_6,nfft_both_6,6,"pppm/disp:vg_6");
    memory->create(vg2_6,nfft_both_6,3,"pppm/disp:vg2_6");

    memory->create3d_offset(density_brick_g,nzlo_out_6,nzhi_out_6,nylo_out_6,nyhi_out_6,
                            nxlo_out_6,nxhi_out_6,"pppm/disp:density_brick_g");
    if (differentiation_flag == 1) {
      memory->create3d_offset(u_brick_g,nzlo_out_6,nzhi_out_6,nylo_out_6,nyhi_out_6,
                              nxlo_out_6,nxhi_out_6,"pppm/disp:u_brick_g");

      memory->create(sf_precoeff1_6,nfft_both_6,"pppm/disp:sf_precoeff1_6");
      memory->create(sf_precoeff2_6,nfft_both_6,"pppm/disp:sf_precoeff2_6");
      memory->create(sf_precoeff3_6,nfft_both_6,"pppm/disp:sf_precoeff3_6");
      memory->create(sf_precoeff4_6,nfft_both_6,"pppm/disp:sf_precoeff4_6");
      memory->create(sf_precoeff5_6,nfft_both_6,"pppm/disp:sf_precoeff5_6");
      memory->create(sf_precoeff6_6,nfft_both_6,"pppm/disp:sf_precoeff6_6");

    } else {
      memory->create3d_offset(vdx_brick_g,nzlo_out_6,nzhi_out_6,nylo_out_6,nyhi_out_6,
                              nxlo_out_6,nxhi_out_6,"pppm/disp:vdx_brick_g");
      memory->create3d_offset(vdy_brick_g,nzlo_out_6,nzhi_out_6,nylo_out_6,nyhi_out_6,
                              nxlo_out_6,nxhi_out_6,"pppm/disp:vdy_brick_g");
      memory->create3d_offset(vdz_brick_g,nzlo_out_6,nzhi_out_6,nylo_out_6,nyhi_out_6,
                              nxlo_out_6,nxhi_out_6,"pppm/disp:vdz_brick_g");
    }
    memory->create(density_fft_g,nfft_both_6,"pppm/disp:density_fft_g");

    int tmp;

    fft1_6 =
      new FFT3d(lmp,world,nx_pppm_6,ny_pppm_6,nz_pppm_6,
                nxlo_fft_6,nxhi_fft_6,nylo_fft_6,nyhi_fft_6,nzlo_fft_6,nzhi_fft_6,
                nxlo_fft_6,nxhi_fft_6,nylo_fft_6,nyhi_fft_6,nzlo_fft_6,nzhi_fft_6,
                0,0,&tmp,collective_flag);

    fft2_6 =
      new FFT3d(lmp,world,nx_pppm_6,ny_pppm_6,nz_pppm_6,
                nxlo_fft_6,nxhi_fft_6,nylo_fft_6,nyhi_fft_6,nzlo_fft_6,nzhi_fft_6,
                nxlo_in_6,nxhi_in_6,nylo_in_6,nyhi_in_6,nzlo_in_6,nzhi_in_6,
                0,0,&tmp,collective_flag);

    remap_6 =
      new Remap(lmp,world,
                nxlo_in_6,nxhi_in_6,nylo_in_6,nyhi_in_6,nzlo_in_6,nzhi_in_6,
                nxlo_fft_6,nxhi_fft_6,nylo_fft_6,nyhi_fft_6,nzlo_fft_6,nzhi_fft_6,
                1,0,0,FFT_PRECISION,collective_flag);

    // create ghost grid object for rho and electric field communication
    // also create 2 bufs for ghost grid cell comm, passed to GridComm methods

    gc6 =
      new GridComm(lmp,world,nx_pppm_6,ny_pppm_6,nz_pppm_6,
                   nxlo_in_6,nxhi_in_6,nylo_in_6,nyhi_in_6,nzlo_in_6,nzhi_in_6,
                   nxlo_out_6,nxhi_out_6,nylo_out_6,nyhi_out_6,nzlo_out_6,nzhi_out_6);

    gc6->setup(ngc6_buf1,ngc6_buf2);

    if (differentiation_flag) npergrid6 = 1;
    else npergrid6 = 3;

    memory->create(gc6_buf1,npergrid6*ngc6_buf1,"pppm:gc_buf1");
    memory->create(gc6_buf2,npergrid6*ngc6_buf2,"pppm:gc_buf2");
  }

  if (function[2]) {
    memory->create(work1_6,2*nfft_both_6,"pppm/disp:work1_6");
    memory->create(work2_6,2*nfft_both_6,"pppm/disp:work2_6");

    memory->create1d_offset(fkx_6,nxlo_fft_6,nxhi_fft_6,"pppm/disp:fkx_6");
    memory->create1d_offset(fky_6,nylo_fft_6,nyhi_fft_6,"pppm/disp:fky_6");
    memory->create1d_offset(fkz_6,nzlo_fft_6,nzhi_fft_6,"pppm/disp:fkz_6");

    memory->create1d_offset(fkx2_6,nxlo_fft_6,nxhi_fft_6,"pppm/disp:fkx2_6");
    memory->create1d_offset(fky2_6,nylo_fft_6,nyhi_fft_6,"pppm/disp:fky2_6");
    memory->create1d_offset(fkz2_6,nzlo_fft_6,nzhi_fft_6,"pppm/disp:fkz2_6");

    memory->create(gf_b_6,order_6,"pppm/disp:gf_b_6");
    memory->create2d_offset(rho1d_6,3,-order_6/2,order_6/2,"pppm/disp:rho1d_6");
    memory->create2d_offset(rho_coeff_6,order_6,(1-order_6)/2,order_6/2,
                            "pppm/disp:rho_coeff_6");
    memory->create2d_offset(drho1d_6,3,-order_6/2,order_6/2,"pppm/disp:drho1d_6");
    memory->create2d_offset(drho_coeff_6,order_6,(1-order_6)/2,order_6/2,
                            "pppm/disp:drho_coeff_6");

    memory->create(greensfn_6,nfft_both_6,"pppm/disp:greensfn_6");
    memory->create(vg_6,nfft_both_6,6,"pppm/disp:vg_6");
    memory->create(vg2_6,nfft_both_6,3,"pppm/disp:vg2_6");

    memory->create3d_offset(density_brick_a0,nzlo_out_6,
                            nzhi_out_6,nylo_out_6,nyhi_out_6,
                            nxlo_out_6,nxhi_out_6,"pppm/disp:density_brick_a0");
    memory->create3d_offset(density_brick_a1,nzlo_out_6,
                            nzhi_out_6,nylo_out_6,nyhi_out_6,
                            nxlo_out_6,nxhi_out_6,"pppm/disp:density_brick_a1");
    memory->create3d_offset(density_brick_a2,nzlo_out_6,nzhi_out_6,
                            nylo_out_6,nyhi_out_6,
                            nxlo_out_6,nxhi_out_6,"pppm/disp:density_brick_a2");
    memory->create3d_offset(density_brick_a3,nzlo_out_6,nzhi_out_6,
                            nylo_out_6,nyhi_out_6,
                            nxlo_out_6,nxhi_out_6,"pppm/disp:density_brick_a3");
    memory->create3d_offset(density_brick_a4,nzlo_out_6,nzhi_out_6,
                            nylo_out_6,nyhi_out_6,
                            nxlo_out_6,nxhi_out_6,"pppm/disp:density_brick_a4");
    memory->create3d_offset(density_brick_a5,nzlo_out_6,nzhi_out_6,
                            nylo_out_6,nyhi_out_6,
                            nxlo_out_6,nxhi_out_6,"pppm/disp:density_brick_a5");
    memory->create3d_offset(density_brick_a6,nzlo_out_6,nzhi_out_6,
                            nylo_out_6,nyhi_out_6,
                            nxlo_out_6,nxhi_out_6,"pppm/disp:density_brick_a6");

    memory->create(density_fft_a0,nfft_both_6,"pppm/disp:density_fft_a0");
    memory->create(density_fft_a1,nfft_both_6,"pppm/disp:density_fft_a1");
    memory->create(density_fft_a2,nfft_both_6,"pppm/disp:density_fft_a2");
    memory->create(density_fft_a3,nfft_both_6,"pppm/disp:density_fft_a3");
    memory->create(density_fft_a4,nfft_both_6,"pppm/disp:density_fft_a4");
    memory->create(density_fft_a5,nfft_both_6,"pppm/disp:density_fft_a5");
    memory->create(density_fft_a6,nfft_both_6,"pppm/disp:density_fft_a6");

    if (differentiation_flag == 1) {
      memory->create3d_offset(u_brick_a0,nzlo_out_6,nzhi_out_6,nylo_out_6,nyhi_out_6,
                              nxlo_out_6,nxhi_out_6,"pppm/disp:u_brick_a0");
      memory->create3d_offset(u_brick_a1,nzlo_out_6,nzhi_out_6,nylo_out_6,nyhi_out_6,
                              nxlo_out_6,nxhi_out_6,"pppm/disp:u_brick_a1");
      memory->create3d_offset(u_brick_a2,nzlo_out_6,nzhi_out_6,nylo_out_6,nyhi_out_6,
                              nxlo_out_6,nxhi_out_6,"pppm/disp:u_brick_a2");
      memory->create3d_offset(u_brick_a3,nzlo_out_6,nzhi_out_6,nylo_out_6,nyhi_out_6,
                              nxlo_out_6,nxhi_out_6,"pppm/disp:u_brick_a3");
      memory->create3d_offset(u_brick_a4,nzlo_out_6,nzhi_out_6,nylo_out_6,nyhi_out_6,
                              nxlo_out_6,nxhi_out_6,"pppm/disp:u_brick_a4");
      memory->create3d_offset(u_brick_a5,nzlo_out_6,nzhi_out_6,nylo_out_6,nyhi_out_6,
                              nxlo_out_6,nxhi_out_6,"pppm/disp:u_brick_a5");
      memory->create3d_offset(u_brick_a6,nzlo_out_6,nzhi_out_6,nylo_out_6,nyhi_out_6,
                              nxlo_out_6,nxhi_out_6,"pppm/disp:u_brick_a6");

      memory->create(sf_precoeff1_6,nfft_both_6,"pppm/disp:sf_precoeff1_6");
      memory->create(sf_precoeff2_6,nfft_both_6,"pppm/disp:sf_precoeff2_6");
      memory->create(sf_precoeff3_6,nfft_both_6,"pppm/disp:sf_precoeff3_6");
      memory->create(sf_precoeff4_6,nfft_both_6,"pppm/disp:sf_precoeff4_6");
      memory->create(sf_precoeff5_6,nfft_both_6,"pppm/disp:sf_precoeff5_6");
      memory->create(sf_precoeff6_6,nfft_both_6,"pppm/disp:sf_precoeff6_6");

    } else {

      memory->create3d_offset(vdx_brick_a0,nzlo_out_6,nzhi_out_6,nylo_out_6,nyhi_out_6,
                              nxlo_out_6,nxhi_out_6,"pppm/disp:vdx_brick_a0");
      memory->create3d_offset(vdy_brick_a0,nzlo_out_6,nzhi_out_6,nylo_out_6,nyhi_out_6,
                              nxlo_out_6,nxhi_out_6,"pppm/disp:vdy_brick_a0");
      memory->create3d_offset(vdz_brick_a0,nzlo_out_6,nzhi_out_6,nylo_out_6,nyhi_out_6,
                              nxlo_out_6,nxhi_out_6,"pppm/disp:vdz_brick_a0");

      memory->create3d_offset(vdx_brick_a1,nzlo_out_6,nzhi_out_6,nylo_out_6,nyhi_out_6,
                              nxlo_out_6,nxhi_out_6,"pppm/disp:vdx_brick_a1");
      memory->create3d_offset(vdy_brick_a1,nzlo_out_6,nzhi_out_6,nylo_out_6,nyhi_out_6,
                              nxlo_out_6,nxhi_out_6,"pppm/disp:vdy_brick_a1");
      memory->create3d_offset(vdz_brick_a1,nzlo_out_6,nzhi_out_6,nylo_out_6,nyhi_out_6,
                              nxlo_out_6,nxhi_out_6,"pppm/disp:vdz_brick_a1");

      memory->create3d_offset(vdx_brick_a2,nzlo_out_6,nzhi_out_6,nylo_out_6,nyhi_out_6,
                              nxlo_out_6,nxhi_out_6,"pppm/disp:vdx_brick_a2");
      memory->create3d_offset(vdy_brick_a2,nzlo_out_6,nzhi_out_6,nylo_out_6,nyhi_out_6,
                              nxlo_out_6,nxhi_out_6,"pppm/disp:vdy_brick_a2");
      memory->create3d_offset(vdz_brick_a2,nzlo_out_6,nzhi_out_6,nylo_out_6,nyhi_out_6,
                              nxlo_out_6,nxhi_out_6,"pppm/disp:vdz_brick_a2");

      memory->create3d_offset(vdx_brick_a3,nzlo_out_6,nzhi_out_6,nylo_out_6,nyhi_out_6,
                              nxlo_out_6,nxhi_out_6,"pppm/disp:vdx_brick_a3");
      memory->create3d_offset(vdy_brick_a3,nzlo_out_6,nzhi_out_6,nylo_out_6,nyhi_out_6,
                              nxlo_out_6,nxhi_out_6,"pppm/disp:vdy_brick_a3");
      memory->create3d_offset(vdz_brick_a3,nzlo_out_6,nzhi_out_6,nylo_out_6,nyhi_out_6,
                              nxlo_out_6,nxhi_out_6,"pppm/disp:vdz_brick_a3");

      memory->create3d_offset(vdx_brick_a4,nzlo_out_6,nzhi_out_6,nylo_out_6,nyhi_out_6,
                              nxlo_out_6,nxhi_out_6,"pppm/disp:vdx_brick_a4");
      memory->create3d_offset(vdy_brick_a4,nzlo_out_6,nzhi_out_6,nylo_out_6,nyhi_out_6,
                              nxlo_out_6,nxhi_out_6,"pppm/disp:vdy_brick_a4");
      memory->create3d_offset(vdz_brick_a4,nzlo_out_6,nzhi_out_6,nylo_out_6,nyhi_out_6,
                              nxlo_out_6,nxhi_out_6,"pppm/disp:vdz_brick_a4");

      memory->create3d_offset(vdx_brick_a5,nzlo_out_6,nzhi_out_6,nylo_out_6,nyhi_out_6,
                              nxlo_out_6,nxhi_out_6,"pppm/disp:vdx_brick_a5");
      memory->create3d_offset(vdy_brick_a5,nzlo_out_6,nzhi_out_6,nylo_out_6,nyhi_out_6,
                              nxlo_out_6,nxhi_out_6,"pppm/disp:vdy_brick_a5");
      memory->create3d_offset(vdz_brick_a5,nzlo_out_6,nzhi_out_6,nylo_out_6,nyhi_out_6,
                              nxlo_out_6,nxhi_out_6,"pppm/disp:vdz_brick_a5");

      memory->create3d_offset(vdx_brick_a6,nzlo_out_6,nzhi_out_6,nylo_out_6,nyhi_out_6,
                              nxlo_out_6,nxhi_out_6,"pppm/disp:vdx_brick_a6");
      memory->create3d_offset(vdy_brick_a6,nzlo_out_6,nzhi_out_6,nylo_out_6,nyhi_out_6,
                              nxlo_out_6,nxhi_out_6,"pppm/disp:vdy_brick_a6");
      memory->create3d_offset(vdz_brick_a6,nzlo_out_6,nzhi_out_6,nylo_out_6,nyhi_out_6,
                              nxlo_out_6,nxhi_out_6,"pppm/disp:vdz_brick_a6");
    }

    int tmp;

    fft1_6 = new FFT3d(lmp,world,nx_pppm_6,ny_pppm_6,nz_pppm_6,
                     nxlo_fft_6,nxhi_fft_6,nylo_fft_6,nyhi_fft_6,nzlo_fft_6,nzhi_fft_6,
                     nxlo_fft_6,nxhi_fft_6,nylo_fft_6,nyhi_fft_6,nzlo_fft_6,nzhi_fft_6,
                     0,0,&tmp,collective_flag);

    fft2_6 = new FFT3d(lmp,world,nx_pppm_6,ny_pppm_6,nz_pppm_6,
                     nxlo_fft_6,nxhi_fft_6,nylo_fft_6,nyhi_fft_6,nzlo_fft_6,nzhi_fft_6,
                     nxlo_in_6,nxhi_in_6,nylo_in_6,nyhi_in_6,nzlo_in_6,nzhi_in_6,
                     0,0,&tmp,collective_flag);

    remap_6 = new Remap(lmp,world,
                      nxlo_in_6,nxhi_in_6,nylo_in_6,nyhi_in_6,nzlo_in_6,nzhi_in_6,
                      nxlo_fft_6,nxhi_fft_6,nylo_fft_6,nyhi_fft_6,nzlo_fft_6,nzhi_fft_6,
                      1,0,0,FFT_PRECISION,collective_flag);

    // create ghost grid object for rho and electric field communication
    // also create 2 bufs for ghost grid cell comm, passed to GridComm methods

    gc6 =
      new GridComm(lmp,world,nx_pppm_6,ny_pppm_6,nz_pppm_6,
                   nxlo_in_6,nxhi_in_6,nylo_in_6,nyhi_in_6,nzlo_in_6,nzhi_in_6,
                   nxlo_out_6,nxhi_out_6,nylo_out_6,nyhi_out_6,nzlo_out_6,nzhi_out_6);

    gc6->setup(ngc6_buf1,ngc6_buf2);

    if (differentiation_flag) npergrid6 = 7;
    else npergrid6 = 21;

    memory->create(gc6_buf1,npergrid6*ngc6_buf1,"pppm:gc_buf1");
    memory->create(gc6_buf2,npergrid6*ngc6_buf2,"pppm:gc_buf2");
  }

  if (function[3]) {
    memory->create(work1_6,2*nfft_both_6,"pppm/disp:work1_6");
    memory->create(work2_6,2*nfft_both_6,"pppm/disp:work2_6");

    memory->create1d_offset(fkx_6,nxlo_fft_6,nxhi_fft_6,"pppm/disp:fkx_6");
    memory->create1d_offset(fky_6,nylo_fft_6,nyhi_fft_6,"pppm/disp:fky_6");
    memory->create1d_offset(fkz_6,nzlo_fft_6,nzhi_fft_6,"pppm/disp:fkz_6");

    memory->create1d_offset(fkx2_6,nxlo_fft_6,nxhi_fft_6,"pppm/disp:fkx2_6");
    memory->create1d_offset(fky2_6,nylo_fft_6,nyhi_fft_6,"pppm/disp:fky2_6");
    memory->create1d_offset(fkz2_6,nzlo_fft_6,nzhi_fft_6,"pppm/disp:fkz2_6");

    memory->create(gf_b_6,order_6,"pppm/disp:gf_b_6");
    memory->create2d_offset(rho1d_6,3,-order_6/2,order_6/2,"pppm/disp:rho1d_6");
    memory->create2d_offset(rho_coeff_6,order_6,(1-order_6)/2,order_6/2,
                            "pppm/disp:rho_coeff_6");
    memory->create2d_offset(drho1d_6,3,-order_6/2,order_6/2,"pppm/disp:drho1d_6");
    memory->create2d_offset(drho_coeff_6,order_6,(1-order_6)/2,order_6/2,
                            "pppm/disp:drho_coeff_6");

    memory->create(greensfn_6,nfft_both_6,"pppm/disp:greensfn_6");
    memory->create(vg_6,nfft_both_6,6,"pppm/disp:vg_6");
    memory->create(vg2_6,nfft_both_6,3,"pppm/disp:vg2_6");

    memory->create4d_offset(density_brick_none,nsplit_alloc,
                            nzlo_out_6,nzhi_out_6,nylo_out_6,nyhi_out_6,
                            nxlo_out_6,nxhi_out_6,"pppm/disp:density_brick_none");
    if (differentiation_flag == 1) {
      memory->create4d_offset(u_brick_none,nsplit_alloc,
                              nzlo_out_6,nzhi_out_6,nylo_out_6,nyhi_out_6,
                              nxlo_out_6,nxhi_out_6,"pppm/disp:u_brick_none");

      memory->create(sf_precoeff1_6,nfft_both_6,"pppm/disp:sf_precoeff1_6");
      memory->create(sf_precoeff2_6,nfft_both_6,"pppm/disp:sf_precoeff2_6");
      memory->create(sf_precoeff3_6,nfft_both_6,"pppm/disp:sf_precoeff3_6");
      memory->create(sf_precoeff4_6,nfft_both_6,"pppm/disp:sf_precoeff4_6");
      memory->create(sf_precoeff5_6,nfft_both_6,"pppm/disp:sf_precoeff5_6");
      memory->create(sf_precoeff6_6,nfft_both_6,"pppm/disp:sf_precoeff6_6");

    } else {
      memory->create4d_offset(vdx_brick_none,nsplit_alloc,
                              nzlo_out_6,nzhi_out_6,nylo_out_6,nyhi_out_6,
                              nxlo_out_6,nxhi_out_6,"pppm/disp:vdx_brick_none");
      memory->create4d_offset(vdy_brick_none,nsplit_alloc,
                              nzlo_out_6,nzhi_out_6,nylo_out_6,nyhi_out_6,
                              nxlo_out_6,nxhi_out_6,"pppm/disp:vdy_brick_none");
      memory->create4d_offset(vdz_brick_none,nsplit_alloc,
                              nzlo_out_6,nzhi_out_6,nylo_out_6,nyhi_out_6,
                              nxlo_out_6,nxhi_out_6,"pppm/disp:vdz_brick_none");
    }
    memory->create(density_fft_none,nsplit_alloc,nfft_both_6,
                   "pppm/disp:density_fft_none");

    int tmp;

    fft1_6 = new FFT3d(lmp,world,nx_pppm_6,ny_pppm_6,nz_pppm_6,
                     nxlo_fft_6,nxhi_fft_6,nylo_fft_6,nyhi_fft_6,nzlo_fft_6,nzhi_fft_6,
                     nxlo_fft_6,nxhi_fft_6,nylo_fft_6,nyhi_fft_6,nzlo_fft_6,nzhi_fft_6,
                     0,0,&tmp,collective_flag);

    fft2_6 = new FFT3d(lmp,world,nx_pppm_6,ny_pppm_6,nz_pppm_6,
                     nxlo_fft_6,nxhi_fft_6,nylo_fft_6,nyhi_fft_6,nzlo_fft_6,nzhi_fft_6,
                     nxlo_in_6,nxhi_in_6,nylo_in_6,nyhi_in_6,nzlo_in_6,nzhi_in_6,
                     0,0,&tmp,collective_flag);

    remap_6 = new Remap(lmp,world,
                      nxlo_in_6,nxhi_in_6,nylo_in_6,nyhi_in_6,nzlo_in_6,nzhi_in_6,
                      nxlo_fft_6,nxhi_fft_6,nylo_fft_6,nyhi_fft_6,nzlo_fft_6,nzhi_fft_6,
                      1,0,0,FFT_PRECISION,collective_flag);

    // create ghost grid object for rho and electric field communication
    // also create 2 bufs for ghost grid cell comm, passed to GridComm methods

    gc6 =
      new GridComm(lmp,world,nx_pppm_6,ny_pppm_6,nz_pppm_6,
                   nxlo_in_6,nxhi_in_6,nylo_in_6,nyhi_in_6,nzlo_in_6,nzhi_in_6,
                   nxlo_out_6,nxhi_out_6,nylo_out_6,nyhi_out_6,nzlo_out_6,nzhi_out_6);

    gc6->setup(ngc6_buf1,ngc6_buf2);

    if (differentiation_flag) npergrid6 = 1*nsplit_alloc;
    else npergrid6 = 3*nsplit_alloc;

    memory->create(gc6_buf1,npergrid6*ngc6_buf1,"pppm:gc6_buf1");
    memory->create(gc6_buf2,npergrid6*ngc6_buf2,"pppm:gc6_buf2");
  }
}

/* ----------------------------------------------------------------------
   allocate memory that depends on # of K-vectors and order
   for per atom calculations
------------------------------------------------------------------------- */

void PPPMDisp::allocate_peratom()
{
  peratom_allocate_flag = 1;

  if (function[0]) {
    if (differentiation_flag != 1)
      memory->create3d_offset(u_brick,nzlo_out,nzhi_out,nylo_out,nyhi_out,
                              nxlo_out,nxhi_out,"pppm/disp:u_brick");
    memory->create3d_offset(v0_brick,nzlo_out,nzhi_out,nylo_out,nyhi_out,
                            nxlo_out,nxhi_out,"pppm/disp:v0_brick");
    memory->create3d_offset(v1_brick,nzlo_out,nzhi_out,nylo_out,nyhi_out,
                            nxlo_out,nxhi_out,"pppm/disp:v1_brick");
    memory->create3d_offset(v2_brick,nzlo_out,nzhi_out,nylo_out,nyhi_out,
                            nxlo_out,nxhi_out,"pppm/disp:v2_brick");
    memory->create3d_offset(v3_brick,nzlo_out,nzhi_out,nylo_out,nyhi_out,
                            nxlo_out,nxhi_out,"pppm/disp:v3_brick");
    memory->create3d_offset(v4_brick,nzlo_out,nzhi_out,nylo_out,nyhi_out,
                            nxlo_out,nxhi_out,"pppm/disp:v4_brick");
    memory->create3d_offset(v5_brick,nzlo_out,nzhi_out,nylo_out,nyhi_out,
                            nxlo_out,nxhi_out,"pppm/disp:v5_brick");

    // use same GC ghost grid object for peratom grid communication
    // but need to reallocate a larger gc_buf1 and gc_buf2

    if (differentiation_flag) npergrid = 6;
    else npergrid = 7;

    memory->destroy(gc_buf1);
    memory->destroy(gc_buf2);
    memory->create(gc_buf1,npergrid*ngc_buf1,"pppm:gc_buf1");
    memory->create(gc_buf2,npergrid*ngc_buf2,"pppm:gc_buf2");
  }

  if (function[1]) {
    if (differentiation_flag != 1 )
      memory->create3d_offset(u_brick_g,nzlo_out_6,nzhi_out_6,nylo_out_6,nyhi_out_6,
                              nxlo_out_6,nxhi_out_6,"pppm/disp:u_brick_g");
    memory->create3d_offset(v0_brick_g,nzlo_out_6,nzhi_out_6,nylo_out_6,nyhi_out_6,
                            nxlo_out_6,nxhi_out_6,"pppm/disp:v0_brick_g");
    memory->create3d_offset(v1_brick_g,nzlo_out_6,nzhi_out_6,nylo_out_6,nyhi_out_6,
                            nxlo_out_6,nxhi_out_6,"pppm/disp:v1_brick_g");
    memory->create3d_offset(v2_brick_g,nzlo_out_6,nzhi_out_6,nylo_out_6,nyhi_out_6,
                            nxlo_out_6,nxhi_out_6,"pppm/disp:v2_brick_g");
    memory->create3d_offset(v3_brick_g,nzlo_out_6,nzhi_out_6,nylo_out_6,nyhi_out_6,
                            nxlo_out_6,nxhi_out_6,"pppm/disp:v3_brick_g");
    memory->create3d_offset(v4_brick_g,nzlo_out_6,nzhi_out_6,nylo_out_6,nyhi_out_6,
                            nxlo_out_6,nxhi_out_6,"pppm/disp:v4_brick_g");
    memory->create3d_offset(v5_brick_g,nzlo_out_6,nzhi_out_6,nylo_out_6,nyhi_out_6,
                            nxlo_out_6,nxhi_out_6,"pppm/disp:v5_brick_g");

    // use same GC ghost grid object for peratom grid communication
    // but need to reallocate a larger gc_buf1 and gc_buf2

    if (differentiation_flag) npergrid6 = 6;
    else npergrid6 = 7;

    memory->destroy(gc6_buf1);
    memory->destroy(gc6_buf2);
    memory->create(gc6_buf1,npergrid6*ngc6_buf1,"pppm:gc6_buf1");
    memory->create(gc6_buf2,npergrid6*ngc6_buf2,"pppm:gc6_buf2");
  }

  if (function[2]) {
    if (differentiation_flag != 1) {
      memory->create3d_offset(u_brick_a0,nzlo_out_6,nzhi_out_6,nylo_out_6,nyhi_out_6,
                              nxlo_out_6,nxhi_out_6,"pppm/disp:u_brick_a0");
      memory->create3d_offset(u_brick_a1,nzlo_out_6,nzhi_out_6,nylo_out_6,nyhi_out_6,
                              nxlo_out_6,nxhi_out_6,"pppm/disp:u_brick_a1");
      memory->create3d_offset(u_brick_a2,nzlo_out_6,nzhi_out_6,nylo_out_6,nyhi_out_6,
                              nxlo_out_6,nxhi_out_6,"pppm/disp:u_brick_a2");
      memory->create3d_offset(u_brick_a3,nzlo_out_6,nzhi_out_6,nylo_out_6,nyhi_out_6,
                              nxlo_out_6,nxhi_out_6,"pppm/disp:u_brick_a3");
      memory->create3d_offset(u_brick_a4,nzlo_out_6,nzhi_out_6,nylo_out_6,nyhi_out_6,
                              nxlo_out_6,nxhi_out_6,"pppm/disp:u_brick_a4");
      memory->create3d_offset(u_brick_a5,nzlo_out_6,nzhi_out_6,nylo_out_6,nyhi_out_6,
                              nxlo_out_6,nxhi_out_6,"pppm/disp:u_brick_a5");
      memory->create3d_offset(u_brick_a6,nzlo_out_6,nzhi_out_6,nylo_out_6,nyhi_out_6,
                              nxlo_out_6,nxhi_out_6,"pppm/disp:u_brick_a6");
    }

    memory->create3d_offset(v0_brick_a0,nzlo_out_6,nzhi_out_6,nylo_out_6,nyhi_out_6,
                                nxlo_out_6,nxhi_out_6,"pppm/disp:v0_brick_a0");
    memory->create3d_offset(v1_brick_a0,nzlo_out_6,nzhi_out_6,nylo_out_6,nyhi_out_6,
                                nxlo_out_6,nxhi_out_6,"pppm/disp:v1_brick_a0");
    memory->create3d_offset(v2_brick_a0,nzlo_out_6,nzhi_out_6,nylo_out_6,nyhi_out_6,
                                nxlo_out_6,nxhi_out_6,"pppm/disp:v2_brick_a0");
    memory->create3d_offset(v3_brick_a0,nzlo_out_6,nzhi_out_6,nylo_out_6,nyhi_out_6,
                                nxlo_out_6,nxhi_out_6,"pppm/disp:v3_brick_a0");
    memory->create3d_offset(v4_brick_a0,nzlo_out_6,nzhi_out_6,nylo_out_6,nyhi_out_6,
                                nxlo_out_6,nxhi_out_6,"pppm/disp:v4_brick_a0");
    memory->create3d_offset(v5_brick_a0,nzlo_out_6,nzhi_out_6,nylo_out_6,nyhi_out_6,
                                nxlo_out_6,nxhi_out_6,"pppm/disp:v5_brick_a0");

    memory->create3d_offset(v0_brick_a1,nzlo_out_6,nzhi_out_6,nylo_out_6,nyhi_out_6,
                                nxlo_out_6,nxhi_out_6,"pppm/disp:v0_brick_a1");
    memory->create3d_offset(v1_brick_a1,nzlo_out_6,nzhi_out_6,nylo_out_6,nyhi_out_6,
                                nxlo_out_6,nxhi_out_6,"pppm/disp:v1_brick_a1");
    memory->create3d_offset(v2_brick_a1,nzlo_out_6,nzhi_out_6,nylo_out_6,nyhi_out_6,
                                nxlo_out_6,nxhi_out_6,"pppm/disp:v2_brick_a1");
    memory->create3d_offset(v3_brick_a1,nzlo_out_6,nzhi_out_6,nylo_out_6,nyhi_out_6,
                                nxlo_out_6,nxhi_out_6,"pppm/disp:v3_brick_a1");
    memory->create3d_offset(v4_brick_a1,nzlo_out_6,nzhi_out_6,nylo_out_6,nyhi_out_6,
                                nxlo_out_6,nxhi_out_6,"pppm/disp:v4_brick_a1");
    memory->create3d_offset(v5_brick_a1,nzlo_out_6,nzhi_out_6,nylo_out_6,nyhi_out_6,
                                nxlo_out_6,nxhi_out_6,"pppm/disp:v5_brick_a1");

    memory->create3d_offset(v0_brick_a2,nzlo_out_6,nzhi_out_6,nylo_out_6,nyhi_out_6,
                                nxlo_out_6,nxhi_out_6,"pppm/disp:v0_brick_a2");
    memory->create3d_offset(v1_brick_a2,nzlo_out_6,nzhi_out_6,nylo_out_6,nyhi_out_6,
                                nxlo_out_6,nxhi_out_6,"pppm/disp:v1_brick_a2");
    memory->create3d_offset(v2_brick_a2,nzlo_out_6,nzhi_out_6,nylo_out_6,nyhi_out_6,
                                nxlo_out_6,nxhi_out_6,"pppm/disp:v2_brick_a2");
    memory->create3d_offset(v3_brick_a2,nzlo_out_6,nzhi_out_6,nylo_out_6,nyhi_out_6,
                                nxlo_out_6,nxhi_out_6,"pppm/disp:v3_brick_a2");
    memory->create3d_offset(v4_brick_a2,nzlo_out_6,nzhi_out_6,nylo_out_6,nyhi_out_6,
                                nxlo_out_6,nxhi_out_6,"pppm/disp:v4_brick_a2");
    memory->create3d_offset(v5_brick_a2,nzlo_out_6,nzhi_out_6,nylo_out_6,nyhi_out_6,
                                nxlo_out_6,nxhi_out_6,"pppm/disp:v5_brick_a2");

    memory->create3d_offset(v0_brick_a3,nzlo_out_6,nzhi_out_6,nylo_out_6,nyhi_out_6,
                                nxlo_out_6,nxhi_out_6,"pppm/disp:v0_brick_a3");
    memory->create3d_offset(v1_brick_a3,nzlo_out_6,nzhi_out_6,nylo_out_6,nyhi_out_6,
                                nxlo_out_6,nxhi_out_6,"pppm/disp:v1_brick_a3");
    memory->create3d_offset(v2_brick_a3,nzlo_out_6,nzhi_out_6,nylo_out_6,nyhi_out_6,
                                nxlo_out_6,nxhi_out_6,"pppm/disp:v2_brick_a3");
    memory->create3d_offset(v3_brick_a3,nzlo_out_6,nzhi_out_6,nylo_out_6,nyhi_out_6,
                                nxlo_out_6,nxhi_out_6,"pppm/disp:v3_brick_a3");
    memory->create3d_offset(v4_brick_a3,nzlo_out_6,nzhi_out_6,nylo_out_6,nyhi_out_6,
                                nxlo_out_6,nxhi_out_6,"pppm/disp:v4_brick_a3");
    memory->create3d_offset(v5_brick_a3,nzlo_out_6,nzhi_out_6,nylo_out_6,nyhi_out_6,
                                nxlo_out_6,nxhi_out_6,"pppm/disp:v5_brick_a3");

    memory->create3d_offset(v0_brick_a4,nzlo_out_6,nzhi_out_6,nylo_out_6,nyhi_out_6,
                                nxlo_out_6,nxhi_out_6,"pppm/disp:v0_brick_a4");
    memory->create3d_offset(v1_brick_a4,nzlo_out_6,nzhi_out_6,nylo_out_6,nyhi_out_6,
                                nxlo_out_6,nxhi_out_6,"pppm/disp:v1_brick_a4");
    memory->create3d_offset(v2_brick_a4,nzlo_out_6,nzhi_out_6,nylo_out_6,nyhi_out_6,
                                nxlo_out_6,nxhi_out_6,"pppm/disp:v2_brick_a4");
    memory->create3d_offset(v3_brick_a4,nzlo_out_6,nzhi_out_6,nylo_out_6,nyhi_out_6,
                                nxlo_out_6,nxhi_out_6,"pppm/disp:v3_brick_a4");
    memory->create3d_offset(v4_brick_a4,nzlo_out_6,nzhi_out_6,nylo_out_6,nyhi_out_6,
                                nxlo_out_6,nxhi_out_6,"pppm/disp:v4_brick_a4");
    memory->create3d_offset(v5_brick_a4,nzlo_out_6,nzhi_out_6,nylo_out_6,nyhi_out_6,
                                nxlo_out_6,nxhi_out_6,"pppm/disp:v5_brick_a4");

    memory->create3d_offset(v0_brick_a5,nzlo_out_6,nzhi_out_6,nylo_out_6,nyhi_out_6,
                                nxlo_out_6,nxhi_out_6,"pppm/disp:v0_brick_a5");
    memory->create3d_offset(v1_brick_a5,nzlo_out_6,nzhi_out_6,nylo_out_6,nyhi_out_6,
                                nxlo_out_6,nxhi_out_6,"pppm/disp:v1_brick_a5");
    memory->create3d_offset(v2_brick_a5,nzlo_out_6,nzhi_out_6,nylo_out_6,nyhi_out_6,
                                nxlo_out_6,nxhi_out_6,"pppm/disp:v2_brick_a5");
    memory->create3d_offset(v3_brick_a5,nzlo_out_6,nzhi_out_6,nylo_out_6,nyhi_out_6,
                                nxlo_out_6,nxhi_out_6,"pppm/disp:v3_brick_a5");
    memory->create3d_offset(v4_brick_a5,nzlo_out_6,nzhi_out_6,nylo_out_6,nyhi_out_6,
                                nxlo_out_6,nxhi_out_6,"pppm/disp:v4_brick_a5");
    memory->create3d_offset(v5_brick_a5,nzlo_out_6,nzhi_out_6,nylo_out_6,nyhi_out_6,
                                nxlo_out_6,nxhi_out_6,"pppm/disp:v5_brick_a5");

    memory->create3d_offset(v0_brick_a6,nzlo_out_6,nzhi_out_6,nylo_out_6,nyhi_out_6,
                                nxlo_out_6,nxhi_out_6,"pppm/disp:v0_brick_a6");
    memory->create3d_offset(v1_brick_a6,nzlo_out_6,nzhi_out_6,nylo_out_6,nyhi_out_6,
                                nxlo_out_6,nxhi_out_6,"pppm/disp:v1_brick_a6");
    memory->create3d_offset(v2_brick_a6,nzlo_out_6,nzhi_out_6,nylo_out_6,nyhi_out_6,
                                nxlo_out_6,nxhi_out_6,"pppm/disp:v2_brick_a6");
    memory->create3d_offset(v3_brick_a6,nzlo_out_6,nzhi_out_6,nylo_out_6,nyhi_out_6,
                                nxlo_out_6,nxhi_out_6,"pppm/disp:v3_brick_a6");
    memory->create3d_offset(v4_brick_a6,nzlo_out_6,nzhi_out_6,nylo_out_6,nyhi_out_6,
                                nxlo_out_6,nxhi_out_6,"pppm/disp:v4_brick_a6");
    memory->create3d_offset(v5_brick_a6,nzlo_out_6,nzhi_out_6,nylo_out_6,nyhi_out_6,
                                nxlo_out_6,nxhi_out_6,"pppm/disp:v5_brick_a6");

    // use same GC ghost grid object for peratom grid communication
    // but need to reallocate a larger gc_buf1 and gc_buf2

    if (differentiation_flag) npergrid6 = 42;
    else npergrid6 = 49;

    memory->destroy(gc6_buf1);
    memory->destroy(gc6_buf2);
    memory->create(gc6_buf1,npergrid6*ngc6_buf1,"pppm:gc6_buf1");
    memory->create(gc6_buf2,npergrid6*ngc6_buf2,"pppm:gc6_buf2");
  }

  if (function[3]) {
    if (differentiation_flag != 1)
      memory->create4d_offset(u_brick_none,nsplit_alloc,
                              nzlo_out_6,nzhi_out_6,nylo_out_6,nyhi_out_6,
                              nxlo_out_6,nxhi_out_6,"pppm/disp:u_brick_none");

    memory->create4d_offset(v0_brick_none,nsplit_alloc,
                            nzlo_out_6,nzhi_out_6,nylo_out_6,nyhi_out_6,
                            nxlo_out_6,nxhi_out_6,"pppm/disp:v0_brick_none");
    memory->create4d_offset(v1_brick_none,nsplit_alloc,
                            nzlo_out_6,nzhi_out_6,nylo_out_6,nyhi_out_6,
                            nxlo_out_6,nxhi_out_6,"pppm/disp:v1_brick_none");
    memory->create4d_offset(v2_brick_none,nsplit_alloc,
                            nzlo_out_6,nzhi_out_6,nylo_out_6,nyhi_out_6,
                            nxlo_out_6,nxhi_out_6,"pppm/disp:v2_brick_none");
    memory->create4d_offset(v3_brick_none,nsplit_alloc,
                            nzlo_out_6,nzhi_out_6,nylo_out_6,nyhi_out_6,
                            nxlo_out_6,nxhi_out_6,"pppm/disp:v3_brick_none");
    memory->create4d_offset(v4_brick_none,nsplit_alloc,
                            nzlo_out_6,nzhi_out_6,nylo_out_6,nyhi_out_6,
                            nxlo_out_6,nxhi_out_6,"pppm/disp:v4_brick_none");
    memory->create4d_offset(v5_brick_none,nsplit_alloc,
                            nzlo_out_6,nzhi_out_6,nylo_out_6,nyhi_out_6,
                            nxlo_out_6,nxhi_out_6,"pppm/disp:v5_brick_none");

    // use same GC ghost grid object for peratom grid communication
    // but need to reallocate a larger gc_buf1 and gc_buf2

    if (differentiation_flag) npergrid6 = 6*nsplit_alloc;
    else npergrid6 = 7*nsplit_alloc;

    memory->destroy(gc6_buf1);
    memory->destroy(gc6_buf2);
    memory->create(gc6_buf1,npergrid6*ngc6_buf1,"pppm:gc6_buf1");
    memory->create(gc6_buf2,npergrid6*ngc6_buf2,"pppm:gc6_buf2");
  }
}

/* ----------------------------------------------------------------------
   deallocate memory that depends on # of K-vectors and order
------------------------------------------------------------------------- */

void PPPMDisp::deallocate()
{
  memory->destroy3d_offset(density_brick,nzlo_out,nylo_out,nxlo_out);
  memory->destroy3d_offset(vdx_brick,nzlo_out,nylo_out,nxlo_out);
  memory->destroy3d_offset(vdy_brick,nzlo_out,nylo_out,nxlo_out);
  memory->destroy3d_offset(vdz_brick,nzlo_out,nylo_out,nxlo_out);
  memory->destroy(density_fft);
  density_brick = vdx_brick = vdy_brick = vdz_brick = nullptr;
  density_fft = nullptr;

  memory->destroy3d_offset(density_brick_g,nzlo_out_6,nylo_out_6,nxlo_out_6);
  memory->destroy3d_offset(vdx_brick_g,nzlo_out_6,nylo_out_6,nxlo_out_6);
  memory->destroy3d_offset(vdy_brick_g,nzlo_out_6,nylo_out_6,nxlo_out_6);
  memory->destroy3d_offset(vdz_brick_g,nzlo_out_6,nylo_out_6,nxlo_out_6);
  memory->destroy(density_fft_g);
  density_brick_g = vdx_brick_g = vdy_brick_g = vdz_brick_g = nullptr;
  density_fft_g = nullptr;

  memory->destroy3d_offset(density_brick_a0,nzlo_out_6,nylo_out_6,nxlo_out_6);
  memory->destroy3d_offset(vdx_brick_a0,nzlo_out_6,nylo_out_6,nxlo_out_6);
  memory->destroy3d_offset(vdy_brick_a0,nzlo_out_6,nylo_out_6,nxlo_out_6);
  memory->destroy3d_offset(vdz_brick_a0,nzlo_out_6,nylo_out_6,nxlo_out_6);
  memory->destroy(density_fft_a0);
  density_brick_a0 = vdx_brick_a0 = vdy_brick_a0 = vdz_brick_a0 = nullptr;
  density_fft_a0 = nullptr;

  memory->destroy3d_offset(density_brick_a1,nzlo_out_6,nylo_out_6,nxlo_out_6);
  memory->destroy3d_offset(vdx_brick_a1,nzlo_out_6,nylo_out_6,nxlo_out_6);
  memory->destroy3d_offset(vdy_brick_a1,nzlo_out_6,nylo_out_6,nxlo_out_6);
  memory->destroy3d_offset(vdz_brick_a1,nzlo_out_6,nylo_out_6,nxlo_out_6);
  memory->destroy(density_fft_a1);
  density_brick_a1 = vdx_brick_a1 = vdy_brick_a1 = vdz_brick_a1 = nullptr;
  density_fft_a1 = nullptr;

  memory->destroy3d_offset(density_brick_a2,nzlo_out_6,nylo_out_6,nxlo_out_6);
  memory->destroy3d_offset(vdx_brick_a2,nzlo_out_6,nylo_out_6,nxlo_out_6);
  memory->destroy3d_offset(vdy_brick_a2,nzlo_out_6,nylo_out_6,nxlo_out_6);
  memory->destroy3d_offset(vdz_brick_a2,nzlo_out_6,nylo_out_6,nxlo_out_6);
  memory->destroy(density_fft_a2);
  density_brick_a2 = vdx_brick_a2 = vdy_brick_a2 = vdz_brick_a2 = nullptr;
  density_fft_a2 = nullptr;

  memory->destroy3d_offset(density_brick_a3,nzlo_out_6,nylo_out_6,nxlo_out_6);
  memory->destroy3d_offset(vdx_brick_a3,nzlo_out_6,nylo_out_6,nxlo_out_6);
  memory->destroy3d_offset(vdy_brick_a3,nzlo_out_6,nylo_out_6,nxlo_out_6);
  memory->destroy3d_offset(vdz_brick_a3,nzlo_out_6,nylo_out_6,nxlo_out_6);
  memory->destroy(density_fft_a3);
  density_brick_a3 = vdx_brick_a3 = vdy_brick_a3 = vdz_brick_a3 = nullptr;
  density_fft_a3 = nullptr;

  memory->destroy3d_offset(density_brick_a4,nzlo_out_6,nylo_out_6,nxlo_out_6);
  memory->destroy3d_offset(vdx_brick_a4,nzlo_out_6,nylo_out_6,nxlo_out_6);
  memory->destroy3d_offset(vdy_brick_a4,nzlo_out_6,nylo_out_6,nxlo_out_6);
  memory->destroy3d_offset(vdz_brick_a4,nzlo_out_6,nylo_out_6,nxlo_out_6);
  memory->destroy(density_fft_a4);
  density_brick_a4 = vdx_brick_a4 = vdy_brick_a4 = vdz_brick_a4 = nullptr;
  density_fft_a4 = nullptr;

  memory->destroy3d_offset(density_brick_a5,nzlo_out_6,nylo_out_6,nxlo_out_6);
  memory->destroy3d_offset(vdx_brick_a5,nzlo_out_6,nylo_out_6,nxlo_out_6);
  memory->destroy3d_offset(vdy_brick_a5,nzlo_out_6,nylo_out_6,nxlo_out_6);
  memory->destroy3d_offset(vdz_brick_a5,nzlo_out_6,nylo_out_6,nxlo_out_6);
  memory->destroy(density_fft_a5);
  density_brick_a5 = vdx_brick_a5 = vdy_brick_a5 = vdz_brick_a5 = nullptr;
  density_fft_a5 = nullptr;

  memory->destroy3d_offset(density_brick_a6,nzlo_out_6,nylo_out_6,nxlo_out_6);
  memory->destroy3d_offset(vdx_brick_a6,nzlo_out_6,nylo_out_6,nxlo_out_6);
  memory->destroy3d_offset(vdy_brick_a6,nzlo_out_6,nylo_out_6,nxlo_out_6);
  memory->destroy3d_offset(vdz_brick_a6,nzlo_out_6,nylo_out_6,nxlo_out_6);
  memory->destroy(density_fft_a6);
  density_brick_a6 = vdx_brick_a6 = vdy_brick_a6 = vdz_brick_a6 = nullptr;
  density_fft_a6 = nullptr;

  memory->destroy4d_offset(density_brick_none,nzlo_out_6,nylo_out_6,nxlo_out_6);
  memory->destroy4d_offset(vdx_brick_none,nzlo_out_6,nylo_out_6,nxlo_out_6);
  memory->destroy4d_offset(vdy_brick_none,nzlo_out_6,nylo_out_6,nxlo_out_6);
  memory->destroy4d_offset(vdz_brick_none,nzlo_out_6,nylo_out_6,nxlo_out_6);
  memory->destroy(density_fft_none);
  density_brick_none = vdx_brick_none = vdy_brick_none = vdz_brick_none = nullptr;
  density_fft_none = nullptr;

  memory->destroy(sf_precoeff1);
  memory->destroy(sf_precoeff2);
  memory->destroy(sf_precoeff3);
  memory->destroy(sf_precoeff4);
  memory->destroy(sf_precoeff5);
  memory->destroy(sf_precoeff6);
  sf_precoeff1 = sf_precoeff2 = sf_precoeff3 =
    sf_precoeff4 = sf_precoeff5 = sf_precoeff6 = nullptr;

  memory->destroy(sf_precoeff1_6);
  memory->destroy(sf_precoeff2_6);
  memory->destroy(sf_precoeff3_6);
  memory->destroy(sf_precoeff4_6);
  memory->destroy(sf_precoeff5_6);
  memory->destroy(sf_precoeff6_6);
  sf_precoeff1_6 = sf_precoeff2_6 = sf_precoeff3_6 =
    sf_precoeff4_6 = sf_precoeff5_6 = sf_precoeff6_6 = nullptr;

  memory->destroy(greensfn);
  memory->destroy(greensfn_6);
  memory->destroy(work1);
  memory->destroy(work2);
  memory->destroy(work1_6);
  memory->destroy(work2_6);
  memory->destroy(vg);
  memory->destroy(vg2);
  memory->destroy(vg_6);
  memory->destroy(vg2_6);
  greensfn = greensfn_6 = nullptr;
  work1 = work2 = work1_6 = work2_6 = nullptr;
  vg = vg2 = vg_6 = vg2_6 = nullptr;

  memory->destroy1d_offset(fkx,nxlo_fft);
  memory->destroy1d_offset(fky,nylo_fft);
  memory->destroy1d_offset(fkz,nzlo_fft);
  fkx = fky = fkz = nullptr;

  memory->destroy1d_offset(fkx2,nxlo_fft);
  memory->destroy1d_offset(fky2,nylo_fft);
  memory->destroy1d_offset(fkz2,nzlo_fft);
  fkx2 = fky2 = fkz2 = nullptr;

  memory->destroy1d_offset(fkx_6,nxlo_fft_6);
  memory->destroy1d_offset(fky_6,nylo_fft_6);
  memory->destroy1d_offset(fkz_6,nzlo_fft_6);
  fkx_6 = fky_6 = fkz_6 = nullptr;

  memory->destroy1d_offset(fkx2_6,nxlo_fft_6);
  memory->destroy1d_offset(fky2_6,nylo_fft_6);
  memory->destroy1d_offset(fkz2_6,nzlo_fft_6);
  fkx2_6 = fky2_6 = fkz2_6 = nullptr;

  memory->destroy(gf_b);
  memory->destroy2d_offset(rho1d,-order/2);
  memory->destroy2d_offset(rho_coeff,(1-order)/2);
  memory->destroy2d_offset(drho1d,-order/2);
  memory->destroy2d_offset(drho_coeff, (1-order)/2);
  gf_b = nullptr;
  rho1d = rho_coeff = drho1d = drho_coeff = nullptr;

  memory->destroy(gf_b_6);
  memory->destroy2d_offset(rho1d_6,-order_6/2);
  memory->destroy2d_offset(rho_coeff_6,(1-order_6)/2);
  memory->destroy2d_offset(drho1d_6,-order_6/2);
  memory->destroy2d_offset(drho_coeff_6,(1-order_6)/2);
  gf_b_6 = nullptr;
  rho1d_6 = rho_coeff_6 = drho1d_6 = drho_coeff_6 = nullptr;

  memory->destroy(gc_buf1);
  memory->destroy(gc_buf2);
  delete fft1;
  delete fft2;
  delete remap;
  delete gc;

  memory->destroy(gc6_buf1);
  memory->destroy(gc6_buf2);
  delete fft1_6;
  delete fft2_6;
  delete remap_6;
  delete gc6;
}

/* ----------------------------------------------------------------------
   deallocate memory that depends on # of K-vectors and order
   for per atom calculations
------------------------------------------------------------------------- */

void PPPMDisp::deallocate_peratom()
{
  peratom_allocate_flag = 0;

  memory->destroy3d_offset(u_brick, nzlo_out, nylo_out, nxlo_out);
  memory->destroy3d_offset(v0_brick, nzlo_out, nylo_out, nxlo_out);
  memory->destroy3d_offset(v1_brick, nzlo_out, nylo_out, nxlo_out);
  memory->destroy3d_offset(v2_brick, nzlo_out, nylo_out, nxlo_out);
  memory->destroy3d_offset(v3_brick, nzlo_out, nylo_out, nxlo_out);
  memory->destroy3d_offset(v4_brick, nzlo_out, nylo_out, nxlo_out);
  memory->destroy3d_offset(v5_brick, nzlo_out, nylo_out, nxlo_out);
  u_brick = v0_brick = v1_brick = v2_brick =
    v3_brick = v4_brick = v5_brick = nullptr;

  memory->destroy3d_offset(u_brick_g, nzlo_out_6, nylo_out_6, nxlo_out_6);
  memory->destroy3d_offset(v0_brick_g, nzlo_out_6, nylo_out_6, nxlo_out_6);
  memory->destroy3d_offset(v1_brick_g, nzlo_out_6, nylo_out_6, nxlo_out_6);
  memory->destroy3d_offset(v2_brick_g, nzlo_out_6, nylo_out_6, nxlo_out_6);
  memory->destroy3d_offset(v3_brick_g, nzlo_out_6, nylo_out_6, nxlo_out_6);
  memory->destroy3d_offset(v4_brick_g, nzlo_out_6, nylo_out_6, nxlo_out_6);
  memory->destroy3d_offset(v5_brick_g, nzlo_out_6, nylo_out_6, nxlo_out_6);
  u_brick_g = v0_brick_g = v1_brick_g = v2_brick_g =
    v3_brick_g = v4_brick_g = v5_brick_g = nullptr;

  memory->destroy3d_offset(u_brick_a0, nzlo_out_6, nylo_out_6, nxlo_out_6);
  memory->destroy3d_offset(v0_brick_a0, nzlo_out_6, nylo_out_6, nxlo_out_6);
  memory->destroy3d_offset(v1_brick_a0, nzlo_out_6, nylo_out_6, nxlo_out_6);
  memory->destroy3d_offset(v2_brick_a0, nzlo_out_6, nylo_out_6, nxlo_out_6);
  memory->destroy3d_offset(v3_brick_a0, nzlo_out_6, nylo_out_6, nxlo_out_6);
  memory->destroy3d_offset(v4_brick_a0, nzlo_out_6, nylo_out_6, nxlo_out_6);
  memory->destroy3d_offset(v5_brick_a0, nzlo_out_6, nylo_out_6, nxlo_out_6);
  u_brick_a0 = v0_brick_a0 = v1_brick_a0 = v2_brick_a0 =
    v3_brick_a0 = v4_brick_a0 = v5_brick_a0 = nullptr;

  memory->destroy3d_offset(u_brick_a1, nzlo_out_6, nylo_out_6, nxlo_out_6);
  memory->destroy3d_offset(v0_brick_a1, nzlo_out_6, nylo_out_6, nxlo_out_6);
  memory->destroy3d_offset(v1_brick_a1, nzlo_out_6, nylo_out_6, nxlo_out_6);
  memory->destroy3d_offset(v2_brick_a1, nzlo_out_6, nylo_out_6, nxlo_out_6);
  memory->destroy3d_offset(v3_brick_a1, nzlo_out_6, nylo_out_6, nxlo_out_6);
  memory->destroy3d_offset(v4_brick_a1, nzlo_out_6, nylo_out_6, nxlo_out_6);
  memory->destroy3d_offset(v5_brick_a1, nzlo_out_6, nylo_out_6, nxlo_out_6);
  u_brick_a1 = v0_brick_a1 = v1_brick_a1 = v2_brick_a1 =
    v3_brick_a1 = v4_brick_a1 = v5_brick_a1 = nullptr;

  memory->destroy3d_offset(u_brick_a2, nzlo_out_6, nylo_out_6, nxlo_out_6);
  memory->destroy3d_offset(v0_brick_a2, nzlo_out_6, nylo_out_6, nxlo_out_6);
  memory->destroy3d_offset(v1_brick_a2, nzlo_out_6, nylo_out_6, nxlo_out_6);
  memory->destroy3d_offset(v2_brick_a2, nzlo_out_6, nylo_out_6, nxlo_out_6);
  memory->destroy3d_offset(v3_brick_a2, nzlo_out_6, nylo_out_6, nxlo_out_6);
  memory->destroy3d_offset(v4_brick_a2, nzlo_out_6, nylo_out_6, nxlo_out_6);
  memory->destroy3d_offset(v5_brick_a2, nzlo_out_6, nylo_out_6, nxlo_out_6);
  u_brick_a2 = v0_brick_a2 = v1_brick_a2 = v2_brick_a2 = v3_brick_a2 = v4_brick_a2 = v5_brick_a2 = nullptr;

  memory->destroy3d_offset(u_brick_a3, nzlo_out_6, nylo_out_6, nxlo_out_6);
  memory->destroy3d_offset(v0_brick_a3, nzlo_out_6, nylo_out_6, nxlo_out_6);
  memory->destroy3d_offset(v1_brick_a3, nzlo_out_6, nylo_out_6, nxlo_out_6);
  memory->destroy3d_offset(v2_brick_a3, nzlo_out_6, nylo_out_6, nxlo_out_6);
  memory->destroy3d_offset(v3_brick_a3, nzlo_out_6, nylo_out_6, nxlo_out_6);
  memory->destroy3d_offset(v4_brick_a3, nzlo_out_6, nylo_out_6, nxlo_out_6);
  memory->destroy3d_offset(v5_brick_a3, nzlo_out_6, nylo_out_6, nxlo_out_6);
  u_brick_a3 = v0_brick_a3 = v1_brick_a3 = v2_brick_a3 = v3_brick_a3 = v4_brick_a3 = v5_brick_a3 = nullptr;

  memory->destroy3d_offset(u_brick_a4, nzlo_out_6, nylo_out_6, nxlo_out_6);
  memory->destroy3d_offset(v0_brick_a4, nzlo_out_6, nylo_out_6, nxlo_out_6);
  memory->destroy3d_offset(v1_brick_a4, nzlo_out_6, nylo_out_6, nxlo_out_6);
  memory->destroy3d_offset(v2_brick_a4, nzlo_out_6, nylo_out_6, nxlo_out_6);
  memory->destroy3d_offset(v3_brick_a4, nzlo_out_6, nylo_out_6, nxlo_out_6);
  memory->destroy3d_offset(v4_brick_a4, nzlo_out_6, nylo_out_6, nxlo_out_6);
  memory->destroy3d_offset(v5_brick_a4, nzlo_out_6, nylo_out_6, nxlo_out_6);
  u_brick_a4 = v0_brick_a4 = v1_brick_a4 = v2_brick_a4 =
    v3_brick_a4 = v4_brick_a4 = v5_brick_a4 = nullptr;

  memory->destroy3d_offset(u_brick_a5, nzlo_out_6, nylo_out_6, nxlo_out_6);
  memory->destroy3d_offset(v0_brick_a5, nzlo_out_6, nylo_out_6, nxlo_out_6);
  memory->destroy3d_offset(v1_brick_a5, nzlo_out_6, nylo_out_6, nxlo_out_6);
  memory->destroy3d_offset(v2_brick_a5, nzlo_out_6, nylo_out_6, nxlo_out_6);
  memory->destroy3d_offset(v3_brick_a5, nzlo_out_6, nylo_out_6, nxlo_out_6);
  memory->destroy3d_offset(v4_brick_a5, nzlo_out_6, nylo_out_6, nxlo_out_6);
  memory->destroy3d_offset(v5_brick_a5, nzlo_out_6, nylo_out_6, nxlo_out_6);
  u_brick_a5 = v0_brick_a5 = v1_brick_a5 = v2_brick_a5 =
    v3_brick_a5 = v4_brick_a5 = v5_brick_a5 = nullptr;

  memory->destroy3d_offset(u_brick_a6, nzlo_out_6, nylo_out_6, nxlo_out_6);
  memory->destroy3d_offset(v0_brick_a6, nzlo_out_6, nylo_out_6, nxlo_out_6);
  memory->destroy3d_offset(v1_brick_a6, nzlo_out_6, nylo_out_6, nxlo_out_6);
  memory->destroy3d_offset(v2_brick_a6, nzlo_out_6, nylo_out_6, nxlo_out_6);
  memory->destroy3d_offset(v3_brick_a6, nzlo_out_6, nylo_out_6, nxlo_out_6);
  memory->destroy3d_offset(v4_brick_a6, nzlo_out_6, nylo_out_6, nxlo_out_6);
  memory->destroy3d_offset(v5_brick_a6, nzlo_out_6, nylo_out_6, nxlo_out_6);
  u_brick_a6 = v0_brick_a6 = v1_brick_a6 = v2_brick_a6 =
    v3_brick_a6 = v4_brick_a6 = v5_brick_a6 = nullptr;

  memory->destroy4d_offset(u_brick_none, nzlo_out_6, nylo_out_6, nxlo_out_6);
  memory->destroy4d_offset(v0_brick_none, nzlo_out_6, nylo_out_6, nxlo_out_6);
  memory->destroy4d_offset(v1_brick_none, nzlo_out_6, nylo_out_6, nxlo_out_6);
  memory->destroy4d_offset(v2_brick_none, nzlo_out_6, nylo_out_6, nxlo_out_6);
  memory->destroy4d_offset(v3_brick_none, nzlo_out_6, nylo_out_6, nxlo_out_6);
  memory->destroy4d_offset(v4_brick_none, nzlo_out_6, nylo_out_6, nxlo_out_6);
  memory->destroy4d_offset(v5_brick_none, nzlo_out_6, nylo_out_6, nxlo_out_6);
  u_brick_none = v0_brick_none = v1_brick_none = v2_brick_none =
    v3_brick_none = v4_brick_none = v5_brick_none = nullptr;
}

/* ----------------------------------------------------------------------
   set size of FFT grid (nx,ny,nz_pppm) and g_ewald
   for Coulomb interactions
------------------------------------------------------------------------- */

void PPPMDisp::set_grid()
{
  double q2 = qsqsum * force->qqrd2e;

  // use xprd,yprd,zprd even if triclinic so grid size is the same
  // adjust z dimension for 2d slab PPPM
  // 3d PPPM just uses zprd since slab_volfactor = 1.0

  double xprd = domain->xprd;
  double yprd = domain->yprd;
  double zprd = domain->zprd;
  double zprd_slab = zprd*slab_volfactor;

  // make initial g_ewald estimate
  // based on desired accuracy and real space cutoff
  // fluid-occupied volume used to estimate real-space error
  // zprd used rather than zprd_slab

  double h, h_x,h_y,h_z;
  bigint natoms = atom->natoms;

  if (!gewaldflag) {
    g_ewald = accuracy*sqrt(natoms*cutoff*xprd*yprd*zprd) / (2.0*q2);
    if (g_ewald >= 1.0)
      error->all(FLERR,"KSpace accuracy too large to estimate G vector");
    g_ewald = sqrt(-log(g_ewald)) / cutoff;
  }

  // set optimal nx_pppm,ny_pppm,nz_pppm based on order and accuracy
  // nz_pppm uses extended zprd_slab instead of zprd
  // reduce it until accuracy target is met

  if (!gridflag) {
    h = h_x = h_y = h_z = 4.0/g_ewald;
    int count = 0;
    while (true) {

      // set grid dimension

      nx_pppm = static_cast<int> (xprd/h_x);
      ny_pppm = static_cast<int> (yprd/h_y);
      nz_pppm = static_cast<int> (zprd_slab/h_z);

      if (nx_pppm <= 1) nx_pppm = 2;
      if (ny_pppm <= 1) ny_pppm = 2;
      if (nz_pppm <= 1) nz_pppm = 2;

      // estimate Kspace force error

      double qopt = compute_qopt();
      double dfkspace = sqrt(qopt/natoms)*q2/(xprd*yprd*zprd_slab);

      // break loop if the accuracy has been reached or
      // too many loops have been performed

      count++;
      if (dfkspace <= accuracy) break;

      if (count > 500) error->all(FLERR, "Could not compute grid size");
      h *= 0.95;
      h_x = h_y = h_z = h;
    }
  }

  // boost grid size until it is factorable

  while (!factorable(nx_pppm)) nx_pppm++;
  while (!factorable(ny_pppm)) ny_pppm++;
  while (!factorable(nz_pppm)) nz_pppm++;
}

/* ----------------------------------------------------------------------
   set the FFT parameters
------------------------------------------------------------------------- */

void PPPMDisp::set_fft_parameters(int& nx_p, int& ny_p, int& nz_p,
                                  int& nxlo_f, int& nylo_f, int& nzlo_f,
                                  int& nxhi_f, int& nyhi_f, int& nzhi_f,
                                  int& nxlo_i, int& nylo_i, int& nzlo_i,
                                  int& nxhi_i, int& nyhi_i, int& nzhi_i,
                                  int& nxlo_o, int& nylo_o, int& nzlo_o,
                                  int& nxhi_o, int& nyhi_o, int& nzhi_o,
                                  int& nlow,  int& nupp,
                                  int& ng, int& nf, int& nfb,
                                  double& sft, double& sftone, int& ord)
{
  // partition global grid across procs
  // n xyz lo/hi i = lower/upper bounds of global grid this proc owns
  // indices range from 0 to N-1 inclusive in each dim

  comm->partition_grid(nx_p,ny_p,nz_p,slab_volfactor,
                       nxlo_i,nxhi_i,nylo_i,nyhi_i,nzlo_i,nzhi_i);

  // nlow,nupp = stencil size for mapping particles to PPPM grid

  nlow = -(ord-1)/2;
  nupp = ord/2;

  // sft values for particle <-> grid mapping
  // add/subtract OFFSET to avoid int(-0.75) = 0 when want it to be -1

  if (ord % 2) sft = OFFSET + 0.5;
  else sft = OFFSET;
  if (ord % 2) sftone = 0.0;
  else sftone = 0.5;

  // nlo_out,nhi_out = lower/upper limits of the 3d sub-brick of
  //   global PPPM grid that my particles can contribute charge to
  // effectively nlo_in,nhi_in + ghost cells
  // nlo,nhi = global coords of grid pt to "lower left" of smallest/largest
  //           position a particle in my box can be at
  // dist[3] = particle position bound = subbox + skin/2.0 + qdist
  //   qdist = offset due to TIP4P fictitious charge
  //   convert to triclinic if necessary
  // nlo_out,nhi_out = nlo,nhi + stencil size for particle mapping
  // for slab PPPM, assign z grid as if it were not extended

  double *prd,*sublo,*subhi;

  if (triclinic == 0) {
    prd = domain->prd;
    boxlo = domain->boxlo;
    sublo = domain->sublo;
    subhi = domain->subhi;
  } else {
    prd = domain->prd_lamda;
    boxlo = domain->boxlo_lamda;
    sublo = domain->sublo_lamda;
    subhi = domain->subhi_lamda;
  }

  double xprd = prd[0];
  double yprd = prd[1];
  double zprd = prd[2];
  double zprd_slab = zprd*slab_volfactor;

  double dist[3];
  double cuthalf = 0.5*neighbor->skin + qdist;
  if (triclinic == 0) dist[0] = dist[1] = dist[2] = cuthalf;
  else {
    dist[0] = cuthalf/domain->prd[0];
    dist[1] = cuthalf/domain->prd[1];
    dist[2] = cuthalf/domain->prd[2];
  }

  int nlo,nhi;

  nlo = static_cast<int> ((sublo[0]-dist[0]-boxlo[0]) *
                            nx_p/xprd + sft) - OFFSET;
  nhi = static_cast<int> ((subhi[0]+dist[0]-boxlo[0]) *
                            nx_p/xprd + sft) - OFFSET;
  nxlo_o = nlo + nlow;
  nxhi_o = nhi + nupp;

  nlo = static_cast<int> ((sublo[1]-dist[1]-boxlo[1]) *
                            ny_p/yprd + sft) - OFFSET;
  nhi = static_cast<int> ((subhi[1]+dist[1]-boxlo[1]) *
                            ny_p/yprd + sft) - OFFSET;
  nylo_o = nlo + nlow;
  nyhi_o = nhi + nupp;

  nlo = static_cast<int> ((sublo[2]-dist[2]-boxlo[2]) *
                            nz_p/zprd_slab + sft) - OFFSET;
  nhi = static_cast<int> ((subhi[2]+dist[2]-boxlo[2]) *
                            nz_p/zprd_slab + sft) - OFFSET;
  nzlo_o = nlo + nlow;
  nzhi_o = nhi + nupp;

  // for slab PPPM, change the grid boundary for processors at +z end
  //   to include the empty volume between periodically repeating slabs
  // for slab PPPM, want charge data communicated from -z proc to +z proc,
  //   but not vice versa, also want field data communicated from +z proc to
  //   -z proc, but not vice versa
  // this is accomplished by nzhi_i = nzhi_o on +z end (no ghost cells)

  if (slabflag && (comm->myloc[2] == comm->procgrid[2]-1)) {
    nzhi_i = nz_p - 1;
    nzhi_o = nz_p - 1;
  }

  // decomposition of FFT mesh
  // global indices range from 0 to N-1
  // proc owns entire x-dimension, clump of columns in y,z dimensions
  // npey_fft,npez_fft = # of procs in y,z dims
  // if nprocs is small enough, proc can own 1 or more entire xy planes,
  //   else proc owns 2d sub-blocks of yz plane
  // me_y,me_z = which proc (0-npe_fft-1) I am in y,z dimensions
  // nlo_fft,nhi_fft = lower/upper limit of the section
  //   of the global FFT mesh that I own

  int npey_fft,npez_fft;
  if (nz_p >= nprocs) {
    npey_fft = 1;
    npez_fft = nprocs;
  } else procs2grid2d(nprocs,ny_p,nz_p,&npey_fft,&npez_fft);

  int me_y = me % npey_fft;
  int me_z = me / npey_fft;

  nxlo_f = 0;
  nxhi_f = nx_p - 1;
  nylo_f = me_y*ny_p/npey_fft;
  nyhi_f = (me_y+1)*ny_p/npey_fft - 1;
  nzlo_f = me_z*nz_p/npez_fft;
  nzhi_f = (me_z+1)*nz_p/npez_fft - 1;

  // PPPM grid for this proc, including ghosts

  ng = (nxhi_o-nxlo_o+1) * (nyhi_o-nylo_o+1) * (nzhi_o-nzlo_o+1);

  // FFT arrays on this proc, without ghosts
  // nf = nfft = FFT points in FFT decomposition on this proc
  // nfft_brick = FFT points in 3d brick-decomposition on this proc
  // nfb = nfft_both = greater of 2 values

  nf = (nxhi_f-nxlo_f+1) * (nyhi_f-nylo_f+1) * (nzhi_f-nzlo_f+1);
  int nfft_brick = (nxhi_i-nxlo_i+1) * (nyhi_i-nylo_i+1) * (nzhi_i-nzlo_i+1);
  nfb = MAX(nf,nfft_brick);
}

/* ----------------------------------------------------------------------
   check if all factors of n are in list of factors
   return 1 if yes, 0 if no
------------------------------------------------------------------------- */

int PPPMDisp::factorable(int n)
{
  int i;

  while (n > 1) {
    for (i = 0; i < nfactors; i++) {
      if (n % factors[i] == 0) {
        n /= factors[i];
        break;
      }
    }
    if (i == nfactors) return 0;
  }

  return 1;
}

/* ----------------------------------------------------------------------
   pre-compute Green's function denominator expansion coeffs, Gamma(2n)
------------------------------------------------------------------------- */

void PPPMDisp::adjust_gewald()
{
  // use Newton solver to find g_ewald

  double dx;

  // begin algorithm

  MPI_Barrier(world);

  for (int i = 0; i < LARGE; i++) {
    dx = f() / derivf();
    g_ewald -= dx; // update g_ewald
    if (fabs(f()) < SMALL) return;
  }

  // Failed to converge

  error->all(FLERR,"Could not compute g_ewald");
}

/* ----------------------------------------------------------------------
   calculate f(x)
------------------------------------------------------------------------- */

double PPPMDisp::f()
{
  double df_rspace, df_kspace;
  double q2 = qsqsum * force->qqrd2e;
  double xprd = domain->xprd;
  double yprd = domain->yprd;
  double zprd = domain->zprd;
  double zprd_slab = zprd*slab_volfactor;
  bigint natoms = atom->natoms;

  df_rspace = 2.0*q2*exp(-g_ewald*g_ewald*cutoff*cutoff) /
       sqrt(natoms*cutoff*xprd*yprd*zprd);

  double qopt = compute_qopt();
  df_kspace = sqrt(qopt/natoms)*q2/(xprd*yprd*zprd_slab);
  return df_rspace - df_kspace;
}

/* ----------------------------------------------------------------------
   calculate numerical derivative f'(x) using forward difference
   [f(x + h) - f(x)] / h
------------------------------------------------------------------------- */

double PPPMDisp::derivf()
{
  double df,f1,f2,g_ewald_old;

  // derivative step-size

  double h = 0.000001;

  f1 = f();
  g_ewald_old = g_ewald;
  g_ewald += h;
  f2 = f();
  g_ewald = g_ewald_old;
  df = (f2 - f1)/h;
  return df;
}

/* ----------------------------------------------------------------------
   calculate the final estimator for the accuracy
------------------------------------------------------------------------- */

double PPPMDisp::final_accuracy()
{
  double df_rspace, df_kspace;
  double q2 = qsqsum * force->qqrd2e;
  double xprd = domain->xprd;
  double yprd = domain->yprd;
  double zprd = domain->zprd;
  double zprd_slab = zprd*slab_volfactor;
  bigint natoms = atom->natoms;
  df_rspace = 2.0*q2 * exp(-g_ewald*g_ewald*cutoff*cutoff) /
             sqrt(natoms*cutoff*xprd*yprd*zprd);

  double qopt = compute_qopt();

  df_kspace = sqrt(qopt/natoms)*q2/(xprd*yprd*zprd_slab);

  double acc = sqrt(df_rspace*df_rspace + df_kspace*df_kspace);
  return acc;
}

/* ----------------------------------------------------------------------
   calculate the final estimator for the Dispersion accuracy
------------------------------------------------------------------------- */

void PPPMDisp::final_accuracy_6(double& acc, double& acc_real, double& acc_kspace)
{
  double xprd = domain->xprd;
  double yprd = domain->yprd;
  double zprd = domain->zprd;
  double zprd_slab = zprd*slab_volfactor;
  bigint natoms = atom->natoms;
  acc_real = lj_rspace_error();

  double qopt = compute_qopt_6();
  acc_kspace = sqrt(qopt/natoms)*csum/(xprd*yprd*zprd_slab);
  acc = sqrt(acc_real*acc_real + acc_kspace*acc_kspace);

  return;
}

/* ----------------------------------------------------------------------
   compute qopt for Coulomb interactions
------------------------------------------------------------------------- */

double PPPMDisp::compute_qopt()
{
  double qopt;
  if (differentiation_flag == 1) qopt = compute_qopt_ad();
  else qopt = compute_qopt_ik();
  double qopt_all;
  MPI_Allreduce(&qopt,&qopt_all,1,MPI_DOUBLE,MPI_SUM,world);
  return qopt_all;
}

/* ----------------------------------------------------------------------
   compute qopt for Dispersion interactions
------------------------------------------------------------------------- */

double PPPMDisp::compute_qopt_6()
{
  double qopt;
  if (differentiation_flag == 1) qopt = compute_qopt_6_ad();
  else qopt = compute_qopt_6_ik();

  double qopt_all;
  MPI_Allreduce(&qopt,&qopt_all,1,MPI_DOUBLE,MPI_SUM,world);
  return qopt_all;
}

/* ----------------------------------------------------------------------
   compute qopt for the ik differentiation scheme and Coulomb interaction
------------------------------------------------------------------------- */

double PPPMDisp::compute_qopt_ik()
{
  int k,l,m;
  double *prd;

  if (triclinic == 0) prd = domain->prd;
  else prd = domain->prd_lamda;

  double xprd = prd[0];
  double yprd = prd[1];
  double zprd = prd[2];
  double zprd_slab = zprd*slab_volfactor;

  double unitkx = (2.0*MY_PI/xprd);
  double unitky = (2.0*MY_PI/yprd);
  double unitkz = (2.0*MY_PI/zprd_slab);

  int nx,ny,nz;
  double sqk, u2;
  double argx,argy,argz,wx,wy,wz,sx,sy,sz,qx,qy,qz;
  double sum1,sum2, sum3,dot1,dot2;

  int nbx = 2;
  int nby = 2;
  int nbz = 2;

  // loop over entire FFT grid
  // each proc calculates contributions from every Pth grid point

  bigint ngridtotal = (bigint) nx_pppm * ny_pppm * nz_pppm;
  int nxy_pppm = nx_pppm * ny_pppm;

  double qopt = 0.0;

  for (bigint i = me; i < ngridtotal; i += nprocs) {
    k = i % nx_pppm;
    l = (i/nx_pppm) % ny_pppm;
    m = i / nxy_pppm;

    const int kper = k - nx_pppm*(2*k/nx_pppm);
    const int lper = l - ny_pppm*(2*l/ny_pppm);
    const int mper = m - nz_pppm*(2*m/nz_pppm);

    sqk = pow(unitkx*kper,2.0) + pow(unitky*lper,2.0) + pow(unitkz*mper,2.0);
    if (sqk == 0.0) continue;

    sum1 = sum2 = sum3 = 0.0;

    for (nx = -nbx; nx <= nbx; nx++) {
      qx = unitkx*(kper+nx_pppm*nx);
      sx = exp(-0.25*pow(qx/g_ewald,2.0));
      wx = 1.0;
      argx = 0.5*qx*xprd/nx_pppm;
      if (argx != 0.0) wx = pow(sin(argx)/argx,order);

      for (ny = -nby; ny <= nby; ny++) {
        qy = unitky*(lper+ny_pppm*ny);
        sy = exp(-0.25*pow(qy/g_ewald,2.0));
        wy = 1.0;
        argy = 0.5*qy*yprd/ny_pppm;
        if (argy != 0.0) wy = pow(sin(argy)/argy,order);

        for (nz = -nbz; nz <= nbz; nz++) {
          qz = unitkz*(mper+nz_pppm*nz);
          sz = exp(-0.25*pow(qz/g_ewald,2.0));
          wz = 1.0;
          argz = 0.5*qz*zprd_slab/nz_pppm;
          if (argz != 0.0) wz = pow(sin(argz)/argz,order);

          dot1 = unitkx*kper*qx + unitky*lper*qy + unitkz*mper*qz;
          dot2 = qx*qx+qy*qy+qz*qz;
          u2 =  pow(wx*wy*wz,2.0);
          sum1 += sx*sy*sz*sx*sy*sz/dot2*4.0*4.0*MY_PI*MY_PI;
          sum2 += u2*sx*sy*sz*4.0*MY_PI/dot2*dot1;
          sum3 += u2;
        }
      }
    }

    sum2 *= sum2;
    sum3 *= sum3*sqk;
    qopt += sum1 -sum2/sum3;
  }

  return qopt;
}

/* ----------------------------------------------------------------------
   compute qopt for the ad differentiation scheme and Coulomb interaction
------------------------------------------------------------------------- */

double PPPMDisp::compute_qopt_ad()
{
  int k,l,m;
  double *prd;

  if (triclinic == 0) prd = domain->prd;
  else prd = domain->prd_lamda;

  double xprd = prd[0];
  double yprd = prd[1];
  double zprd = prd[2];
  double zprd_slab = zprd*slab_volfactor;

  double unitkx = (2.0*MY_PI/xprd);
  double unitky = (2.0*MY_PI/yprd);
  double unitkz = (2.0*MY_PI/zprd_slab);

  int nx,ny,nz;
  double argx,argy,argz,wx,wy,wz,sx,sy,sz,qx,qy,qz;
  double u2, sqk;
  double sum1,sum2,sum3,sum4,dot2;

  int nbx = 2;
  int nby = 2;
  int nbz = 2;

  // loop over entire FFT grid
  // each proc calculates contributions from every Pth grid point

  bigint ngridtotal = (bigint) nx_pppm * ny_pppm * nz_pppm;
  int nxy_pppm = nx_pppm * ny_pppm;

  double qopt = 0.0;

  for (bigint i = me; i < ngridtotal; i += nprocs) {
    k = i % nx_pppm;
    l = (i/nx_pppm) % ny_pppm;
    m = i / nxy_pppm;

    const int kper = k - nx_pppm*(2*k/nx_pppm);
    const int lper = l - ny_pppm*(2*l/ny_pppm);
    const int mper = m - nz_pppm*(2*m/nz_pppm);

    sqk = pow(unitkx*kper,2.0) + pow(unitky*lper,2.0) + pow(unitkz*mper,2.0);
    if (sqk == 0.0) continue;

    sum1 = sum2 = sum3 = sum4 = 0.0;

    for (nx = -nbx; nx <= nbx; nx++) {
      qx = unitkx*(kper+nx_pppm*nx);
      sx = exp(-0.25*pow(qx/g_ewald,2.0));
      wx = 1.0;
      argx = 0.5*qx*xprd/nx_pppm;
      if (argx != 0.0) wx = pow(sin(argx)/argx,order);

      for (ny = -nby; ny <= nby; ny++) {
        qy = unitky*(lper+ny_pppm*ny);
        sy = exp(-0.25*pow(qy/g_ewald,2.0));
        wy = 1.0;
        argy = 0.5*qy*yprd/ny_pppm;
        if (argy != 0.0) wy = pow(sin(argy)/argy,order);

        for (nz = -nbz; nz <= nbz; nz++) {
          qz = unitkz*(mper+nz_pppm*nz);
          sz = exp(-0.25*pow(qz/g_ewald,2.0));
          wz = 1.0;
          argz = 0.5*qz*zprd_slab/nz_pppm;
          if (argz != 0.0) wz = pow(sin(argz)/argz,order);

          dot2 = qx*qx+qy*qy+qz*qz;
          u2 =  pow(wx*wy*wz,2.0);
          sum1 += sx*sy*sz*sx*sy*sz/dot2*4.0*4.0*MY_PI*MY_PI;
          sum2 += sx*sy*sz * u2*4.0*MY_PI;
          sum3 += u2;
          sum4 += dot2*u2;
        }
      }
    }

    sum2 *= sum2;
    qopt += sum1 - sum2/(sum3*sum4);
  }

  return qopt;
}

/* ----------------------------------------------------------------------
   compute qopt for the ik differentiation scheme and Dispersion interaction
------------------------------------------------------------------------- */

double PPPMDisp::compute_qopt_6_ik()
{
  int k,l,m;
  double *prd;

  if (triclinic == 0) prd = domain->prd;
  else prd = domain->prd_lamda;

  double xprd = prd[0];
  double yprd = prd[1];
  double zprd = prd[2];
  double zprd_slab = zprd*slab_volfactor;

  double unitkx = (2.0*MY_PI/xprd);
  double unitky = (2.0*MY_PI/yprd);
  double unitkz = (2.0*MY_PI/zprd_slab);

  int nx,ny,nz;
  double sqk, u2;
  double argx,argy,argz,wx,wy,wz,sx,sy,sz,qx,qy,qz;
  double sum1,sum2, sum3;
  double dot1,dot2, rtdot2, term;
  double inv2ew = 2*g_ewald_6;
  inv2ew = 1.0/inv2ew;
  double rtpi = sqrt(MY_PI);

  int nbx = 2;
  int nby = 2;
  int nbz = 2;

  // loop over entire FFT grid
  // each proc calculates contributions from every Pth grid point

  bigint ngridtotal = (bigint) nx_pppm_6 * ny_pppm_6 * nz_pppm_6;
  int nxy_pppm_6 = nx_pppm_6 * ny_pppm_6;

  double qopt = 0.0;

  for (bigint i = me; i < ngridtotal; i += nprocs) {
    k = i % nx_pppm_6;
    l = (i/nx_pppm_6) % ny_pppm_6;
    m = i / nxy_pppm_6;

    const int kper = k - nx_pppm_6*(2*k/nx_pppm_6);
    const int lper = l - ny_pppm_6*(2*l/ny_pppm_6);
    const int mper = m - nz_pppm_6*(2*m/nz_pppm_6);

    sqk = pow(unitkx*kper,2.0) + pow(unitky*lper,2.0) + pow(unitkz*mper,2.0);
    if (sqk == 0.0) continue;

    sum1 = sum2 = sum3 = 0.0;

    for (nx = -nbx; nx <= nbx; nx++) {
      qx = unitkx*(kper+nx_pppm_6*nx);
      sx = exp(-qx*qx*inv2ew*inv2ew);
      wx = 1.0;
      argx = 0.5*qx*xprd/nx_pppm_6;
      if (argx != 0.0) wx = pow(sin(argx)/argx,order_6);

      for (ny = -nby; ny <= nby; ny++) {
        qy = unitky*(lper+ny_pppm_6*ny);
        sy = exp(-qy*qy*inv2ew*inv2ew);
        wy = 1.0;
        argy = 0.5*qy*yprd/ny_pppm_6;
        if (argy != 0.0) wy = pow(sin(argy)/argy,order_6);

        for (nz = -nbz; nz <= nbz; nz++) {
          qz = unitkz*(mper+nz_pppm_6*nz);
          sz = exp(-qz*qz*inv2ew*inv2ew);
          wz = 1.0;
          argz = 0.5*qz*zprd_slab/nz_pppm_6;
          if (argz != 0.0) wz = pow(sin(argz)/argz,order_6);

          dot1 = unitkx*kper*qx + unitky*lper*qy + unitkz*mper*qz;
          dot2 = qx*qx+qy*qy+qz*qz;
          rtdot2 = sqrt(dot2);
          term = (1-2*dot2*inv2ew*inv2ew)*sx*sy*sz +
            2*dot2*rtdot2*inv2ew*inv2ew*inv2ew*rtpi*erfc(rtdot2*inv2ew);
          term *= g_ewald_6*g_ewald_6*g_ewald_6;
          u2 =  pow(wx*wy*wz,2.0);
          sum1 += term*term*MY_PI*MY_PI*MY_PI/9.0 * dot2;
          sum2 += -u2*term*MY_PI*rtpi/3.0*dot1;
          sum3 += u2;
        }
      }
    }
    sum2 *= sum2;
    sum3 *= sum3*sqk;
    qopt += sum1 -sum2/sum3;
  }

  return qopt;
}

/* ----------------------------------------------------------------------
   compute qopt for the ad differentiation scheme and Dispersion interaction
------------------------------------------------------------------------- */

double PPPMDisp::compute_qopt_6_ad()
{
  int k,l,m;
  double *prd;

  if (triclinic == 0) prd = domain->prd;
  else prd = domain->prd_lamda;

  double xprd = prd[0];
  double yprd = prd[1];
  double zprd = prd[2];
  double zprd_slab = zprd*slab_volfactor;

  double unitkx = (2.0*MY_PI/xprd);
  double unitky = (2.0*MY_PI/yprd);
  double unitkz = (2.0*MY_PI/zprd_slab);

  int nx,ny,nz;
  double argx,argy,argz,wx,wy,wz,sx,sy,sz,qx,qy,qz;
  double u2, sqk;
  double sum1,sum2,sum3,sum4;
  double dot2, rtdot2, term;
  double inv2ew = 2*g_ewald_6;
  inv2ew = 1/inv2ew;
  double rtpi = sqrt(MY_PI);

  int nbx = 2;
  int nby = 2;
  int nbz = 2;

  // loop over entire FFT grid
  // each proc calculates contributions from every Pth grid point

  bigint ngridtotal = (bigint) nx_pppm_6 * ny_pppm_6 * nz_pppm_6;
  int nxy_pppm_6 = nx_pppm_6 * ny_pppm_6;

  double qopt = 0.0;

  for (bigint i = me; i < ngridtotal; i += nprocs) {
    k = i % nx_pppm_6;
    l = (i/nx_pppm_6) % ny_pppm_6;
    m = i / nxy_pppm_6;

    const int kper = k - nx_pppm_6*(2*k/nx_pppm_6);
    const int lper = l - ny_pppm_6*(2*l/ny_pppm_6);
    const int mper = m - nz_pppm_6*(2*m/nz_pppm_6);

    sqk = pow(unitkx*kper,2.0) + pow(unitky*lper,2.0) + pow(unitkz*mper,2.0);
    if (sqk == 0.0) continue;

    sum1 = sum2 = sum3 = sum4 = 0.0;

    for (nx = -nbx; nx <= nbx; nx++) {
      qx = unitkx*(kper+nx_pppm_6*nx);
      sx = exp(-qx*qx*inv2ew*inv2ew);
      wx = 1.0;
      argx = 0.5*qx*xprd/nx_pppm_6;
      if (argx != 0.0) wx = pow(sin(argx)/argx,order_6);

      for (ny = -nby; ny <= nby; ny++) {
        qy = unitky*(lper+ny_pppm_6*ny);
        sy = exp(-qy*qy*inv2ew*inv2ew);
        wy = 1.0;
        argy = 0.5*qy*yprd/ny_pppm_6;
        if (argy != 0.0) wy = pow(sin(argy)/argy,order_6);

        for (nz = -nbz; nz <= nbz; nz++) {
          qz = unitkz*(mper+nz_pppm_6*nz);
          sz = exp(-qz*qz*inv2ew*inv2ew);
          wz = 1.0;
          argz = 0.5*qz*zprd_slab/nz_pppm_6;
          if (argz != 0.0) wz = pow(sin(argz)/argz,order_6);

          dot2 = qx*qx+qy*qy+qz*qz;
          rtdot2 = sqrt(dot2);
          term = (1-2*dot2*inv2ew*inv2ew)*sx*sy*sz +
            2*dot2*rtdot2*inv2ew*inv2ew*inv2ew*rtpi*erfc(rtdot2*inv2ew);
          term *= g_ewald_6*g_ewald_6*g_ewald_6;
          u2 =  pow(wx*wy*wz,2.0);
          sum1 += term*term*MY_PI*MY_PI*MY_PI/9.0 * dot2;
          sum2 += -term*MY_PI*rtpi/3.0 * u2 * dot2;
          sum3 += u2;
          sum4 += dot2*u2;
        }
      }
    }
    sum2 *= sum2;
    qopt += sum1 - sum2/(sum3*sum4);
  }

  return qopt;
}

/* ----------------------------------------------------------------------
   set size of FFT grid  and g_ewald_6
   for Dispersion interactions
------------------------------------------------------------------------- */

void PPPMDisp::set_grid_6()
{
  // calculate csum

  if (!csumflag) calc_csum();
  if (!gewaldflag_6) set_init_g6();
  if (!gridflag_6) set_n_pppm_6();
  while (!factorable(nx_pppm_6)) nx_pppm_6++;
  while (!factorable(ny_pppm_6)) ny_pppm_6++;
  while (!factorable(nz_pppm_6)) nz_pppm_6++;

}

/* ----------------------------------------------------------------------
   Calculate the sum of the squared dispersion coefficients and other
   related quantities required for the calculations
------------------------------------------------------------------------- */

void PPPMDisp::calc_csum()
{
  csumij = 0.0;
  csum = 0.0;

  int ntypes = atom->ntypes;
  int i,j,k;

  delete [] cii;
  cii = new double[ntypes+1];
  for (i = 0; i<=ntypes; i++) cii[i] = 0.0;
  delete [] csumi;
  csumi = new double[ntypes+1];
  for (i = 0; i<=ntypes; i++) csumi[i] = 0.0;
  int *neach = new int[ntypes+1];
  for (i = 0; i<=ntypes; i++) neach[i] = 0;

  // following variables distinguish between arithmetic and geometric mixing

  if (function[1]) {
    for (i = 1; i <= ntypes; i++)
      cii[i] = B[i]*B[i];
    int tmp;
    for (i = 0; i < atom->nlocal; i++) {
      tmp = atom->type[i];
      neach[tmp]++;
      csum += B[tmp]*B[tmp];
    }
  }
  if (function[2]) {
    for (i = 1; i <= ntypes; i++)
      cii[i] = 64.0/20.0*B[7*i+3]*B[7*i+3];
    int tmp;
    for (i = 0; i < atom->nlocal; i++) {
      tmp = atom->type[i];
      neach[tmp]++;
      csum += 64.0/20.0*B[7*tmp+3]*B[7*tmp+3];
    }
  }
  if (function[3]) {
    for (i = 1; i <= ntypes; i++)
      for (j = 0; j < nsplit; j++)
        cii[i] += B[j]*B[nsplit*i + j]*B[nsplit*i + j];
    int tmp;
    for (i = 0; i < atom->nlocal; i++) {
      tmp = atom->type[i];
      neach[tmp]++;
      for (j = 0; j < nsplit; j++)
        csum += B[j]*B[nsplit*tmp + j]*B[nsplit*tmp + j];
    }
  }

  double tmp2;
  MPI_Allreduce(&csum,&tmp2,1,MPI_DOUBLE,MPI_SUM,world);
  csum = tmp2;
  csumflag = 1;

  int *neach_all = new int[ntypes+1];
  MPI_Allreduce(neach,neach_all,ntypes+1,MPI_INT,MPI_SUM,world);

  // copmute csumij and csumi

  double d1, d2;

  if (function[1]) {
    for (i=1; i<=ntypes; i++) {
      for (j=1; j<=ntypes; j++) {
        csumi[i] += neach_all[j]*B[i]*B[j];
        d1 = neach_all[i]*B[i];
        d2 = neach_all[j]*B[j];
        csumij += d1*d2;
        //csumij += neach_all[i]*neach_all[j]*B[i]*B[j];
      }
    }
  }

  if (function[2]) {
    for (i=1; i<=ntypes; i++) {
      for (j=1; j<=ntypes; j++) {
        for (k=0; k<=6; k++) {
          csumi[i] += neach_all[j]*B[7*i + k]*B[7*(j+1)-k-1];
          d1 = neach_all[i]*B[7*i + k];
          d2 = neach_all[j]*B[7*(j+1)-k-1];
          csumij += d1*d2;
          //csumij += neach_all[i]*neach_all[j]*B[7*i + k]*B[7*(j+1)-k-1];
        }
      }
    }
  }

  if (function[3]) {
    for (i=1; i<=ntypes; i++) {
      for (j=1; j<=ntypes; j++) {
        for (k=0; k<nsplit; k++) {
          csumi[i] += neach_all[j]*B[k]*B[nsplit*i+k]*B[nsplit*j+k];
          d1 = neach_all[i]*B[nsplit*i+k];
          d2 = neach_all[j]*B[nsplit*j+k];
          csumij += B[k]*d1*d2;
        }
      }
    }
  }

  delete [] neach;
  delete [] neach_all;
}

/* ----------------------------------------------------------------------
   adjust g_ewald_6 to the new grid size
------------------------------------------------------------------------- */

void PPPMDisp::adjust_gewald_6()
{
  // use Newton solver to find g_ewald_6

  double dx;

  // start loop

  for (int i = 0; i <  LARGE; i++) {
    dx = f_6() / derivf_6();
    g_ewald_6 -= dx; //update g_ewald_6
    if (fabs(f_6()) < SMALL) return;
  }

  // failed to converge

  error->all(FLERR, "Could not adjust g_ewald_6");
}

/* ----------------------------------------------------------------------
   calculate f(x) for Dispersion interaction
------------------------------------------------------------------------- */

double PPPMDisp::f_6()
{
  double df_rspace, df_kspace;
  double *prd;

  if (triclinic == 0) prd = domain->prd;
  else prd = domain->prd_lamda;

  double xprd = prd[0];
  double yprd = prd[1];
  double zprd = prd[2];
  double zprd_slab = zprd*slab_volfactor;
  bigint natoms = atom->natoms;

  df_rspace = lj_rspace_error();

  double qopt = compute_qopt_6();
  df_kspace = sqrt(qopt/natoms)*csum/(xprd*yprd*zprd_slab);

  return df_rspace - df_kspace;
}

/* ----------------------------------------------------------------------
   calculate numerical derivative f'(x) using forward difference
   [f(x + h) - f(x)] / h
------------------------------------------------------------------------- */

double PPPMDisp::derivf_6()
{
  double h = 0.000001;           // derivative step-size
  double df,f1,f2,g_ewald_old;

  f1 = f_6();
  g_ewald_old = g_ewald_6;
  g_ewald_6 += h;
  f2 = f_6();
  g_ewald_6 = g_ewald_old;
  df = (f2 - f1)/h;

  return df;
}


/* ----------------------------------------------------------------------
   calculate an initial value for g_ewald_6
 ---------------------------------------------------------------------- */

void PPPMDisp::set_init_g6()
{
  // use xprd,yprd,zprd even if triclinic so grid size is the same
  // adjust z dimension for 2d slab PPPM
  // 3d PPPM just uses zprd since slab_volfactor = 1.0

  // make initial g_ewald estimate
  // based on desired error and real space cutoff

  // compute initial value for df_real with g_ewald_6 = 1/cutoff_lj
  // if df_real > 0, repeat divide g_ewald_6 by 2 until df_real < 0
  // else, repeat multiply g_ewald_6 by 2 until df_real > 0
  // perform bisection for the last two values of

  double df_real;
  double g_ewald_old;
  double gmin, gmax;

  // check if there is a user defined accuracy

  double acc_rspace = accuracy;
  if (accuracy_real_6 > 0) acc_rspace = accuracy_real_6;

  g_ewald_old = g_ewald_6 = 1.0/cutoff_lj;
  df_real = lj_rspace_error() - acc_rspace;
  int counter = 0;
  if (df_real > 0) {
    while (df_real > 0 && counter < LARGE) {
      counter++;
      g_ewald_old = g_ewald_6;
      g_ewald_6 *= 2;
      df_real = lj_rspace_error() - acc_rspace;
    }
  }

  if (df_real < 0) {
    while (df_real < 0 && counter < LARGE) {
      counter++;
      g_ewald_old = g_ewald_6;
      g_ewald_6 *= 0.5;
      df_real = lj_rspace_error() - acc_rspace;
    }
  }

  if (counter >= LARGE-1) error->all(FLERR,"Cannot compute initial g_ewald_disp");

  gmin = MIN(g_ewald_6, g_ewald_old);
  gmax = MAX(g_ewald_6, g_ewald_old);
  g_ewald_6 = gmin + 0.5*(gmax-gmin);
  counter = 0;
  while (gmax-gmin > SMALL && counter < LARGE) {
    counter++;
    df_real = lj_rspace_error() -acc_rspace;
    if (df_real < 0) gmax = g_ewald_6;
    else gmin = g_ewald_6;
    g_ewald_6 = gmin + 0.5*(gmax-gmin);
  }
  if (counter >= LARGE-1) error->all(FLERR,"Cannot compute initial g_ewald_disp");
}

/* ----------------------------------------------------------------------
   calculate nx_pppm, ny_pppm, nz_pppm for dispersion interaction
 ---------------------------------------------------------------------- */

void PPPMDisp::set_n_pppm_6()
{
  bigint natoms = atom->natoms;

  double *prd;

  if (triclinic == 0) prd = domain->prd;
  else prd = domain->prd_lamda;

  double xprd = prd[0];
  double yprd = prd[1];
  double zprd = prd[2];
  double zprd_slab = zprd*slab_volfactor;
  double h, h_x,h_y,h_z;

  double acc_kspace = accuracy;
  if (accuracy_kspace_6 > 0.0) acc_kspace = accuracy_kspace_6;

  // initial value for the grid spacing

  h = h_x = h_y = h_z = 4.0/g_ewald_6;

  // decrease grid spacing until required precision is obtained

  int count = 0;
  while (true) {

    // set grid dimension
    nx_pppm_6 = static_cast<int> (xprd/h_x);
    ny_pppm_6 = static_cast<int> (yprd/h_y);
    nz_pppm_6 = static_cast<int> (zprd_slab/h_z);

    if (nx_pppm_6 <= 1) nx_pppm_6 = 2;
    if (ny_pppm_6 <= 1) ny_pppm_6 = 2;
    if (nz_pppm_6 <= 1) nz_pppm_6 = 2;

    //set local grid dimension
    int npey_fft,npez_fft;
    if (nz_pppm_6 >= nprocs) {
      npey_fft = 1;
      npez_fft = nprocs;
    } else procs2grid2d(nprocs,ny_pppm_6,nz_pppm_6,&npey_fft,&npez_fft);

    int me_y = me % npey_fft;
    int me_z = me / npey_fft;

    nxlo_fft_6 = 0;
    nxhi_fft_6 = nx_pppm_6 - 1;
    nylo_fft_6 = me_y*ny_pppm_6/npey_fft;
    nyhi_fft_6 = (me_y+1)*ny_pppm_6/npey_fft - 1;
    nzlo_fft_6 = me_z*nz_pppm_6/npez_fft;
    nzhi_fft_6 = (me_z+1)*nz_pppm_6/npez_fft - 1;

    double qopt = compute_qopt_6();

    double df_kspace = sqrt(qopt/natoms)*csum/(xprd*yprd*zprd_slab);

    count++;

    // break loop if the accuracy has been reached or
    // too many loops have been performed

    if (df_kspace <= acc_kspace) break;
    if (count > 500) error->all(FLERR, "Could not compute grid size for Dispersion");
    h *= 0.95;
    h_x = h_y = h_z = h;
  }
}

/* ----------------------------------------------------------------------
   calculate the real space error for dispersion interactions
---------------------------------------------------------------------- */

double PPPMDisp::lj_rspace_error()
{
  bigint natoms = atom->natoms;
  double xprd = domain->xprd;
  double yprd = domain->yprd;
  double zprd = domain->zprd;
  double zprd_slab = zprd*slab_volfactor;

  double deltaf;
  double rgs = (cutoff_lj*g_ewald_6);
  rgs *= rgs;
  double rgs_inv = 1.0/rgs;
  deltaf = csum/sqrt(natoms*xprd*yprd*zprd_slab*cutoff_lj)*
    sqrt(MY_PI)*pow(g_ewald_6, 5)*
    exp(-rgs)*(1+rgs_inv*(3+rgs_inv*(6+rgs_inv*6)));
  return deltaf;
}

/* ----------------------------------------------------------------------
   compute the modified (hockney-eastwood) coulomb green function
---------------------------------------------------------------------- */

void PPPMDisp::compute_gf()
{
  int k,l,m,n;
  double *prd;

  if (triclinic == 0) prd = domain->prd;
  else prd = domain->prd_lamda;

  double xprd = prd[0];
  double yprd = prd[1];
  double zprd = prd[2];
  double zprd_slab = zprd*slab_volfactor;
  volume = xprd * yprd * zprd_slab;

  double unitkx = (2.0*MY_PI/xprd);
  double unitky = (2.0*MY_PI/yprd);
  double unitkz = (2.0*MY_PI/zprd_slab);

  int kper,lper,mper;
  double snx,sny,snz,snx2,sny2,snz2;
  double sqk;
  double argx,argy,argz,wx,wy,wz,sx,sy,sz,qx,qy,qz;
  double numerator,denominator;

  n = 0;
  for (m = nzlo_fft; m <= nzhi_fft; m++) {
    mper = m - nz_pppm*(2*m/nz_pppm);
    qz = unitkz*mper;
    snz = sin(0.5*qz*zprd_slab/nz_pppm);
    snz2 = snz*snz;
    sz = exp(-0.25*pow(qz/g_ewald,2.0));
    wz = 1.0;
    argz = 0.5*qz*zprd_slab/nz_pppm;
    if (argz != 0.0) wz = pow(sin(argz)/argz,order);
    wz *= wz;

    for (l = nylo_fft; l <= nyhi_fft; l++) {
      lper = l - ny_pppm*(2*l/ny_pppm);
      qy = unitky*lper;
      sny = sin(0.5*qy*yprd/ny_pppm);
      sny2 = sny*sny;
      sy = exp(-0.25*pow(qy/g_ewald,2.0));
      wy = 1.0;
      argy = 0.5*qy*yprd/ny_pppm;
      if (argy != 0.0) wy = pow(sin(argy)/argy,order);
      wy *= wy;

      for (k = nxlo_fft; k <= nxhi_fft; k++) {
        kper = k - nx_pppm*(2*k/nx_pppm);
        qx = unitkx*kper;
        snx = sin(0.5*qx*xprd/nx_pppm);
        snx2 = snx*snx;
        sx = exp(-0.25*pow(qx/g_ewald,2.0));
        wx = 1.0;
        argx = 0.5*qx*xprd/nx_pppm;
        if (argx != 0.0) wx = pow(sin(argx)/argx,order);
        wx *= wx;

        sqk = pow(qx,2.0) + pow(qy,2.0) + pow(qz,2.0);

        if (sqk != 0.0) {
          numerator = 4.0*MY_PI/sqk;
          denominator = gf_denom(snx2,sny2,snz2, gf_b, order);
          greensfn[n++] = numerator*sx*sy*sz*wx*wy*wz/denominator;
        } else greensfn[n++] = 0.0;
      }
    }
  }
}

/* ----------------------------------------------------------------------
   compute self force coefficients for ad-differentiation scheme
   and Coulomb interaction
------------------------------------------------------------------------- */

void PPPMDisp::compute_sf_precoeff(int nxp, int nyp, int nzp, int ord,
                                   int nxlo_ft, int nylo_ft, int nzlo_ft,
                                   int nxhi_ft, int nyhi_ft, int nzhi_ft,
                                   double *sf_pre1, double *sf_pre2, double *sf_pre3,
                                   double *sf_pre4, double *sf_pre5, double *sf_pre6)
{
  int i,k,l,m,n;
  double *prd;

  // volume-dependent factors
  // adjust z dimension for 2d slab PPPM
  // z dimension for 3d PPPM is zprd since slab_volfactor = 1.0

  if (triclinic == 0) prd = domain->prd;
  else prd = domain->prd_lamda;

  double xprd = prd[0];
  double yprd = prd[1];
  double zprd = prd[2];
  double zprd_slab = zprd*slab_volfactor;

  double unitkx = (2.0*MY_PI/xprd);
  double unitky = (2.0*MY_PI/yprd);
  double unitkz = (2.0*MY_PI/zprd_slab);

  int nx,ny,nz,kper,lper,mper;
  double argx,argy,argz;
  double wx0[5],wy0[5],wz0[5],wx1[5],wy1[5],wz1[5],wx2[5],wy2[5],wz2[5];
  double qx0,qy0,qz0,qx1,qy1,qz1,qx2,qy2,qz2;
  double u0,u1,u2,u3,u4,u5,u6;
  double sum1,sum2,sum3,sum4,sum5,sum6;

  int nb = 2;

  n = 0;
  for (m = nzlo_ft; m <= nzhi_ft; m++) {
    mper = m - nzp*(2*m/nzp);

    for (l = nylo_ft; l <= nyhi_ft; l++) {
      lper = l - nyp*(2*l/nyp);

      for (k = nxlo_ft; k <= nxhi_ft; k++) {
        kper = k - nxp*(2*k/nxp);

        sum1 = sum2 = sum3 = sum4 = sum5 = sum6 = 0.0;
        for (i = -nb; i <= nb; i++) {

          qx0 = unitkx*(kper+nxp*i);
          qx1 = unitkx*(kper+nxp*(i+1));
          qx2 = unitkx*(kper+nxp*(i+2));
          wx0[i+2] = 1.0;
          wx1[i+2] = 1.0;
          wx2[i+2] = 1.0;
          argx = 0.5*qx0*xprd/nxp;
          if (argx != 0.0) wx0[i+2] = pow(sin(argx)/argx,ord);
          argx = 0.5*qx1*xprd/nxp;
          if (argx != 0.0) wx1[i+2] = pow(sin(argx)/argx,ord);
          argx = 0.5*qx2*xprd/nxp;
          if (argx != 0.0) wx2[i+2] = pow(sin(argx)/argx,ord);

          qy0 = unitky*(lper+nyp*i);
          qy1 = unitky*(lper+nyp*(i+1));
          qy2 = unitky*(lper+nyp*(i+2));
          wy0[i+2] = 1.0;
          wy1[i+2] = 1.0;
          wy2[i+2] = 1.0;
          argy = 0.5*qy0*yprd/nyp;
          if (argy != 0.0) wy0[i+2] = pow(sin(argy)/argy,ord);
          argy = 0.5*qy1*yprd/nyp;
          if (argy != 0.0) wy1[i+2] = pow(sin(argy)/argy,ord);
          argy = 0.5*qy2*yprd/nyp;
          if (argy != 0.0) wy2[i+2] = pow(sin(argy)/argy,ord);

          qz0 = unitkz*(mper+nzp*i);
          qz1 = unitkz*(mper+nzp*(i+1));
          qz2 = unitkz*(mper+nzp*(i+2));
          wz0[i+2] = 1.0;
          wz1[i+2] = 1.0;
          wz2[i+2] = 1.0;
          argz = 0.5*qz0*zprd_slab/nzp;
          if (argz != 0.0) wz0[i+2] = pow(sin(argz)/argz,ord);
          argz = 0.5*qz1*zprd_slab/nzp;
          if (argz != 0.0) wz1[i+2] = pow(sin(argz)/argz,ord);
           argz = 0.5*qz2*zprd_slab/nzp;
          if (argz != 0.0) wz2[i+2] = pow(sin(argz)/argz,ord);
        }

        for (nx = 0; nx <= 4; nx++) {
          for (ny = 0; ny <= 4; ny++) {
            for (nz = 0; nz <= 4; nz++) {
              u0 = wx0[nx]*wy0[ny]*wz0[nz];
              u1 = wx1[nx]*wy0[ny]*wz0[nz];
              u2 = wx2[nx]*wy0[ny]*wz0[nz];
              u3 = wx0[nx]*wy1[ny]*wz0[nz];
              u4 = wx0[nx]*wy2[ny]*wz0[nz];
              u5 = wx0[nx]*wy0[ny]*wz1[nz];
              u6 = wx0[nx]*wy0[ny]*wz2[nz];

              sum1 += u0*u1;
              sum2 += u0*u2;
              sum3 += u0*u3;
              sum4 += u0*u4;
              sum5 += u0*u5;
              sum6 += u0*u6;
            }
          }
        }

        // store values

        sf_pre1[n] = sum1;
        sf_pre2[n] = sum2;
        sf_pre3[n] = sum3;
        sf_pre4[n] = sum4;
        sf_pre5[n] = sum5;
        sf_pre6[n++] = sum6;
      }
    }
  }
}

/* ----------------------------------------------------------------------
   compute the modified (hockney-eastwood) dispersion green function
 ---------------------------------------------------------------------- */

void PPPMDisp::compute_gf_6()
{
  double *prd;
  int k,l,m,n;

  // volume-dependent factors
  // adjust z dimension for 2d slab PPPM
  // z dimension for 3d PPPM is zprd since slab_volfactor = 1.0

  if (triclinic == 0) prd = domain->prd;
  else prd = domain->prd_lamda;

  double xprd = prd[0];
  double yprd = prd[1];
  double zprd = prd[2];
  double zprd_slab = zprd*slab_volfactor;

  double unitkx = (2.0*MY_PI/xprd);
  double unitky = (2.0*MY_PI/yprd);
  double unitkz = (2.0*MY_PI/zprd_slab);

  int kper,lper,mper;
  double sqk;
  double snx,sny,snz,snx2,sny2,snz2;
  double argx,argy,argz,wx,wy,wz,sx,sy,sz;
  double qx,qy,qz;
  double rtsqk, term;
  double numerator,denominator;
  double inv2ew = 2*g_ewald_6;
  inv2ew = 1/inv2ew;
  double rtpi = sqrt(MY_PI);

  numerator = -MY_PI*rtpi*g_ewald_6*g_ewald_6*g_ewald_6/(3.0);

  n = 0;
  for (m = nzlo_fft_6; m <= nzhi_fft_6; m++) {
    mper = m - nz_pppm_6*(2*m/nz_pppm_6);
    qz = unitkz*mper;
    snz = sin(0.5*unitkz*mper*zprd_slab/nz_pppm_6);
    snz2 = snz*snz;
    sz = exp(-qz*qz*inv2ew*inv2ew);
    wz = 1.0;
    argz = 0.5*qz*zprd_slab/nz_pppm_6;
    if (argz != 0.0) wz = pow(sin(argz)/argz,order_6);
    wz *= wz;

    for (l = nylo_fft_6; l <= nyhi_fft_6; l++) {
      lper = l - ny_pppm_6*(2*l/ny_pppm_6);
      qy = unitky*lper;
      sny = sin(0.5*unitky*lper*yprd/ny_pppm_6);
      sny2 = sny*sny;
      sy = exp(-qy*qy*inv2ew*inv2ew);
      wy = 1.0;
      argy = 0.5*qy*yprd/ny_pppm_6;
      if (argy != 0.0) wy = pow(sin(argy)/argy,order_6);
      wy *= wy;

      for (k = nxlo_fft_6; k <= nxhi_fft_6; k++) {
        kper = k - nx_pppm_6*(2*k/nx_pppm_6);
        qx = unitkx*kper;
        snx = sin(0.5*unitkx*kper*xprd/nx_pppm_6);
        snx2 = snx*snx;
        sx = exp(-qx*qx*inv2ew*inv2ew);
        wx = 1.0;
        argx = 0.5*qx*xprd/nx_pppm_6;
        if (argx != 0.0) wx = pow(sin(argx)/argx,order_6);
        wx *= wx;

        sqk = pow(qx,2.0) + pow(qy,2.0) + pow(qz,2.0);

        if (sqk != 0.0) {
          denominator = gf_denom(snx2,sny2,snz2, gf_b_6, order_6);
          rtsqk = sqrt(sqk);
          term = (1-2*sqk*inv2ew*inv2ew)*sx*sy*sz +
                  2*sqk*rtsqk*inv2ew*inv2ew*inv2ew*rtpi*erfc(rtsqk*inv2ew);
          greensfn_6[n++] = numerator*term*wx*wy*wz/denominator;
        } else greensfn_6[n++] = 0.0;
      }
    }
  }
}

/* ----------------------------------------------------------------------
   compute self force coefficients for ad-differentiation scheme
   and Coulomb interaction
------------------------------------------------------------------------- */

void PPPMDisp::compute_sf_coeff()
{
  int i,k,l,m,n;
  double *prd;

  if (triclinic == 0) prd = domain->prd;
  else prd = domain->prd_lamda;

  double xprd = prd[0];
  double yprd = prd[1];
  double zprd = prd[2];
  double zprd_slab = zprd*slab_volfactor;
  volume = xprd * yprd * zprd_slab;

  for (i = 0; i <= 5; i++) sf_coeff[i] = 0.0;

  n = 0;
  for (m = nzlo_fft; m <= nzhi_fft; m++) {
    for (l = nylo_fft; l <= nyhi_fft; l++) {
      for (k = nxlo_fft; k <= nxhi_fft; k++) {
        sf_coeff[0] += sf_precoeff1[n]*greensfn[n];
        sf_coeff[1] += sf_precoeff2[n]*greensfn[n];
        sf_coeff[2] += sf_precoeff3[n]*greensfn[n];
        sf_coeff[3] += sf_precoeff4[n]*greensfn[n];
        sf_coeff[4] += sf_precoeff5[n]*greensfn[n];
        sf_coeff[5] += sf_precoeff6[n]*greensfn[n];
        ++n;
      }
    }
  }

  // compute the coefficients for the self-force correction

  double prex, prey, prez;
  prex = prey = prez = MY_PI/volume;
  prex *= nx_pppm/xprd;
  prey *= ny_pppm/yprd;
  prez *= nz_pppm/zprd_slab;
  sf_coeff[0] *= prex;
  sf_coeff[1] *= prex*2;
  sf_coeff[2] *= prey;
  sf_coeff[3] *= prey*2;
  sf_coeff[4] *= prez;
  sf_coeff[5] *= prez*2;

  // communicate values with other procs

  double tmp[6];
  MPI_Allreduce(sf_coeff,tmp,6,MPI_DOUBLE,MPI_SUM,world);
  for (n = 0; n < 6; n++) sf_coeff[n] = tmp[n];
}

/* ----------------------------------------------------------------------
   compute self force coefficients for ad-differentiation scheme
   and Dispersion interaction
------------------------------------------------------------------------- */

void PPPMDisp::compute_sf_coeff_6()
{
  int i,k,l,m,n;
  double *prd;

  if (triclinic == 0) prd = domain->prd;
  else prd = domain->prd_lamda;

  double xprd = prd[0];
  double yprd = prd[1];
  double zprd = prd[2];
  double zprd_slab = zprd*slab_volfactor;
  volume = xprd * yprd * zprd_slab;

  for (i = 0; i <= 5; i++) sf_coeff_6[i] = 0.0;

  n = 0;
  for (m = nzlo_fft_6; m <= nzhi_fft_6; m++) {
    for (l = nylo_fft_6; l <= nyhi_fft_6; l++) {
      for (k = nxlo_fft_6; k <= nxhi_fft_6; k++) {
        sf_coeff_6[0] += sf_precoeff1_6[n]*greensfn_6[n];
        sf_coeff_6[1] += sf_precoeff2_6[n]*greensfn_6[n];
        sf_coeff_6[2] += sf_precoeff3_6[n]*greensfn_6[n];
        sf_coeff_6[3] += sf_precoeff4_6[n]*greensfn_6[n];
        sf_coeff_6[4] += sf_precoeff5_6[n]*greensfn_6[n];
        sf_coeff_6[5] += sf_precoeff6_6[n]*greensfn_6[n];
        ++n;
      }
    }
  }


  // perform multiplication with prefactors

  double prex, prey, prez;
  prex = prey = prez = MY_PI/volume;
  prex *= nx_pppm_6/xprd;
  prey *= ny_pppm_6/yprd;
  prez *= nz_pppm_6/zprd_slab;
  sf_coeff_6[0] *= prex;
  sf_coeff_6[1] *= prex*2;
  sf_coeff_6[2] *= prey;
  sf_coeff_6[3] *= prey*2;
  sf_coeff_6[4] *= prez;
  sf_coeff_6[5] *= prez*2;

  // communicate values with other procs

  double tmp[6];
  MPI_Allreduce(sf_coeff_6,tmp,6,MPI_DOUBLE,MPI_SUM,world);
  for (n = 0; n < 6; n++) sf_coeff_6[n] = tmp[n];
}

/* ----------------------------------------------------------------------
   denominator for Hockney-Eastwood Green's function
     of x,y,z = sin(kx*deltax/2), etc

            inf                 n-1
   S(n,k) = Sum  W(k+pi*j)**2 = Sum b(l)*(z*z)**l
           j=-inf               l=0

          = -(z*z)**n /(2n-1)! * (d/dx)**(2n-1) cot(x)  at z = sin(x)
   gf_b = denominator expansion coeffs
------------------------------------------------------------------------- */

double PPPMDisp::gf_denom(double x, double y, double z, double *g_b, int ord)
{
  double sx,sy,sz;
  sz = sy = sx = 0.0;
  for (int l = ord-1; l >= 0; l--) {
    sx = g_b[l] + sx*x;
    sy = g_b[l] + sy*y;
    sz = g_b[l] + sz*z;
  }
  double s = sx*sy*sz;
  return s*s;
}

/* ----------------------------------------------------------------------
   pre-compute Green's function denominator expansion coeffs, Gamma(2n)
------------------------------------------------------------------------- */

void PPPMDisp::compute_gf_denom(double* gf, int ord)
{
  int k,l,m;

  for (l = 1; l < ord; l++) gf[l] = 0.0;
  gf[0] = 1.0;

  for (m = 1; m < ord; m++) {
    for (l = m; l > 0; l--)
      gf[l] = 4.0 * (gf[l]*(l-m)*(l-m-0.5)-gf[l-1]*(l-m-1)*(l-m-1));
    gf[0] = 4.0 * (gf[0]*(l-m)*(l-m-0.5));
  }

  bigint ifact = 1;
  for (k = 1; k < 2*ord; k++) ifact *= k;
  double gaminv = 1.0/ifact;
  for (l = 0; l < ord; l++) gf[l] *= gaminv;
}

/* ----------------------------------------------------------------------
   ghost-swap to accumulate full density in brick decomposition
   remap density from 3d brick decomposition to FFTdecomposition
   for coulomb interaction or dispersion interaction with geometric
   mixing
------------------------------------------------------------------------- */

void PPPMDisp::brick2fft(int nxlo_i, int nylo_i, int nzlo_i,
                         int nxhi_i, int nyhi_i, int nzhi_i,
                         FFT_SCALAR*** dbrick, FFT_SCALAR* dfft, FFT_SCALAR* work,
                         LAMMPS_NS::Remap* rmp)
{
  int n,ix,iy,iz;

  // copy grabs inner portion of density from 3d brick
  // remap could be done as pre-stage of FFT,
  //   but this works optimally on only double values, not complex values

  n = 0;
  for (iz = nzlo_i; iz <= nzhi_i; iz++)
    for (iy = nylo_i; iy <= nyhi_i; iy++)
      for (ix = nxlo_i; ix <= nxhi_i; ix++)
        dfft[n++] = dbrick[iz][iy][ix];

  rmp->perform(dfft,dfft,work);
}


/* ----------------------------------------------------------------------
   ghost-swap to accumulate full density in brick decomposition
   remap density from 3d brick decomposition to FFTdecomposition
   for dispersion with arithmetic mixing rule
------------------------------------------------------------------------- */

void PPPMDisp::brick2fft_a()
{
  int n,ix,iy,iz;

  // copy grabs inner portion of density from 3d brick
  // remap could be done as pre-stage of FFT,
  //   but this works optimally on only double values, not complex values

  n = 0;
  for (iz = nzlo_in_6; iz <= nzhi_in_6; iz++)
    for (iy = nylo_in_6; iy <= nyhi_in_6; iy++)
      for (ix = nxlo_in_6; ix <= nxhi_in_6; ix++) {
        density_fft_a0[n] = density_brick_a0[iz][iy][ix];
        density_fft_a1[n] = density_brick_a1[iz][iy][ix];
        density_fft_a2[n] = density_brick_a2[iz][iy][ix];
        density_fft_a3[n] = density_brick_a3[iz][iy][ix];
        density_fft_a4[n] = density_brick_a4[iz][iy][ix];
        density_fft_a5[n] = density_brick_a5[iz][iy][ix];
        density_fft_a6[n++] = density_brick_a6[iz][iy][ix];
      }

  remap_6->perform(density_fft_a0,density_fft_a0,work1_6);
  remap_6->perform(density_fft_a1,density_fft_a1,work1_6);
  remap_6->perform(density_fft_a2,density_fft_a2,work1_6);
  remap_6->perform(density_fft_a3,density_fft_a3,work1_6);
  remap_6->perform(density_fft_a4,density_fft_a4,work1_6);
  remap_6->perform(density_fft_a5,density_fft_a5,work1_6);
  remap_6->perform(density_fft_a6,density_fft_a6,work1_6);

}

/* ----------------------------------------------------------------------
   ghost-swap to accumulate full density in brick decomposition
   remap density from 3d brick decomposition to FFTdecomposition
   for dispersion with special case
------------------------------------------------------------------------- */

void PPPMDisp::brick2fft_none()
{
  int k,n,ix,iy,iz;

  // copy grabs inner portion of density from 3d brick
  // remap could be done as pre-stage of FFT,
  //   but this works optimally on only double values, not complex values

  for (k = 0; k < nsplit_alloc; k++) {
    n = 0;
    for (iz = nzlo_in_6; iz <= nzhi_in_6; iz++)
      for (iy = nylo_in_6; iy <= nyhi_in_6; iy++)
        for (ix = nxlo_in_6; ix <= nxhi_in_6; ix++)
          density_fft_none[k][n++] = density_brick_none[k][iz][iy][ix];
  }

  for (k = 0; k < nsplit_alloc; k++)
    remap_6->perform(density_fft_none[k],density_fft_none[k],work1_6);
}

/* ----------------------------------------------------------------------
   find center grid pt for each of my particles
   check that full stencil for the particle will fit in my 3d brick
   store central grid pt indices in part2grid array
------------------------------------------------------------------------- */

void PPPMDisp::particle_map(double delx, double dely, double delz,
                             double sft, int** p2g, int nup, int nlow,
                             int nxlo, int nylo, int nzlo,
                             int nxhi, int nyhi, int nzhi)
{
  int nx,ny,nz;

  double **x = atom->x;
  int nlocal = atom->nlocal;

  if (!std::isfinite(boxlo[0]) || !std::isfinite(boxlo[1]) || !std::isfinite(boxlo[2]))
    error->one(FLERR,"Non-numeric box dimensions - simulation unstable");

  int flag = 0;
  for (int i = 0; i < nlocal; i++) {

    // (nx,ny,nz) = global coords of grid pt to "lower left" of charge
    // current particle coord can be outside global and local box
    // add/subtract OFFSET to avoid int(-0.75) = 0 when want it to be -1

    nx = static_cast<int> ((x[i][0]-boxlo[0])*delx+sft) - OFFSET;
    ny = static_cast<int> ((x[i][1]-boxlo[1])*dely+sft) - OFFSET;
    nz = static_cast<int> ((x[i][2]-boxlo[2])*delz+sft) - OFFSET;

    p2g[i][0] = nx;
    p2g[i][1] = ny;
    p2g[i][2] = nz;

    // check that entire stencil around nx,ny,nz will fit in my 3d brick

    if (nx+nlow < nxlo || nx+nup > nxhi ||
        ny+nlow < nylo || ny+nup > nyhi ||
        nz+nlow < nzlo || nz+nup > nzhi)
      flag = 1;
  }

  if (flag) error->one(FLERR,"Out of range atoms - cannot compute PPPMDisp");
}

/* ----------------------------------------------------------------------
------------------------------------------------------------------------- */

void PPPMDisp::particle_map_c(double delx, double dely, double delz,
                               double sft, int** p2g, int nup, int nlow,
                               int nxlo, int nylo, int nzlo,
                               int nxhi, int nyhi, int nzhi)
{
  particle_map(delx, dely, delz, sft, p2g, nup, nlow,
               nxlo, nylo, nzlo, nxhi, nyhi, nzhi);
}

/* ----------------------------------------------------------------------
   create discretized "density" on section of global grid due to my particles
   density(x,y,z) = charge "density" at grid points of my 3d brick
   (nxlo:nxhi,nylo:nyhi,nzlo:nzhi) is extent of my brick (including ghosts)
   in global grid
------------------------------------------------------------------------- */

void PPPMDisp::make_rho_c()
{
  int l,m,n,nx,ny,nz,mx,my,mz;
  FFT_SCALAR dx,dy,dz,x0,y0,z0;

  // clear 3d density array

  memset(&(density_brick[nzlo_out][nylo_out][nxlo_out]),0,
         ngrid*sizeof(FFT_SCALAR));

  // loop over my charges, add their contribution to nearby grid points
  // (nx,ny,nz) = global coords of grid pt to "lower left" of charge
  // (dx,dy,dz) = distance to "lower left" grid pt
  // (mx,my,mz) = global coords of moving stencil pt

  double *q = atom->q;
  double **x = atom->x;
  int nlocal = atom->nlocal;

  for (int i = 0; i < nlocal; i++) {
    nx = part2grid[i][0];
    ny = part2grid[i][1];
    nz = part2grid[i][2];
    dx = nx+shiftone - (x[i][0]-boxlo[0])*delxinv;
    dy = ny+shiftone - (x[i][1]-boxlo[1])*delyinv;
    dz = nz+shiftone - (x[i][2]-boxlo[2])*delzinv;

    compute_rho1d(dx,dy,dz, order, rho_coeff, rho1d);

    z0 = delvolinv * q[i];
    for (n = nlower; n <= nupper; n++) {
      mz = n+nz;
      y0 = z0*rho1d[2][n];
      for (m = nlower; m <= nupper; m++) {
        my = m+ny;
        x0 = y0*rho1d[1][m];
        for (l = nlower; l <= nupper; l++) {
          mx = l+nx;
          density_brick[mz][my][mx] += x0*rho1d[0][l];
        }
      }
    }
  }
}

/* ----------------------------------------------------------------------
   create discretized "density" on section of global grid due to my particles
   density(x,y,z) = dispersion "density" at grid points of my 3d brick
   (nxlo:nxhi,nylo:nyhi,nzlo:nzhi) is extent of my brick (including ghosts)
   in global grid --- geometric mixing
------------------------------------------------------------------------- */

void PPPMDisp::make_rho_g()
{
  int l,m,n,nx,ny,nz,mx,my,mz;
  FFT_SCALAR dx,dy,dz,x0,y0,z0;

  // clear 3d density array

  memset(&(density_brick_g[nzlo_out_6][nylo_out_6][nxlo_out_6]),0,
         ngrid_6*sizeof(FFT_SCALAR));

  // loop over my charges, add their contribution to nearby grid points
  // (nx,ny,nz) = global coords of grid pt to "lower left" of charge
  // (dx,dy,dz) = distance to "lower left" grid pt
  // (mx,my,mz) = global coords of moving stencil pt

  int type;
  double **x = atom->x;
  int nlocal = atom->nlocal;

  for (int i = 0; i < nlocal; i++) {
    nx = part2grid_6[i][0];
    ny = part2grid_6[i][1];
    nz = part2grid_6[i][2];
    dx = nx+shiftone_6 - (x[i][0]-boxlo[0])*delxinv_6;
    dy = ny+shiftone_6 - (x[i][1]-boxlo[1])*delyinv_6;
    dz = nz+shiftone_6 - (x[i][2]-boxlo[2])*delzinv_6;

    compute_rho1d(dx,dy,dz,order_6,rho_coeff_6,rho1d_6);

    type = atom->type[i];
    z0 = delvolinv_6 * B[type];
    for (n = nlower_6; n <= nupper_6; n++) {
      mz = n+nz;
      y0 = z0*rho1d_6[2][n];
      for (m = nlower_6; m <= nupper_6; m++) {
        my = m+ny;
        x0 = y0*rho1d_6[1][m];
        for (l = nlower_6; l <= nupper_6; l++) {
          mx = l+nx;
          density_brick_g[mz][my][mx] += x0*rho1d_6[0][l];
        }
      }
    }
  }
}

/* ----------------------------------------------------------------------
   create discretized "density" on section of global grid due to my particles
   density(x,y,z) = dispersion "density" at grid points of my 3d brick
   (nxlo:nxhi,nylo:nyhi,nzlo:nzhi) is extent of my brick (including ghosts)
   in global grid --- arithmetic mixing
------------------------------------------------------------------------- */

void PPPMDisp::make_rho_a()
{
  int l,m,n,nx,ny,nz,mx,my,mz;
  FFT_SCALAR dx,dy,dz,x0,y0,z0,w;

  // clear 3d density array

  memset(&(density_brick_a0[nzlo_out_6][nylo_out_6][nxlo_out_6]),0,
         ngrid_6*sizeof(FFT_SCALAR));
  memset(&(density_brick_a1[nzlo_out_6][nylo_out_6][nxlo_out_6]),0,
         ngrid_6*sizeof(FFT_SCALAR));
  memset(&(density_brick_a2[nzlo_out_6][nylo_out_6][nxlo_out_6]),0,
         ngrid_6*sizeof(FFT_SCALAR));
  memset(&(density_brick_a3[nzlo_out_6][nylo_out_6][nxlo_out_6]),0,
         ngrid_6*sizeof(FFT_SCALAR));
  memset(&(density_brick_a4[nzlo_out_6][nylo_out_6][nxlo_out_6]),0,
         ngrid_6*sizeof(FFT_SCALAR));
  memset(&(density_brick_a5[nzlo_out_6][nylo_out_6][nxlo_out_6]),0,
         ngrid_6*sizeof(FFT_SCALAR));
  memset(&(density_brick_a6[nzlo_out_6][nylo_out_6][nxlo_out_6]),0,
         ngrid_6*sizeof(FFT_SCALAR));

  // loop over my particles, add their contribution to nearby grid points
  // (nx,ny,nz) = global coords of grid pt to "lower left" of charge
  // (dx,dy,dz) = distance to "lower left" grid pt
  // (mx,my,mz) = global coords of moving stencil pt

  int type;
  double **x = atom->x;
  int nlocal = atom->nlocal;

  for (int i = 0; i < nlocal; i++) {
    nx = part2grid_6[i][0];
    ny = part2grid_6[i][1];
    nz = part2grid_6[i][2];
    dx = nx+shiftone_6 - (x[i][0]-boxlo[0])*delxinv_6;
    dy = ny+shiftone_6 - (x[i][1]-boxlo[1])*delyinv_6;
    dz = nz+shiftone_6 - (x[i][2]-boxlo[2])*delzinv_6;

    compute_rho1d(dx,dy,dz,order_6,rho_coeff_6,rho1d_6);

    type = atom->type[i];
    z0 = delvolinv_6;
    for (n = nlower_6; n <= nupper_6; n++) {
      mz = n+nz;
      y0 = z0*rho1d_6[2][n];
      for (m = nlower_6; m <= nupper_6; m++) {
        my = m+ny;
        x0 = y0*rho1d_6[1][m];
        for (l = nlower_6; l <= nupper_6; l++) {
          mx = l+nx;
          w = x0*rho1d_6[0][l];
          density_brick_a0[mz][my][mx] += w*B[7*type];
          density_brick_a1[mz][my][mx] += w*B[7*type+1];
          density_brick_a2[mz][my][mx] += w*B[7*type+2];
          density_brick_a3[mz][my][mx] += w*B[7*type+3];
          density_brick_a4[mz][my][mx] += w*B[7*type+4];
          density_brick_a5[mz][my][mx] += w*B[7*type+5];
          density_brick_a6[mz][my][mx] += w*B[7*type+6];
        }
      }
    }
  }
}

/* ----------------------------------------------------------------------
   create discretized "density" on section of global grid due to my particles
   density(x,y,z) = dispersion "density" at grid points of my 3d brick
   (nxlo:nxhi,nylo:nyhi,nzlo:nzhi) is extent of my brick (including ghosts)
   in global grid --- case when mixing rules don't apply
------------------------------------------------------------------------- */

void PPPMDisp::make_rho_none()
{
  int k,l,m,n,nx,ny,nz,mx,my,mz;
  FFT_SCALAR dx,dy,dz,x0,y0,z0,w;

  // clear 3d density array

  for (k = 0; k < nsplit_alloc; k++)
    memset(&(density_brick_none[k][nzlo_out_6][nylo_out_6][nxlo_out_6]),0,
           ngrid_6*sizeof(FFT_SCALAR));

  // loop over my particles, add their contribution to nearby grid points
  // (nx,ny,nz) = global coords of grid pt to "lower left" of charge
  // (dx,dy,dz) = distance to "lower left" grid pt
  // (mx,my,mz) = global coords of moving stencil pt

  int type;
  double **x = atom->x;
  int nlocal = atom->nlocal;

  for (int i = 0; i < nlocal; i++) {
    nx = part2grid_6[i][0];
    ny = part2grid_6[i][1];
    nz = part2grid_6[i][2];
    dx = nx+shiftone_6 - (x[i][0]-boxlo[0])*delxinv_6;
    dy = ny+shiftone_6 - (x[i][1]-boxlo[1])*delyinv_6;
    dz = nz+shiftone_6 - (x[i][2]-boxlo[2])*delzinv_6;

    compute_rho1d(dx,dy,dz,order_6,rho_coeff_6,rho1d_6);

    type = atom->type[i];
    z0 = delvolinv_6;
    for (n = nlower_6; n <= nupper_6; n++) {
      mz = n+nz;
      y0 = z0*rho1d_6[2][n];
      for (m = nlower_6; m <= nupper_6; m++) {
        my = m+ny;
        x0 = y0*rho1d_6[1][m];
        for (l = nlower_6; l <= nupper_6; l++) {
          mx = l+nx;
          w = x0*rho1d_6[0][l];
          for (k = 0; k < nsplit; k++) {
            density_brick_none[k][mz][my][mx] += w*B[nsplit*type + k];
          }
        }
      }
    }
  }
}

/* ----------------------------------------------------------------------
   FFT-based Poisson solver for ik differentiation
------------------------------------------------------------------------- */

void PPPMDisp::poisson_ik(FFT_SCALAR* wk1, FFT_SCALAR* wk2,
                          FFT_SCALAR* dfft, LAMMPS_NS::FFT3d* ft1,
                          LAMMPS_NS::FFT3d* ft2,
                          int nx_p, int ny_p, int nz_p, int nft,
                          int nxlo_ft, int nylo_ft, int nzlo_ft,
                          int nxhi_ft, int nyhi_ft, int nzhi_ft,
                          int nxlo_i, int nylo_i, int nzlo_i,
                          int nxhi_i, int nyhi_i, int nzhi_i,
                          double& egy, double* gfn,
                          double* kx, double* ky, double* kz,
                          double* kx2, double* ky2, double* kz2,
                          FFT_SCALAR*** vx_brick, FFT_SCALAR*** vy_brick,
                          FFT_SCALAR*** vz_brick,
                          double* vir, double** vcoeff, double** vcoeff2,
                          FFT_SCALAR*** u_pa, FFT_SCALAR*** v0_pa,
                          FFT_SCALAR*** v1_pa, FFT_SCALAR*** v2_pa,
                          FFT_SCALAR*** v3_pa, FFT_SCALAR*** v4_pa, FFT_SCALAR*** v5_pa)

{
  int i,j,k,n;
  double eng;

  // transform charge/dispersion density (r -> k)

  n = 0;
  for (i = 0; i < nft; i++) {
    wk1[n++] = dfft[i];
    wk1[n++] = ZEROF;
  }

  ft1->compute(wk1,wk1,FFT3d::FORWARD);

  // if requested, compute energy and virial contribution

  double scaleinv = 1.0/(nx_p*ny_p*nz_p);
  double s2 = scaleinv*scaleinv;

  if (eflag_global || vflag_global) {
    if (vflag_global) {
      n = 0;
      for (i = 0; i < nft; i++) {
        eng = s2 * gfn[i] * (wk1[n]*wk1[n] + wk1[n+1]*wk1[n+1]);
        for (j = 0; j < 6; j++) vir[j] += eng*vcoeff[i][j];
        if (eflag_global) egy += eng;
        n += 2;
      }
    } else {
      n = 0;
      for (i = 0; i < nft; i++) {
        egy +=
          s2 * gfn[i] * (wk1[n]*wk1[n] + wk1[n+1]*wk1[n+1]);
        n += 2;
      }
    }
  }

  // scale by 1/total-grid-pts to get rho(k)
  // multiply by Green's function to get V(k)

  n = 0;
  for (i = 0; i < nft; i++) {
    wk1[n++] *= scaleinv * gfn[i];
    wk1[n++] *= scaleinv * gfn[i];
  }

  // compute gradients of V(r) in each of 3 dims by transformimg -ik*V(k)
  // FFT leaves data in 3d brick decomposition
  // copy it into inner portion of vdx,vdy,vdz arrays

  // x & y direction gradient

  n = 0;
  for (k = nzlo_ft; k <= nzhi_ft; k++)
    for (j = nylo_ft; j <= nyhi_ft; j++)
      for (i = nxlo_ft; i <= nxhi_ft; i++) {
        wk2[n] = -0.5*(kx[i]-kx2[i])*wk1[n+1] + 0.5*(ky[j]-ky2[j])*wk1[n];
        wk2[n+1] = 0.5*(kx[i]-kx2[i])*wk1[n] + 0.5*(ky[j]-ky2[j])*wk1[n+1];
        n += 2;
      }

  ft2->compute(wk2,wk2,FFT3d::BACKWARD);

  n = 0;
  for (k = nzlo_i; k <= nzhi_i; k++)
    for (j = nylo_i; j <= nyhi_i; j++)
      for (i = nxlo_i; i <= nxhi_i; i++) {
        vx_brick[k][j][i] = wk2[n++];
        vy_brick[k][j][i] = -wk2[n++];
      }

  // z direction gradient only

  if (!eflag_atom) {
    n = 0;
    for (k = nzlo_ft; k <= nzhi_ft; k++)
      for (j = nylo_ft; j <= nyhi_ft; j++)
        for (i = nxlo_ft; i <= nxhi_ft; i++) {
          wk2[n] = -kz[k]*wk1[n+1];
          wk2[n+1] = kz[k]*wk1[n];
          n += 2;
        }

    ft2->compute(wk2,wk2,FFT3d::BACKWARD);

    n = 0;
    for (k = nzlo_i; k <= nzhi_i; k++)
      for (j = nylo_i; j <= nyhi_i; j++)
        for (i = nxlo_i; i <= nxhi_i; i++) {
          vz_brick[k][j][i] = wk2[n];
          n += 2;
        }
  }

  // z direction gradient & per-atom energy

  else {
    n = 0;
    for (k = nzlo_ft; k <= nzhi_ft; k++)
      for (j = nylo_ft; j <= nyhi_ft; j++)
        for (i = nxlo_ft; i <= nxhi_ft; i++) {
          wk2[n] = -0.5*(kz[k]-kz2[k])*wk1[n+1] + wk1[n+1];
          wk2[n+1] = 0.5*(kz[k]-kz2[k])*wk1[n] - wk1[n];
          n += 2;
        }

    ft2->compute(wk2,wk2,FFT3d::BACKWARD);

    n = 0;
    for (k = nzlo_i; k <= nzhi_i; k++)
      for (j = nylo_i; j <= nyhi_i; j++)
        for (i = nxlo_i; i <= nxhi_i; i++) {
          vz_brick[k][j][i] = wk2[n++];
          u_pa[k][j][i] = -wk2[n++];;
        }
  }

  if (vflag_atom) poisson_peratom(wk1,wk2,ft2,vcoeff,vcoeff2,nft,
                                  nxlo_i,nylo_i,nzlo_i,nxhi_i,nyhi_i,nzhi_i,
                                  v0_pa,v1_pa,v2_pa,v3_pa,v4_pa,v5_pa);
}

/* ----------------------------------------------------------------------
   FFT-based Poisson solver for ad differentiation
------------------------------------------------------------------------- */

void PPPMDisp::poisson_ad(FFT_SCALAR* wk1, FFT_SCALAR* wk2,
                          FFT_SCALAR* dfft, LAMMPS_NS::FFT3d* ft1,LAMMPS_NS::FFT3d* ft2,
                          int nx_p, int ny_p, int nz_p, int nft,
                          int nxlo_ft, int nylo_ft, int nzlo_ft,
                          int nxhi_ft, int nyhi_ft, int nzhi_ft,
                          int nxlo_i, int nylo_i, int nzlo_i,
                          int nxhi_i, int nyhi_i, int nzhi_i,
                          double& egy, double* gfn,
                          double* vir, double** vcoeff, double** vcoeff2,
                          FFT_SCALAR*** u_pa, FFT_SCALAR*** v0_pa,
                          FFT_SCALAR*** v1_pa, FFT_SCALAR*** v2_pa,
                          FFT_SCALAR*** v3_pa, FFT_SCALAR*** v4_pa,
                          FFT_SCALAR*** v5_pa)
{
  int i,j,k,n;
  double eng;

  // transform charge/dispersion density (r -> k)

  n = 0;
  for (i = 0; i < nft; i++) {
    wk1[n++] = dfft[i];
    wk1[n++] = ZEROF;
  }

  ft1->compute(wk1,wk1,FFT3d::FORWARD);

  // if requested, compute energy and virial contribution

  double scaleinv = 1.0/(nx_p*ny_p*nz_p);
  double s2 = scaleinv*scaleinv;

  if (eflag_global || vflag_global) {
    if (vflag_global) {
      n = 0;
      for (i = 0; i < nft; i++) {
        eng = s2 * gfn[i] * (wk1[n]*wk1[n] + wk1[n+1]*wk1[n+1]);
        for (j = 0; j < 6; j++) vir[j] += eng*vcoeff[i][j];
        if (eflag_global) egy += eng;
        n += 2;
      }
    } else {
      n = 0;
      for (i = 0; i < nft; i++) {
        egy +=
          s2 * gfn[i] * (wk1[n]*wk1[n] + wk1[n+1]*wk1[n+1]);
        n += 2;
      }
    }
  }

  // scale by 1/total-grid-pts to get rho(k)
  // multiply by Green's function to get V(k)

  n = 0;
  for (i = 0; i < nft; i++) {
    wk1[n++] *= scaleinv * gfn[i];
    wk1[n++] *= scaleinv * gfn[i];
  }

  n = 0;
  for (k = nzlo_ft; k <= nzhi_ft; k++)
    for (j = nylo_ft; j <= nyhi_ft; j++)
      for (i = nxlo_ft; i <= nxhi_ft; i++) {
        wk2[n] = wk1[n];
        wk2[n+1] = wk1[n+1];
        n += 2;
     }

  ft2->compute(wk2,wk2,FFT3d::BACKWARD);

  n = 0;
  for (k = nzlo_i; k <= nzhi_i; k++)
    for (j = nylo_i; j <= nyhi_i; j++)
      for (i = nxlo_i; i <= nxhi_i; i++) {
        u_pa[k][j][i] = wk2[n];
        n += 2;
      }

  if (vflag_atom) poisson_peratom(wk1,wk2,ft2,vcoeff,vcoeff2,nft,
                                  nxlo_i,nylo_i,nzlo_i,nxhi_i,nyhi_i,nzhi_i,
                                  v0_pa,v1_pa,v2_pa,v3_pa,v4_pa,v5_pa);
}

/* ----------------------------------------------------------------------
   Fourier Transform for per atom virial calculations
------------------------------------------------------------------------- */

void PPPMDisp::poisson_peratom(FFT_SCALAR* wk1, FFT_SCALAR* wk2, LAMMPS_NS::FFT3d* ft2,
                               double** vcoeff, double** vcoeff2, int nft,
                               int nxlo_i, int nylo_i, int nzlo_i,
                               int nxhi_i, int nyhi_i, int nzhi_i,
                               FFT_SCALAR*** v0_pa, FFT_SCALAR*** v1_pa,
                               FFT_SCALAR*** v2_pa,
                               FFT_SCALAR*** v3_pa, FFT_SCALAR*** v4_pa,
                               FFT_SCALAR*** v5_pa)
{
 // v0 & v1 term

  int n, i, j, k;
  n = 0;
  for (i = 0; i < nft; i++) {
    wk2[n] = wk1[n]*vcoeff[i][0] + wk1[n+1]*vcoeff[i][1];
    wk2[n+1] = wk1[n+1]*vcoeff[i][0] - wk1[n]*vcoeff[i][1];
    n += 2;
  }

  ft2->compute(wk2,wk2,FFT3d::BACKWARD);

  n = 0;
  for (k = nzlo_i; k <= nzhi_i; k++)
    for (j = nylo_i; j <= nyhi_i; j++)
      for (i = nxlo_i; i <= nxhi_i; i++) {
        v0_pa[k][j][i] = wk2[n++];
        v1_pa[k][j][i] = -wk2[n++];
      }

  // v2 & v3 term

  n = 0;
  for (i = 0; i < nft; i++) {
    wk2[n] = wk1[n]*vcoeff[i][2] + wk1[n+1]*vcoeff2[i][0];
    wk2[n+1] = wk1[n+1]*vcoeff[i][2] - wk1[n]*vcoeff2[i][0];
    n += 2;
  }

  ft2->compute(wk2,wk2,FFT3d::BACKWARD);

  n = 0;
  for (k = nzlo_i; k <= nzhi_i; k++)
    for (j = nylo_i; j <= nyhi_i; j++)
      for (i = nxlo_i; i <= nxhi_i; i++) {
        v2_pa[k][j][i] = wk2[n++];
        v3_pa[k][j][i] = -wk2[n++];
      }

  // v4 & v5 term

  n = 0;
  for (i = 0; i < nft; i++) {
    wk2[n] = wk1[n]*vcoeff2[i][1] + wk1[n+1]*vcoeff2[i][2];
    wk2[n+1] = wk1[n+1]*vcoeff2[i][1] - wk1[n]*vcoeff2[i][2];
    n += 2;
  }

  ft2->compute(wk2,wk2,FFT3d::BACKWARD);

  n = 0;
  for (k = nzlo_i; k <= nzhi_i; k++)
    for (j = nylo_i; j <= nyhi_i; j++)
      for (i = nxlo_i; i <= nxhi_i; i++) {
        v4_pa[k][j][i] = wk2[n++];
        v5_pa[k][j][i] = -wk2[n++];
      }

}

/* ----------------------------------------------------------------------
   Poisson solver for one mesh with 2 different dispersion densities
   for ik scheme
------------------------------------------------------------------------- */

void PPPMDisp::
poisson_2s_ik(FFT_SCALAR* dfft_1, FFT_SCALAR* dfft_2,
              FFT_SCALAR*** vxbrick_1, FFT_SCALAR*** vybrick_1, FFT_SCALAR*** vzbrick_1,
              FFT_SCALAR*** vxbrick_2, FFT_SCALAR*** vybrick_2, FFT_SCALAR*** vzbrick_2,
              FFT_SCALAR*** u_pa_1, FFT_SCALAR*** v0_pa_1,
              FFT_SCALAR*** v1_pa_1, FFT_SCALAR*** v2_pa_1,
              FFT_SCALAR*** v3_pa_1, FFT_SCALAR*** v4_pa_1, FFT_SCALAR*** v5_pa_1,
              FFT_SCALAR*** u_pa_2, FFT_SCALAR*** v0_pa_2,
              FFT_SCALAR*** v1_pa_2, FFT_SCALAR*** v2_pa_2,
              FFT_SCALAR*** v3_pa_2, FFT_SCALAR*** v4_pa_2, FFT_SCALAR*** v5_pa_2)

{
  int i,j,k,n;
  double eng;

  double scaleinv = 1.0/(nx_pppm_6*ny_pppm_6*nz_pppm_6);

  // transform charge/dispersion density (r -> k)
  // only one transform when energies and pressures not calculated

  if (eflag_global + vflag_global == 0) {
    n = 0;
    for (i = 0; i < nfft_6; i++) {
      work1_6[n++] = dfft_1[i];
      work1_6[n++] = -dfft_2[i];
    }

    fft1_6->compute(work1_6,work1_6,FFT3d::FORWARD);

  // two transforms when energies and pressures are calculated

  } else {
    n = 0;
    for (i = 0; i < nfft_6; i++) {
      work1_6[n] = dfft_1[i];
      work2_6[n++] = ZEROF;
      work1_6[n] = ZEROF;
      work2_6[n++] = -dfft_2[i];
    }

    fft1_6->compute(work1_6,work1_6,FFT3d::FORWARD);
    fft1_6->compute(work2_6,work2_6,FFT3d::FORWARD);

    double s2 = scaleinv*scaleinv;

    if (vflag_global) {
      n = 0;
      for (i = 0; i < nfft_6; i++) {
        eng = 2 * s2 * greensfn_6[i] *
          (work1_6[n+1]*work2_6[n] - work1_6[n]*work2_6[n+1]);
        for (j = 0; j < 6; j++) virial_6[j] += eng*vg_6[i][j];
        if (eflag_global) energy_6 += eng;
        n += 2;
      }
    } else {
      n = 0;
      for (i = 0; i < nfft_6; i++) {
        energy_6 +=
          2 * s2 * greensfn_6[i] * (work1_6[n+1]*work2_6[n] - work1_6[n]*work2_6[n+1]);
        n += 2;
      }
    }

    // unify the two transformed vectors for efficient calculations later

    for ( i = 0; i < 2*nfft_6; i++) {
      work1_6[i] += work2_6[i];
    }
  }

  n = 0;
  for (i = 0; i < nfft_6; i++) {
    work1_6[n++] *= scaleinv * greensfn_6[i];
    work1_6[n++] *= scaleinv * greensfn_6[i];
  }

  // compute gradients of V(r) in each of 3 dims by transformimg -ik*V(k)
  // FFT leaves data in 3d brick decomposition
  // copy it into inner portion of vdx,vdy,vdz arrays

  // x direction gradient

  n = 0;
  for (k = nzlo_fft_6; k <= nzhi_fft_6; k++)
    for (j = nylo_fft_6; j <= nyhi_fft_6; j++)
      for (i = nxlo_fft_6; i <= nxhi_fft_6; i++) {
        work2_6[n] = -0.5*(fkx_6[i]-fkx2_6[i])*work1_6[n+1];
        work2_6[n+1] = 0.5*(fkx_6[i]-fkx2_6[i])*work1_6[n];
        n += 2;
      }

  fft2_6->compute(work2_6,work2_6,FFT3d::BACKWARD);

  n = 0;
  for (k = nzlo_in_6; k <= nzhi_in_6; k++)
    for (j = nylo_in_6; j <= nyhi_in_6; j++)
      for (i = nxlo_in_6; i <= nxhi_in_6; i++) {
        vxbrick_1[k][j][i] = work2_6[n++];
        vxbrick_2[k][j][i] = -work2_6[n++];
      }

  // y direction gradient

  n = 0;
  for (k = nzlo_fft_6; k <= nzhi_fft_6; k++)
    for (j = nylo_fft_6; j <= nyhi_fft_6; j++)
      for (i = nxlo_fft_6; i <= nxhi_fft_6; i++) {
        work2_6[n] = -0.5*(fky_6[j]-fky2_6[j])*work1_6[n+1];
        work2_6[n+1] = 0.5*(fky_6[j]-fky2_6[j])*work1_6[n];
        n += 2;
      }

  fft2_6->compute(work2_6,work2_6,FFT3d::BACKWARD);

  n = 0;
  for (k = nzlo_in_6; k <= nzhi_in_6; k++)
    for (j = nylo_in_6; j <= nyhi_in_6; j++)
      for (i = nxlo_in_6; i <= nxhi_in_6; i++) {
        vybrick_1[k][j][i] = work2_6[n++];
        vybrick_2[k][j][i] = -work2_6[n++];
      }

  // z direction gradient

  n = 0;
  for (k = nzlo_fft_6; k <= nzhi_fft_6; k++)
    for (j = nylo_fft_6; j <= nyhi_fft_6; j++)
      for (i = nxlo_fft_6; i <= nxhi_fft_6; i++) {
        work2_6[n] = -0.5*(fkz_6[k]-fkz2_6[k])*work1_6[n+1];
        work2_6[n+1] = 0.5*(fkz_6[k]-fkz2_6[k])*work1_6[n];
        n += 2;
      }

  fft2_6->compute(work2_6,work2_6,FFT3d::BACKWARD);

  n = 0;
  for (k = nzlo_in_6; k <= nzhi_in_6; k++)
    for (j = nylo_in_6; j <= nyhi_in_6; j++)
      for (i = nxlo_in_6; i <= nxhi_in_6; i++) {
        vzbrick_1[k][j][i] = work2_6[n++];
        vzbrick_2[k][j][i] = -work2_6[n++];
      }

  // per-atom energy

  if (eflag_atom) {
    n = 0;
    for (i = 0; i < nfft_6; i++) {
      work2_6[n] = work1_6[n];
      work2_6[n+1] = work1_6[n+1];
      n += 2;
    }

    fft2_6->compute(work2_6,work2_6,FFT3d::BACKWARD);

    n = 0;
    for (k = nzlo_in_6; k <= nzhi_in_6; k++)
      for (j = nylo_in_6; j <= nyhi_in_6; j++)
        for (i = nxlo_in_6; i <= nxhi_in_6; i++) {
          u_pa_1[k][j][i] = work2_6[n++];
          u_pa_2[k][j][i] = -work2_6[n++];
        }
  }

  if (vflag_atom) poisson_2s_peratom(v0_pa_1,v1_pa_1,v2_pa_1,
                                     v3_pa_1,v4_pa_1,v5_pa_1,
                                     v0_pa_2,v1_pa_2,v2_pa_2,
                                     v3_pa_2,v4_pa_2,v5_pa_2);
}

/* ----------------------------------------------------------------------
   Poisson solver for one mesh with 2 different dispersion densities
   for ik scheme
------------------------------------------------------------------------- */

void PPPMDisp::
poisson_none_ik(int n1, int n2,FFT_SCALAR* dfft_1, FFT_SCALAR* dfft_2,
                FFT_SCALAR*** vxbrick_1, FFT_SCALAR*** vybrick_1,
                FFT_SCALAR*** vzbrick_1,
                FFT_SCALAR*** vxbrick_2, FFT_SCALAR*** vybrick_2,
                FFT_SCALAR*** vzbrick_2,
                FFT_SCALAR**** u_pa, FFT_SCALAR**** v0_pa,
                FFT_SCALAR**** v1_pa, FFT_SCALAR**** v2_pa,
                FFT_SCALAR**** v3_pa, FFT_SCALAR**** v4_pa, FFT_SCALAR**** v5_pa)
{
  int i,j,k,n;
  double eng;

  double scaleinv = 1.0/(nx_pppm_6*ny_pppm_6*nz_pppm_6);

  // transform charge/dispersion density (r -> k)
  // only one transform required when energies and pressures not needed

  if (eflag_global + vflag_global == 0) {
    n = 0;
    for (i = 0; i < nfft_6; i++) {
      work1_6[n++] = dfft_1[i];
      work1_6[n++] = -dfft_2[i];
    }

    fft1_6->compute(work1_6,work1_6,FFT3d::FORWARD);

  // two transforms are required when energies and pressures are calculated

  } else {
    n = 0;
    for (i = 0; i < nfft_6; i++) {
      work1_6[n] = dfft_1[i];
      work2_6[n++] = ZEROF;
      work1_6[n] = ZEROF;
      work2_6[n++] = -dfft_2[i];
    }

    fft1_6->compute(work1_6,work1_6,FFT3d::FORWARD);
    fft1_6->compute(work2_6,work2_6,FFT3d::FORWARD);

    double s2 = scaleinv*scaleinv;

    if (vflag_global) {
      n = 0;
      for (i = 0; i < nfft_6; i++) {
        eng = s2 * greensfn_6[i] *
          (B[n1]*(work1_6[n]*work1_6[n] + work1_6[n+1]*work1_6[n+1]) +
           B[n2]*(work2_6[n]*work2_6[n] + work2_6[n+1]*work2_6[n+1]));
        for (j = 0; j < 6; j++) virial_6[j] += eng*vg_6[i][j];
        if (eflag_global) energy_6 += eng;
        n += 2;
      }
    } else {
      n = 0;
      for (i = 0; i < nfft_6; i++) {
        energy_6 +=
          s2 * greensfn_6[i] *
          (B[n1]*(work1_6[n]*work1_6[n] + work1_6[n+1]*work1_6[n+1]) +
           B[n2]*(work2_6[n]*work2_6[n] + work2_6[n+1]*work2_6[n+1]));
        n += 2;
      }
    }

    // unify the two transformed vectors for efficient calculations later

    for ( i = 0; i < 2*nfft_6; i++)
      work1_6[i] += work2_6[i];
  }

  n = 0;
  for (i = 0; i < nfft_6; i++) {
    work1_6[n++] *= scaleinv * greensfn_6[i];
    work1_6[n++] *= scaleinv * greensfn_6[i];
  }

  // compute gradients of V(r) in each of 3 dims by transformimg -ik*V(k)
  // FFT leaves data in 3d brick decomposition
  // copy it into inner portion of vdx,vdy,vdz arrays

  // x direction gradient

  n = 0;
  for (k = nzlo_fft_6; k <= nzhi_fft_6; k++)
    for (j = nylo_fft_6; j <= nyhi_fft_6; j++)
      for (i = nxlo_fft_6; i <= nxhi_fft_6; i++) {
        work2_6[n] = -0.5*(fkx_6[i]-fkx2_6[i])*work1_6[n+1];
        work2_6[n+1] = 0.5*(fkx_6[i]-fkx2_6[i])*work1_6[n];
        n += 2;
      }

  fft2_6->compute(work2_6,work2_6,FFT3d::BACKWARD);

  n = 0;
  for (k = nzlo_in_6; k <= nzhi_in_6; k++)
    for (j = nylo_in_6; j <= nyhi_in_6; j++)
      for (i = nxlo_in_6; i <= nxhi_in_6; i++) {
        vxbrick_1[k][j][i] = B[n1]*work2_6[n++];
        vxbrick_2[k][j][i] = -B[n2]*work2_6[n++];
      }

  // y direction gradient

  n = 0;
  for (k = nzlo_fft_6; k <= nzhi_fft_6; k++)
    for (j = nylo_fft_6; j <= nyhi_fft_6; j++)
      for (i = nxlo_fft_6; i <= nxhi_fft_6; i++) {
        work2_6[n] = -0.5*(fky_6[j]-fky2_6[j])*work1_6[n+1];
        work2_6[n+1] = 0.5*(fky_6[j]-fky2_6[j])*work1_6[n];
        n += 2;
      }

  fft2_6->compute(work2_6,work2_6,FFT3d::BACKWARD);

  n = 0;
  for (k = nzlo_in_6; k <= nzhi_in_6; k++)
    for (j = nylo_in_6; j <= nyhi_in_6; j++)
      for (i = nxlo_in_6; i <= nxhi_in_6; i++) {
        vybrick_1[k][j][i] = B[n1]*work2_6[n++];
        vybrick_2[k][j][i] = -B[n2]*work2_6[n++];
      }

  // z direction gradient

  n = 0;
  for (k = nzlo_fft_6; k <= nzhi_fft_6; k++)
    for (j = nylo_fft_6; j <= nyhi_fft_6; j++)
      for (i = nxlo_fft_6; i <= nxhi_fft_6; i++) {
        work2_6[n] = -0.5*(fkz_6[k]-fkz2_6[k])*work1_6[n+1];
        work2_6[n+1] = 0.5*(fkz_6[k]-fkz2_6[k])*work1_6[n];
        n += 2;
      }

  fft2_6->compute(work2_6,work2_6,FFT3d::BACKWARD);

  n = 0;
  for (k = nzlo_in_6; k <= nzhi_in_6; k++)
    for (j = nylo_in_6; j <= nyhi_in_6; j++)
      for (i = nxlo_in_6; i <= nxhi_in_6; i++) {
        vzbrick_1[k][j][i] = B[n1]*work2_6[n++];
        vzbrick_2[k][j][i] = -B[n2]*work2_6[n++];
      }

  // per-atom energy

  if (eflag_atom) {
    n = 0;
    for (i = 0; i < nfft_6; i++) {
      work2_6[n] = work1_6[n];
      work2_6[n+1] = work1_6[n+1];
      n += 2;
    }

    fft2_6->compute(work2_6,work2_6,FFT3d::BACKWARD);

    n = 0;
    for (k = nzlo_in_6; k <= nzhi_in_6; k++)
      for (j = nylo_in_6; j <= nyhi_in_6; j++)
        for (i = nxlo_in_6; i <= nxhi_in_6; i++) {
          u_pa[n1][k][j][i] = B[n1]*work2_6[n++];
          u_pa[n2][k][j][i] = -B[n2]*work2_6[n++];
        }
  }

  if (vflag_atom)
    poisson_none_peratom(n1,n2,
                         v0_pa[n1],v1_pa[n1],v2_pa[n1],v3_pa[n1],v4_pa[n1],v5_pa[n1],
                         v0_pa[n2],v1_pa[n2],v2_pa[n2],v3_pa[n2],v4_pa[n2],v5_pa[n2]);
}

/* ----------------------------------------------------------------------
   Poisson solver for one mesh with 2 different dispersion densities
   for ad scheme
------------------------------------------------------------------------- */

void PPPMDisp::
poisson_2s_ad(FFT_SCALAR* dfft_1, FFT_SCALAR* dfft_2,
              FFT_SCALAR*** u_pa_1, FFT_SCALAR*** v0_pa_1,
              FFT_SCALAR*** v1_pa_1, FFT_SCALAR*** v2_pa_1,
              FFT_SCALAR*** v3_pa_1, FFT_SCALAR*** v4_pa_1, FFT_SCALAR*** v5_pa_1,
              FFT_SCALAR*** u_pa_2, FFT_SCALAR*** v0_pa_2,
              FFT_SCALAR*** v1_pa_2, FFT_SCALAR*** v2_pa_2,
              FFT_SCALAR*** v3_pa_2, FFT_SCALAR*** v4_pa_2, FFT_SCALAR*** v5_pa_2)
{
  int i,j,k,n;
  double eng;

  double scaleinv = 1.0/(nx_pppm_6*ny_pppm_6*nz_pppm_6);

  // transform charge/dispersion density (r -> k)
  // only one tansform required when energies and pressures not needed

  if (eflag_global + vflag_global == 0) {
    n = 0;
    for (i = 0; i < nfft_6; i++) {
      work1_6[n++] = dfft_1[i];
      work1_6[n++] = -dfft_2[i];
    }

    fft1_6->compute(work1_6,work1_6,FFT3d::FORWARD);

  // two transforms are required when energies and pressures are calculated

  } else {
    n = 0;
    for (i = 0; i < nfft_6; i++) {
      work1_6[n] = dfft_1[i];
      work2_6[n++] = ZEROF;
      work1_6[n] = ZEROF;
      work2_6[n++] = -dfft_2[i];
    }

    fft1_6->compute(work1_6,work1_6,FFT3d::FORWARD);
    fft1_6->compute(work2_6,work2_6,FFT3d::FORWARD);

    double s2 = scaleinv*scaleinv;

    if (vflag_global) {
      n = 0;
      for (i = 0; i < nfft_6; i++) {
        eng = 2 * s2 * greensfn_6[i] *
          (work1_6[n+1]*work2_6[n] - work1_6[n]*work2_6[n+1]);
        for (j = 0; j < 6; j++) virial_6[j] += eng*vg_6[i][j];
        if (eflag_global) energy_6 += eng;
        n += 2;
      }
    } else {
      n = 0;
      for (i = 0; i < nfft_6; i++) {
        energy_6 +=
          2 * s2 * greensfn_6[i] * (work1_6[n+1]*work2_6[n] - work1_6[n]*work2_6[n+1]);
        n += 2;
      }
    }

    // unify the two transformed vectors for efficient calculations later

    for (i = 0; i < 2*nfft_6; i++)
      work1_6[i] += work2_6[i];
  }


  n = 0;
  for (i = 0; i < nfft_6; i++) {
    work1_6[n++] *= scaleinv * greensfn_6[i];
    work1_6[n++] *= scaleinv * greensfn_6[i];
  }

  n = 0;
  for (i = 0; i < nfft_6; i++) {
    work2_6[n] = work1_6[n];
    work2_6[n+1] = work1_6[n+1];
    n += 2;
  }

  fft2_6->compute(work2_6,work2_6,FFT3d::BACKWARD);

  n = 0;
  for (k = nzlo_in_6; k <= nzhi_in_6; k++)
    for (j = nylo_in_6; j <= nyhi_in_6; j++)
      for (i = nxlo_in_6; i <= nxhi_in_6; i++) {
        u_pa_1[k][j][i] = work2_6[n++];
        u_pa_2[k][j][i] = -work2_6[n++];
      }

  if (vflag_atom) poisson_2s_peratom(v0_pa_1,v1_pa_1,v2_pa_1,
                                     v3_pa_1,v4_pa_1,v5_pa_1,
                                     v0_pa_2,v1_pa_2,v2_pa_2,
                                     v3_pa_2,v4_pa_2,v5_pa_2);
}

/* ----------------------------------------------------------------------
   Poisson solver for one mesh with 2 different dispersion densities
   for ad scheme
------------------------------------------------------------------------- */

void PPPMDisp::
poisson_none_ad(int n1, int n2, FFT_SCALAR* dfft_1, FFT_SCALAR* dfft_2,
                FFT_SCALAR*** u_pa_1, FFT_SCALAR*** u_pa_2,
                FFT_SCALAR**** v0_pa, FFT_SCALAR**** v1_pa, FFT_SCALAR**** v2_pa,
                FFT_SCALAR**** v3_pa, FFT_SCALAR**** v4_pa, FFT_SCALAR**** v5_pa)
{
  int i,j,k,n;
  double eng;

  double scaleinv = 1.0/(nx_pppm_6*ny_pppm_6*nz_pppm_6);

  // transform charge/dispersion density (r -> k)
  // only one tansform required when energies and pressures not needed

  if (eflag_global + vflag_global == 0) {
    n = 0;
    for (i = 0; i < nfft_6; i++) {
      work1_6[n++] = dfft_1[i];
      work1_6[n++] = -dfft_2[i];
    }

    fft1_6->compute(work1_6,work1_6,FFT3d::FORWARD);
  }

  // two transforms are required when energies and pressures are calculated

  else {
    n = 0;
    for (i = 0; i < nfft_6; i++) {
      work1_6[n] = dfft_1[i];
      work2_6[n++] = ZEROF;
      work1_6[n] = ZEROF;
      work2_6[n++] = -dfft_2[i];
    }

    fft1_6->compute(work1_6,work1_6,FFT3d::FORWARD);
    fft1_6->compute(work2_6,work2_6,FFT3d::FORWARD);

    double s2 = scaleinv*scaleinv;

    if (vflag_global) {
      n = 0;
      for (i = 0; i < nfft_6; i++) {
        eng = s2 * greensfn_6[i] *
          (B[n1]*(work1_6[n]*work1_6[n] + work1_6[n+1]*work1_6[n+1]) +
           B[n2]*(work2_6[n]*work2_6[n] + work2_6[n+1]*work2_6[n+1]));
        for (j = 0; j < 6; j++) virial_6[j] += eng*vg_6[i][j];
        if (eflag_global) energy_6 += eng;
        n += 2;
      }
    } else {
      n = 0;
      for (i = 0; i < nfft_6; i++) {
        energy_6 +=
          s2 * greensfn_6[i] *
          (B[n1]*(work1_6[n]*work1_6[n] + work1_6[n+1]*work1_6[n+1]) +
           B[n2]*(work2_6[n]*work2_6[n] + work2_6[n+1]*work2_6[n+1]));
        n += 2;
      }
    }

    // unify the two transformed vectors for efficient calculations later

    for (i = 0; i < 2*nfft_6; i++)
      work1_6[i] += work2_6[i];
  }

  n = 0;
  for (i = 0; i < nfft_6; i++) {
    work1_6[n++] *= scaleinv * greensfn_6[i];
    work1_6[n++] *= scaleinv * greensfn_6[i];
  }

  n = 0;
  for (i = 0; i < nfft_6; i++) {
    work2_6[n] = work1_6[n];
    work2_6[n+1] = work1_6[n+1];
    n += 2;
  }

  fft2_6->compute(work2_6,work2_6,FFT3d::BACKWARD);

  n = 0;
  for (k = nzlo_in_6; k <= nzhi_in_6; k++)
    for (j = nylo_in_6; j <= nyhi_in_6; j++)
      for (i = nxlo_in_6; i <= nxhi_in_6; i++) {
        u_pa_1[k][j][i] = B[n1]*work2_6[n++];
        u_pa_2[k][j][i] = -B[n2]*work2_6[n++];
      }

  if (vflag_atom)
    poisson_none_peratom(n1,n2,
                         v0_pa[n1],v1_pa[n1],v2_pa[n1],v3_pa[n1],v4_pa[n1],v5_pa[n1],
                         v0_pa[n2],v1_pa[n2],v2_pa[n2],v3_pa[n2],v4_pa[n2],v5_pa[n2]);
}

/* ----------------------------------------------------------------------
   Fourier Transform for per atom virial calculations
------------------------------------------------------------------------- */

void PPPMDisp::
poisson_2s_peratom(FFT_SCALAR*** v0_pa_1, FFT_SCALAR*** v1_pa_1, FFT_SCALAR*** v2_pa_1,
                   FFT_SCALAR*** v3_pa_1, FFT_SCALAR*** v4_pa_1, FFT_SCALAR*** v5_pa_1,
                   FFT_SCALAR*** v0_pa_2, FFT_SCALAR*** v1_pa_2, FFT_SCALAR*** v2_pa_2,
                   FFT_SCALAR*** v3_pa_2, FFT_SCALAR*** v4_pa_2, FFT_SCALAR*** v5_pa_2)
{
  int n,i,j,k;

  // compute first virial term v0

  n = 0;
  for (i = 0; i < nfft_6; i++) {
    work2_6[n] = work1_6[n]*vg_6[i][0];
    work2_6[n+1] = work1_6[n+1]*vg_6[i][0];
    n += 2;
  }

  fft2_6->compute(work2_6,work2_6,FFT3d::BACKWARD);

  n = 0;
  for (k = nzlo_in_6; k <= nzhi_in_6; k++)
    for (j = nylo_in_6; j <= nyhi_in_6; j++)
      for (i = nxlo_in_6; i <= nxhi_in_6; i++) {
        v0_pa_1[k][j][i] = work2_6[n++];
        v0_pa_2[k][j][i] = -work2_6[n++];
      }

  // compute second virial term v1

  n = 0;
  for (i = 0; i < nfft_6; i++) {
    work2_6[n] = work1_6[n]*vg_6[i][1];
    work2_6[n+1] = work1_6[n+1]*vg_6[i][1];
    n += 2;
  }

  fft2_6->compute(work2_6,work2_6,FFT3d::BACKWARD);

  n = 0;
  for (k = nzlo_in_6; k <= nzhi_in_6; k++)
    for (j = nylo_in_6; j <= nyhi_in_6; j++)
      for (i = nxlo_in_6; i <= nxhi_in_6; i++) {
        v1_pa_1[k][j][i] = work2_6[n++];
        v1_pa_2[k][j][i] = -work2_6[n++];
      }

  // compute third virial term v2

  n = 0;
  for (i = 0; i < nfft_6; i++) {
    work2_6[n] = work1_6[n]*vg_6[i][2];
    work2_6[n+1] = work1_6[n+1]*vg_6[i][2];
    n += 2;
  }

  fft2_6->compute(work2_6,work2_6,FFT3d::BACKWARD);

  n = 0;
  for (k = nzlo_in_6; k <= nzhi_in_6; k++)
    for (j = nylo_in_6; j <= nyhi_in_6; j++)
      for (i = nxlo_in_6; i <= nxhi_in_6; i++) {
        v2_pa_1[k][j][i] = work2_6[n++];
        v2_pa_2[k][j][i] = -work2_6[n++];
      }

  // compute fourth virial term v3

  n = 0;
  for (i = 0; i < nfft_6; i++) {
    work2_6[n] = work1_6[n]*vg2_6[i][0];
    work2_6[n+1] = work1_6[n+1]*vg2_6[i][0];
    n += 2;
  }

  fft2_6->compute(work2_6,work2_6,FFT3d::BACKWARD);

  n = 0;
  for (k = nzlo_in_6; k <= nzhi_in_6; k++)
    for (j = nylo_in_6; j <= nyhi_in_6; j++)
      for (i = nxlo_in_6; i <= nxhi_in_6; i++) {
        v3_pa_1[k][j][i] = work2_6[n++];
        v3_pa_2[k][j][i] = -work2_6[n++];
      }

  // compute fifth virial term v4

  n = 0;
  for (i = 0; i < nfft_6; i++) {
    work2_6[n] = work1_6[n]*vg2_6[i][1];
    work2_6[n+1] = work1_6[n+1]*vg2_6[i][1];
    n += 2;
  }

  fft2_6->compute(work2_6,work2_6,FFT3d::BACKWARD);

  n = 0;
  for (k = nzlo_in_6; k <= nzhi_in_6; k++)
    for (j = nylo_in_6; j <= nyhi_in_6; j++)
      for (i = nxlo_in_6; i <= nxhi_in_6; i++) {
        v4_pa_1[k][j][i] = work2_6[n++];
        v4_pa_2[k][j][i] = -work2_6[n++];
      }

  // compute last virial term v5

  n = 0;
  for (i = 0; i < nfft_6; i++) {
    work2_6[n] = work1_6[n]*vg2_6[i][2];
    work2_6[n+1] = work1_6[n+1]*vg2_6[i][2];
    n += 2;
  }

  fft2_6->compute(work2_6,work2_6,FFT3d::BACKWARD);

  n = 0;
  for (k = nzlo_in_6; k <= nzhi_in_6; k++)
    for (j = nylo_in_6; j <= nyhi_in_6; j++)
      for (i = nxlo_in_6; i <= nxhi_in_6; i++) {
        v5_pa_1[k][j][i] = work2_6[n++];
        v5_pa_2[k][j][i] = -work2_6[n++];
      }
}

/* ----------------------------------------------------------------------
   Fourier Transform for per atom virial calculations
------------------------------------------------------------------------- */

void PPPMDisp::
poisson_none_peratom(int n1, int n2,
                     FFT_SCALAR*** v0_pa_1, FFT_SCALAR*** v1_pa_1,
                     FFT_SCALAR*** v2_pa_1,
                     FFT_SCALAR*** v3_pa_1, FFT_SCALAR*** v4_pa_1,
                     FFT_SCALAR*** v5_pa_1,
                     FFT_SCALAR*** v0_pa_2, FFT_SCALAR*** v1_pa_2,
                     FFT_SCALAR*** v2_pa_2,
                     FFT_SCALAR*** v3_pa_2, FFT_SCALAR*** v4_pa_2,
                     FFT_SCALAR*** v5_pa_2)
{
  int n,i,j,k;

  // compute first virial term v0

  n = 0;
  for (i = 0; i < nfft_6; i++) {
    work2_6[n] = work1_6[n]*vg_6[i][0];
    work2_6[n+1] = work1_6[n+1]*vg_6[i][0];
    n += 2;
  }

  fft2_6->compute(work2_6,work2_6,FFT3d::BACKWARD);

  n = 0;
  for (k = nzlo_in_6; k <= nzhi_in_6; k++)
    for (j = nylo_in_6; j <= nyhi_in_6; j++)
      for (i = nxlo_in_6; i <= nxhi_in_6; i++) {
        v0_pa_1[k][j][i] = B[n1]*work2_6[n++];
        v0_pa_2[k][j][i] = -B[n2]*work2_6[n++];
      }

  // compute second virial term v1

  n = 0;
  for (i = 0; i < nfft_6; i++) {
    work2_6[n] = work1_6[n]*vg_6[i][1];
    work2_6[n+1] = work1_6[n+1]*vg_6[i][1];
    n += 2;
  }

  fft2_6->compute(work2_6,work2_6,FFT3d::BACKWARD);

  n = 0;
  for (k = nzlo_in_6; k <= nzhi_in_6; k++)
    for (j = nylo_in_6; j <= nyhi_in_6; j++)
      for (i = nxlo_in_6; i <= nxhi_in_6; i++) {
        v1_pa_1[k][j][i] = B[n1]*work2_6[n++];
        v1_pa_2[k][j][i] = -B[n2]*work2_6[n++];
      }

  // compute third virial term v2

  n = 0;
  for (i = 0; i < nfft_6; i++) {
    work2_6[n] = work1_6[n]*vg_6[i][2];
    work2_6[n+1] = work1_6[n+1]*vg_6[i][2];
    n += 2;
  }

  fft2_6->compute(work2_6,work2_6,FFT3d::BACKWARD);

  n = 0;
  for (k = nzlo_in_6; k <= nzhi_in_6; k++)
    for (j = nylo_in_6; j <= nyhi_in_6; j++)
      for (i = nxlo_in_6; i <= nxhi_in_6; i++) {
        v2_pa_1[k][j][i] = B[n1]*work2_6[n++];
        v2_pa_2[k][j][i] = -B[n2]*work2_6[n++];
      }

  // compute fourth virial term v3

  n = 0;
  for (i = 0; i < nfft_6; i++) {
    work2_6[n] = work1_6[n]*vg2_6[i][0];
    work2_6[n+1] = work1_6[n+1]*vg2_6[i][0];
    n += 2;
  }

  fft2_6->compute(work2_6,work2_6,FFT3d::BACKWARD);

  n = 0;
  for (k = nzlo_in_6; k <= nzhi_in_6; k++)
    for (j = nylo_in_6; j <= nyhi_in_6; j++)
      for (i = nxlo_in_6; i <= nxhi_in_6; i++) {
        v3_pa_1[k][j][i] = B[n1]*work2_6[n++];
        v3_pa_2[k][j][i] = -B[n2]*work2_6[n++];
      }

  // compute fifth virial term v4

  n = 0;
  for (i = 0; i < nfft_6; i++) {
    work2_6[n] = work1_6[n]*vg2_6[i][1];
    work2_6[n+1] = work1_6[n+1]*vg2_6[i][1];
    n += 2;
  }

  fft2_6->compute(work2_6,work2_6,FFT3d::BACKWARD);

  n = 0;
  for (k = nzlo_in_6; k <= nzhi_in_6; k++)
    for (j = nylo_in_6; j <= nyhi_in_6; j++)
      for (i = nxlo_in_6; i <= nxhi_in_6; i++) {
        v4_pa_1[k][j][i] = B[n1]*work2_6[n++];
        v4_pa_2[k][j][i] = -B[n2]*work2_6[n++];
      }

  // compute last virial term v5

  n = 0;
  for (i = 0; i < nfft_6; i++) {
    work2_6[n] = work1_6[n]*vg2_6[i][2];
    work2_6[n+1] = work1_6[n+1]*vg2_6[i][2];
    n += 2;
  }

  fft2_6->compute(work2_6,work2_6,FFT3d::BACKWARD);

  n = 0;
  for (k = nzlo_in_6; k <= nzhi_in_6; k++)
    for (j = nylo_in_6; j <= nyhi_in_6; j++)
      for (i = nxlo_in_6; i <= nxhi_in_6; i++) {
        v5_pa_1[k][j][i] = B[n1]*work2_6[n++];
        v5_pa_2[k][j][i] = -B[n2]*work2_6[n++];
      }
}

/* ----------------------------------------------------------------------
   interpolate from grid to get electric field & force on my particles
   for ik scheme
------------------------------------------------------------------------- */

void PPPMDisp::fieldforce_c_ik()
{
  int i,l,m,n,nx,ny,nz,mx,my,mz;
  FFT_SCALAR dx,dy,dz,x0,y0,z0;
  FFT_SCALAR ekx,eky,ekz;

  // loop over my charges, interpolate electric field from nearby grid points
  // (nx,ny,nz) = global coords of grid pt to "lower left" of charge
  // (dx,dy,dz) = distance to "lower left" grid pt
  // (mx,my,mz) = global coords of moving stencil pt
  // ek = 3 components of E-field on particle

  double *q = atom->q;
  double **x = atom->x;
  double **f = atom->f;

  int nlocal = atom->nlocal;

  for (i = 0; i < nlocal; i++) {
    nx = part2grid[i][0];
    ny = part2grid[i][1];
    nz = part2grid[i][2];
    dx = nx+shiftone - (x[i][0]-boxlo[0])*delxinv;
    dy = ny+shiftone - (x[i][1]-boxlo[1])*delyinv;
    dz = nz+shiftone - (x[i][2]-boxlo[2])*delzinv;

    compute_rho1d(dx,dy,dz,order,rho_coeff,rho1d);

    ekx = eky = ekz = ZEROF;
    for (n = nlower; n <= nupper; n++) {
      mz = n+nz;
      z0 = rho1d[2][n];
      for (m = nlower; m <= nupper; m++) {
        my = m+ny;
        y0 = z0*rho1d[1][m];
        for (l = nlower; l <= nupper; l++) {
          mx = l+nx;
          x0 = y0*rho1d[0][l];
          ekx -= x0*vdx_brick[mz][my][mx];
          eky -= x0*vdy_brick[mz][my][mx];
          ekz -= x0*vdz_brick[mz][my][mx];
        }
      }
    }

    // convert E-field to force

    const double qfactor = force->qqrd2e * scale * q[i];
    f[i][0] += qfactor*ekx;
    f[i][1] += qfactor*eky;
    if (slabflag != 2) f[i][2] += qfactor*ekz;
  }
}
/* ----------------------------------------------------------------------
   interpolate from grid to get electric field & force on my particles
   for ad scheme
------------------------------------------------------------------------- */

void PPPMDisp::fieldforce_c_ad()
{
  int i,l,m,n,nx,ny,nz,mx,my,mz;
  FFT_SCALAR dx,dy,dz;
  FFT_SCALAR ekx,eky,ekz;
  double s1,s2,s3;
  double sf = 0.0;

  double *prd;

  if (triclinic == 0) prd = domain->prd;
  else prd = domain->prd_lamda;

  double xprd = prd[0];
  double yprd = prd[1];
  double zprd = prd[2];
  double zprd_slab = zprd*slab_volfactor;

  double hx_inv = nx_pppm/xprd;
  double hy_inv = ny_pppm/yprd;
  double hz_inv = nz_pppm/zprd_slab;

  // loop over my charges, interpolate electric field from nearby grid points
  // (nx,ny,nz) = global coords of grid pt to "lower left" of charge
  // (dx,dy,dz) = distance to "lower left" grid pt
  // (mx,my,mz) = global coords of moving stencil pt
  // ek = 3 components of E-field on particle

  double *q = atom->q;
  double **x = atom->x;
  double **f = atom->f;

  int nlocal = atom->nlocal;

  for (i = 0; i < nlocal; i++) {
    nx = part2grid[i][0];
    ny = part2grid[i][1];
    nz = part2grid[i][2];
    dx = nx+shiftone - (x[i][0]-boxlo[0])*delxinv;
    dy = ny+shiftone - (x[i][1]-boxlo[1])*delyinv;
    dz = nz+shiftone - (x[i][2]-boxlo[2])*delzinv;

    compute_rho1d(dx,dy,dz, order, rho_coeff, rho1d);
    compute_drho1d(dx,dy,dz, order, drho_coeff, drho1d);

    ekx = eky = ekz = ZEROF;
    for (n = nlower; n <= nupper; n++) {
      mz = n+nz;
      for (m = nlower; m <= nupper; m++) {
        my = m+ny;
        for (l = nlower; l <= nupper; l++) {
          mx = l+nx;
          ekx += drho1d[0][l]*rho1d[1][m]*rho1d[2][n]*u_brick[mz][my][mx];
          eky += rho1d[0][l]*drho1d[1][m]*rho1d[2][n]*u_brick[mz][my][mx];
          ekz += rho1d[0][l]*rho1d[1][m]*drho1d[2][n]*u_brick[mz][my][mx];
        }
      }
    }
    ekx *= hx_inv;
    eky *= hy_inv;
    ekz *= hz_inv;
    // convert E-field to force and subtract self forces
    const double qfactor = force->qqrd2e * scale;

    s1 = x[i][0]*hx_inv;
    s2 = x[i][1]*hy_inv;
    s3 = x[i][2]*hz_inv;
    sf = sf_coeff[0]*sin(2*MY_PI*s1);
    sf += sf_coeff[1]*sin(4*MY_PI*s1);
    sf *= 2*q[i]*q[i];
    f[i][0] += qfactor*(ekx*q[i] - sf);

    sf = sf_coeff[2]*sin(2*MY_PI*s2);
    sf += sf_coeff[3]*sin(4*MY_PI*s2);
    sf *= 2*q[i]*q[i];
    f[i][1] += qfactor*(eky*q[i] - sf);


    sf = sf_coeff[4]*sin(2*MY_PI*s3);
    sf += sf_coeff[5]*sin(4*MY_PI*s3);
    sf *= 2*q[i]*q[i];
    if (slabflag != 2) f[i][2] += qfactor*(ekz*q[i] - sf);
  }
}

/* ----------------------------------------------------------------------
   interpolate from grid to get electric field & force on my particles
------------------------------------------------------------------------- */

void PPPMDisp::fieldforce_c_peratom()
{
  int i,l,m,n,nx,ny,nz,mx,my,mz;
  FFT_SCALAR dx,dy,dz,x0,y0,z0;
  FFT_SCALAR u_pa,v0,v1,v2,v3,v4,v5;

  // loop over my charges, interpolate electric field from nearby grid points
  // (nx,ny,nz) = global coords of grid pt to "lower left" of charge
  // (dx,dy,dz) = distance to "lower left" grid pt
  // (mx,my,mz) = global coords of moving stencil pt
  // ek = 3 components of E-field on particle

  double *q = atom->q;
  double **x = atom->x;

  int nlocal = atom->nlocal;

  for (i = 0; i < nlocal; i++) {
    nx = part2grid[i][0];
    ny = part2grid[i][1];
    nz = part2grid[i][2];
    dx = nx+shiftone - (x[i][0]-boxlo[0])*delxinv;
    dy = ny+shiftone - (x[i][1]-boxlo[1])*delyinv;
    dz = nz+shiftone - (x[i][2]-boxlo[2])*delzinv;

    compute_rho1d(dx,dy,dz, order, rho_coeff, rho1d);

    u_pa = v0 = v1 = v2 = v3 = v4 = v5 = ZEROF;
    for (n = nlower; n <= nupper; n++) {
      mz = n+nz;
      z0 = rho1d[2][n];
      for (m = nlower; m <= nupper; m++) {
        my = m+ny;
        y0 = z0*rho1d[1][m];
        for (l = nlower; l <= nupper; l++) {
          mx = l+nx;
          x0 = y0*rho1d[0][l];
          if (eflag_atom) u_pa += x0*u_brick[mz][my][mx];
          if (vflag_atom) {
            v0 += x0*v0_brick[mz][my][mx];
            v1 += x0*v1_brick[mz][my][mx];
            v2 += x0*v2_brick[mz][my][mx];
            v3 += x0*v3_brick[mz][my][mx];
            v4 += x0*v4_brick[mz][my][mx];
            v5 += x0*v5_brick[mz][my][mx];
          }
        }
      }
    }

    // convert E-field to force

    const double qfactor = 0.5*force->qqrd2e * scale * q[i];

    if (eflag_atom) eatom[i] += u_pa*qfactor;
    if (vflag_atom) {
      vatom[i][0] += v0*qfactor;
      vatom[i][1] += v1*qfactor;
      vatom[i][2] += v2*qfactor;
      vatom[i][3] += v3*qfactor;
      vatom[i][4] += v4*qfactor;
      vatom[i][5] += v5*qfactor;
    }
  }
}

/* ----------------------------------------------------------------------
   interpolate from grid to get dispersion field & force on my particles
   for geometric mixing rule
------------------------------------------------------------------------- */

void PPPMDisp::fieldforce_g_ik()
{
  int i,l,m,n,nx,ny,nz,mx,my,mz;
  FFT_SCALAR dx,dy,dz,x0,y0,z0;
  FFT_SCALAR ekx,eky,ekz;

  // loop over my charges, interpolate electric field from nearby grid points
  // (nx,ny,nz) = global coords of grid pt to "lower left" of charge
  // (dx,dy,dz) = distance to "lower left" grid pt
  // (mx,my,mz) = global coords of moving stencil pt
  // ek = 3 components of dispersion field on particle

  double **x = atom->x;
  double **f = atom->f;
  int type;
  double lj;

  int nlocal = atom->nlocal;

  for (i = 0; i < nlocal; i++) {
    nx = part2grid_6[i][0];
    ny = part2grid_6[i][1];
    nz = part2grid_6[i][2];
    dx = nx+shiftone_6 - (x[i][0]-boxlo[0])*delxinv_6;
    dy = ny+shiftone_6 - (x[i][1]-boxlo[1])*delyinv_6;
    dz = nz+shiftone_6 - (x[i][2]-boxlo[2])*delzinv_6;

    compute_rho1d(dx,dy,dz, order_6, rho_coeff_6, rho1d_6);

    ekx = eky = ekz = ZEROF;
    for (n = nlower_6; n <= nupper_6; n++) {
      mz = n+nz;
      z0 = rho1d_6[2][n];
      for (m = nlower_6; m <= nupper_6; m++) {
        my = m+ny;
        y0 = z0*rho1d_6[1][m];
        for (l = nlower_6; l <= nupper_6; l++) {
          mx = l+nx;
          x0 = y0*rho1d_6[0][l];
          ekx -= x0*vdx_brick_g[mz][my][mx];
          eky -= x0*vdy_brick_g[mz][my][mx];
          ekz -= x0*vdz_brick_g[mz][my][mx];
        }
      }
    }

    // convert E-field to force

    type = atom->type[i];
    lj = B[type];
    f[i][0] += lj*ekx;
    f[i][1] += lj*eky;
    if (slabflag != 2) f[i][2] += lj*ekz;
  }
}

/* ----------------------------------------------------------------------
   interpolate from grid to get dispersion field & force on my particles
   for geometric mixing rule for ad scheme
------------------------------------------------------------------------- */

void PPPMDisp::fieldforce_g_ad()
{
  int i,l,m,n,nx,ny,nz,mx,my,mz;
  FFT_SCALAR dx,dy,dz;
  FFT_SCALAR ekx,eky,ekz;
  double s1,s2,s3;
  double sf = 0.0;
  double *prd;

  if (triclinic == 0) prd = domain->prd;
  else prd = domain->prd_lamda;

  double xprd = prd[0];
  double yprd = prd[1];
  double zprd = prd[2];
  double zprd_slab = zprd*slab_volfactor;

  double hx_inv = nx_pppm_6/xprd;
  double hy_inv = ny_pppm_6/yprd;
  double hz_inv = nz_pppm_6/zprd_slab;

  // loop over my charges, interpolate electric field from nearby grid points
  // (nx,ny,nz) = global coords of grid pt to "lower left" of charge
  // (dx,dy,dz) = distance to "lower left" grid pt
  // (mx,my,mz) = global coords of moving stencil pt
  // ek = 3 components of dispersion field on particle

  double **x = atom->x;
  double **f = atom->f;
  int type;
  double lj;

  int nlocal = atom->nlocal;


  for (i = 0; i < nlocal; i++) {
    nx = part2grid_6[i][0];
    ny = part2grid_6[i][1];
    nz = part2grid_6[i][2];
    dx = nx+shiftone_6 - (x[i][0]-boxlo[0])*delxinv_6;
    dy = ny+shiftone_6 - (x[i][1]-boxlo[1])*delyinv_6;
    dz = nz+shiftone_6 - (x[i][2]-boxlo[2])*delzinv_6;

    compute_rho1d(dx,dy,dz, order_6, rho_coeff_6, rho1d_6);
    compute_drho1d(dx,dy,dz, order_6, drho_coeff_6, drho1d_6);


    ekx = eky = ekz = ZEROF;
    for (n = nlower_6; n <= nupper_6; n++) {
      mz = n+nz;
      for (m = nlower_6; m <= nupper_6; m++) {
        my = m+ny;
        for (l = nlower_6; l <= nupper_6; l++) {
          mx = l+nx;
          ekx += drho1d_6[0][l]*rho1d_6[1][m]*rho1d_6[2][n]*u_brick_g[mz][my][mx];
          eky += rho1d_6[0][l]*drho1d_6[1][m]*rho1d_6[2][n]*u_brick_g[mz][my][mx];
          ekz += rho1d_6[0][l]*rho1d_6[1][m]*drho1d_6[2][n]*u_brick_g[mz][my][mx];
        }
      }
    }
    ekx *= hx_inv;
    eky *= hy_inv;
    ekz *= hz_inv;

    // convert E-field to force

    type = atom->type[i];
    lj = B[type];

    s1 = x[i][0]*hx_inv;
    s2 = x[i][1]*hy_inv;
    s3 = x[i][2]*hz_inv;

    sf = sf_coeff_6[0]*sin(2*MY_PI*s1);
    sf += sf_coeff_6[1]*sin(4*MY_PI*s1);
    sf *= 2*lj*lj;
    f[i][0] += ekx*lj - sf;

    sf = sf_coeff_6[2]*sin(2*MY_PI*s2);
    sf += sf_coeff_6[3]*sin(4*MY_PI*s2);
    sf *= 2*lj*lj;
    f[i][1] += eky*lj - sf;


    sf = sf_coeff_6[4]*sin(2*MY_PI*s3);
    sf += sf_coeff_6[5]*sin(4*MY_PI*s3);
    sf *= 2*lj*lj;
    if (slabflag != 2) f[i][2] += ekz*lj - sf;
  }
}

/* ----------------------------------------------------------------------
   interpolate from grid to get dispersion field & force on my particles
   for geometric mixing rule for per atom quantities
------------------------------------------------------------------------- */

void PPPMDisp::fieldforce_g_peratom()
{
  int i,l,m,n,nx,ny,nz,mx,my,mz;
  FFT_SCALAR dx,dy,dz,x0,y0,z0;
  FFT_SCALAR u_pa,v0,v1,v2,v3,v4,v5;

  // loop over my charges, interpolate electric field from nearby grid points
  // (nx,ny,nz) = global coords of grid pt to "lower left" of charge
  // (dx,dy,dz) = distance to "lower left" grid pt
  // (mx,my,mz) = global coords of moving stencil pt
  // ek = 3 components of dispersion field on particle

  double **x = atom->x;
  int type;
  double lj;

  int nlocal = atom->nlocal;

  for (i = 0; i < nlocal; i++) {
    nx = part2grid_6[i][0];
    ny = part2grid_6[i][1];
    nz = part2grid_6[i][2];
    dx = nx+shiftone_6 - (x[i][0]-boxlo[0])*delxinv_6;
    dy = ny+shiftone_6 - (x[i][1]-boxlo[1])*delyinv_6;
    dz = nz+shiftone_6 - (x[i][2]-boxlo[2])*delzinv_6;

    compute_rho1d(dx,dy,dz, order_6, rho_coeff_6, rho1d_6);

    u_pa = v0 = v1 = v2 = v3 = v4 = v5 = ZEROF;
    for (n = nlower_6; n <= nupper_6; n++) {
      mz = n+nz;
      z0 = rho1d_6[2][n];
      for (m = nlower_6; m <= nupper_6; m++) {
        my = m+ny;
        y0 = z0*rho1d_6[1][m];
        for (l = nlower_6; l <= nupper_6; l++) {
          mx = l+nx;
          x0 = y0*rho1d_6[0][l];
          if (eflag_atom) u_pa += x0*u_brick_g[mz][my][mx];
          if (vflag_atom) {
            v0 += x0*v0_brick_g[mz][my][mx];
            v1 += x0*v1_brick_g[mz][my][mx];
            v2 += x0*v2_brick_g[mz][my][mx];
            v3 += x0*v3_brick_g[mz][my][mx];
            v4 += x0*v4_brick_g[mz][my][mx];
            v5 += x0*v5_brick_g[mz][my][mx];
          }
        }
      }
    }

    // convert E-field to force

    type = atom->type[i];
    lj = B[type]*0.5;

    if (eflag_atom) eatom[i] += u_pa*lj;
    if (vflag_atom) {
      vatom[i][0] += v0*lj;
      vatom[i][1] += v1*lj;
      vatom[i][2] += v2*lj;
      vatom[i][3] += v3*lj;
      vatom[i][4] += v4*lj;
      vatom[i][5] += v5*lj;
    }
  }
}

/* ----------------------------------------------------------------------
   interpolate from grid to get dispersion field & force on my particles
   for arithmetic mixing rule and ik scheme
------------------------------------------------------------------------- */

void PPPMDisp::fieldforce_a_ik()
{
  int i,l,m,n,nx,ny,nz,mx,my,mz;
  FFT_SCALAR dx,dy,dz,x0,y0,z0;
  FFT_SCALAR ekx0, eky0, ekz0, ekx1, eky1, ekz1, ekx2, eky2, ekz2;
  FFT_SCALAR ekx3, eky3, ekz3, ekx4, eky4, ekz4, ekx5, eky5, ekz5;
  FFT_SCALAR ekx6, eky6, ekz6;

  // loop over my charges, interpolate electric field from nearby grid points
  // (nx,ny,nz) = global coords of grid pt to "lower left" of charge
  // (dx,dy,dz) = distance to "lower left" grid pt
  // (mx,my,mz) = global coords of moving stencil pt
  // ek = 3 components of dispersion field on particle

  double **x = atom->x;
  double **f = atom->f;
  int type;
  double lj0, lj1, lj2, lj3, lj4, lj5, lj6;

  int nlocal = atom->nlocal;

  for (i = 0; i < nlocal; i++) {

    nx = part2grid_6[i][0];
    ny = part2grid_6[i][1];
    nz = part2grid_6[i][2];
    dx = nx+shiftone_6 - (x[i][0]-boxlo[0])*delxinv_6;
    dy = ny+shiftone_6 - (x[i][1]-boxlo[1])*delyinv_6;
    dz = nz+shiftone_6 - (x[i][2]-boxlo[2])*delzinv_6;
    compute_rho1d(dx,dy,dz, order_6, rho_coeff_6, rho1d_6);
    ekx0 = eky0 = ekz0 = ZEROF;
    ekx1 = eky1 = ekz1 = ZEROF;
    ekx2 = eky2 = ekz2 = ZEROF;
    ekx3 = eky3 = ekz3 = ZEROF;
    ekx4 = eky4 = ekz4 = ZEROF;
    ekx5 = eky5 = ekz5 = ZEROF;
    ekx6 = eky6 = ekz6 = ZEROF;
    for (n = nlower_6; n <= nupper_6; n++) {
      mz = n+nz;
      z0 = rho1d_6[2][n];
      for (m = nlower_6; m <= nupper_6; m++) {
        my = m+ny;
        y0 = z0*rho1d_6[1][m];
        for (l = nlower_6; l <= nupper_6; l++) {
          mx = l+nx;
          x0 = y0*rho1d_6[0][l];
          ekx0 -= x0*vdx_brick_a0[mz][my][mx];
          eky0 -= x0*vdy_brick_a0[mz][my][mx];
          ekz0 -= x0*vdz_brick_a0[mz][my][mx];
          ekx1 -= x0*vdx_brick_a1[mz][my][mx];
          eky1 -= x0*vdy_brick_a1[mz][my][mx];
          ekz1 -= x0*vdz_brick_a1[mz][my][mx];
          ekx2 -= x0*vdx_brick_a2[mz][my][mx];
          eky2 -= x0*vdy_brick_a2[mz][my][mx];
          ekz2 -= x0*vdz_brick_a2[mz][my][mx];
          ekx3 -= x0*vdx_brick_a3[mz][my][mx];
          eky3 -= x0*vdy_brick_a3[mz][my][mx];
          ekz3 -= x0*vdz_brick_a3[mz][my][mx];
          ekx4 -= x0*vdx_brick_a4[mz][my][mx];
          eky4 -= x0*vdy_brick_a4[mz][my][mx];
          ekz4 -= x0*vdz_brick_a4[mz][my][mx];
          ekx5 -= x0*vdx_brick_a5[mz][my][mx];
          eky5 -= x0*vdy_brick_a5[mz][my][mx];
          ekz5 -= x0*vdz_brick_a5[mz][my][mx];
          ekx6 -= x0*vdx_brick_a6[mz][my][mx];
          eky6 -= x0*vdy_brick_a6[mz][my][mx];
          ekz6 -= x0*vdz_brick_a6[mz][my][mx];
        }
      }
    }
    // convert D-field to force
    type = atom->type[i];
    lj0 = B[7*type+6];
    lj1 = B[7*type+5];
    lj2 = B[7*type+4];
    lj3 = B[7*type+3];
    lj4 = B[7*type+2];
    lj5 = B[7*type+1];
    lj6 = B[7*type];
    f[i][0] += lj0*ekx0 + lj1*ekx1 + lj2*ekx2 + lj3*ekx3 + lj4*ekx4 + lj5*ekx5 + lj6*ekx6;
    f[i][1] += lj0*eky0 + lj1*eky1 + lj2*eky2 + lj3*eky3 + lj4*eky4 + lj5*eky5 + lj6*eky6;
    if (slabflag != 2) f[i][2] += lj0*ekz0 + lj1*ekz1 + lj2*ekz2 + lj3*ekz3 + lj4*ekz4 + lj5*ekz5 + lj6*ekz6;
  }
}

/* ----------------------------------------------------------------------
   interpolate from grid to get dispersion field & force on my particles
   for arithmetic mixing rule for the ad scheme
------------------------------------------------------------------------- */

void PPPMDisp::fieldforce_a_ad()
{
  int i,l,m,n,nx,ny,nz,mx,my,mz;
  FFT_SCALAR dx,dy,dz,x0,y0,z0;
  FFT_SCALAR ekx0, eky0, ekz0, ekx1, eky1, ekz1, ekx2, eky2, ekz2;
  FFT_SCALAR ekx3, eky3, ekz3, ekx4, eky4, ekz4, ekx5, eky5, ekz5;
  FFT_SCALAR ekx6, eky6, ekz6;

  double s1,s2,s3;
  double sf = 0.0;
  double *prd;

  if (triclinic == 0) prd = domain->prd;
  else prd = domain->prd_lamda;

  double xprd = prd[0];
  double yprd = prd[1];
  double zprd = prd[2];
  double zprd_slab = zprd*slab_volfactor;

  double hx_inv = nx_pppm_6/xprd;
  double hy_inv = ny_pppm_6/yprd;
  double hz_inv = nz_pppm_6/zprd_slab;

  // loop over my charges, interpolate electric field from nearby grid points
  // (nx,ny,nz) = global coords of grid pt to "lower left" of charge
  // (dx,dy,dz) = distance to "lower left" grid pt
  // (mx,my,mz) = global coords of moving stencil pt
  // ek = 3 components of dispersion field on particle

  double **x = atom->x;
  double **f = atom->f;
  int type;
  double lj0, lj1, lj2, lj3, lj4, lj5, lj6;

  int nlocal = atom->nlocal;

  for (i = 0; i < nlocal; i++) {

    nx = part2grid_6[i][0];
    ny = part2grid_6[i][1];
    nz = part2grid_6[i][2];
    dx = nx+shiftone_6 - (x[i][0]-boxlo[0])*delxinv_6;
    dy = ny+shiftone_6 - (x[i][1]-boxlo[1])*delyinv_6;
    dz = nz+shiftone_6 - (x[i][2]-boxlo[2])*delzinv_6;

    compute_rho1d(dx,dy,dz, order_6, rho_coeff_6, rho1d_6);
    compute_drho1d(dx,dy,dz, order_6, drho_coeff_6, drho1d_6);

    ekx0 = eky0 = ekz0 = ZEROF;
    ekx1 = eky1 = ekz1 = ZEROF;
    ekx2 = eky2 = ekz2 = ZEROF;
    ekx3 = eky3 = ekz3 = ZEROF;
    ekx4 = eky4 = ekz4 = ZEROF;
    ekx5 = eky5 = ekz5 = ZEROF;
    ekx6 = eky6 = ekz6 = ZEROF;
    for (n = nlower_6; n <= nupper_6; n++) {
      mz = n+nz;
      for (m = nlower_6; m <= nupper_6; m++) {
        my = m+ny;
        for (l = nlower_6; l <= nupper_6; l++) {
          mx = l+nx;
          x0 = drho1d_6[0][l]*rho1d_6[1][m]*rho1d_6[2][n];
          y0 = rho1d_6[0][l]*drho1d_6[1][m]*rho1d_6[2][n];
          z0 = rho1d_6[0][l]*rho1d_6[1][m]*drho1d_6[2][n];

          ekx0 += x0*u_brick_a0[mz][my][mx];
          eky0 += y0*u_brick_a0[mz][my][mx];
          ekz0 += z0*u_brick_a0[mz][my][mx];

          ekx1 += x0*u_brick_a1[mz][my][mx];
          eky1 += y0*u_brick_a1[mz][my][mx];
          ekz1 += z0*u_brick_a1[mz][my][mx];

          ekx2 += x0*u_brick_a2[mz][my][mx];
          eky2 += y0*u_brick_a2[mz][my][mx];
          ekz2 += z0*u_brick_a2[mz][my][mx];

          ekx3 += x0*u_brick_a3[mz][my][mx];
          eky3 += y0*u_brick_a3[mz][my][mx];
          ekz3 += z0*u_brick_a3[mz][my][mx];

          ekx4 += x0*u_brick_a4[mz][my][mx];
          eky4 += y0*u_brick_a4[mz][my][mx];
          ekz4 += z0*u_brick_a4[mz][my][mx];

          ekx5 += x0*u_brick_a5[mz][my][mx];
          eky5 += y0*u_brick_a5[mz][my][mx];
          ekz5 += z0*u_brick_a5[mz][my][mx];

          ekx6 += x0*u_brick_a6[mz][my][mx];
          eky6 += y0*u_brick_a6[mz][my][mx];
          ekz6 += z0*u_brick_a6[mz][my][mx];
        }
      }
    }

    ekx0 *= hx_inv;
    eky0 *= hy_inv;
    ekz0 *= hz_inv;

    ekx1 *= hx_inv;
    eky1 *= hy_inv;
    ekz1 *= hz_inv;

    ekx2 *= hx_inv;
    eky2 *= hy_inv;
    ekz2 *= hz_inv;

    ekx3 *= hx_inv;
    eky3 *= hy_inv;
    ekz3 *= hz_inv;

    ekx4 *= hx_inv;
    eky4 *= hy_inv;
    ekz4 *= hz_inv;

    ekx5 *= hx_inv;
    eky5 *= hy_inv;
    ekz5 *= hz_inv;

    ekx6 *= hx_inv;
    eky6 *= hy_inv;
    ekz6 *= hz_inv;

    // convert D-field to force
    type = atom->type[i];
    lj0 = B[7*type+6];
    lj1 = B[7*type+5];
    lj2 = B[7*type+4];
    lj3 = B[7*type+3];
    lj4 = B[7*type+2];
    lj5 = B[7*type+1];
    lj6 = B[7*type];

    s1 = x[i][0]*hx_inv;
    s2 = x[i][1]*hy_inv;
    s3 = x[i][2]*hz_inv;

    sf = sf_coeff_6[0]*sin(2*MY_PI*s1);
    sf += sf_coeff_6[1]*sin(4*MY_PI*s1);
    sf *= 4*lj0*lj6 + 4*lj1*lj5 + 4*lj2*lj4 + 2*lj3*lj3;
    f[i][0] += lj0*ekx0 + lj1*ekx1 + lj2*ekx2 + lj3*ekx3 +
      lj4*ekx4 + lj5*ekx5 + lj6*ekx6 - sf;

    sf = sf_coeff_6[2]*sin(2*MY_PI*s2);
    sf += sf_coeff_6[3]*sin(4*MY_PI*s2);
    sf *= 4*lj0*lj6 + 4*lj1*lj5 + 4*lj2*lj4 + 2*lj3*lj3;
    f[i][1] += lj0*eky0 + lj1*eky1 + lj2*eky2 + lj3*eky3 +
      lj4*eky4 + lj5*eky5 + lj6*eky6 - sf;

    sf = sf_coeff_6[4]*sin(2*MY_PI*s3);
    sf += sf_coeff_6[5]*sin(4*MY_PI*s3);
    sf *= 4*lj0*lj6 + 4*lj1*lj5 + 4*lj2*lj4 + 2*lj3*lj3;
    if (slabflag != 2)
      f[i][2] += lj0*ekz0 + lj1*ekz1 +
        lj2*ekz2 + lj3*ekz3 + lj4*ekz4 + lj5*ekz5 + lj6*ekz6 - sf;
  }
}

/* ----------------------------------------------------------------------
   interpolate from grid to get dispersion field & force on my particles
   for arithmetic mixing rule for per atom quantities
------------------------------------------------------------------------- */

void PPPMDisp::fieldforce_a_peratom()
{
  int i,l,m,n,nx,ny,nz,mx,my,mz;
  FFT_SCALAR dx,dy,dz,x0,y0,z0;
  FFT_SCALAR u_pa0,v00,v10,v20,v30,v40,v50;
  FFT_SCALAR u_pa1,v01,v11,v21,v31,v41,v51;
  FFT_SCALAR u_pa2,v02,v12,v22,v32,v42,v52;
  FFT_SCALAR u_pa3,v03,v13,v23,v33,v43,v53;
  FFT_SCALAR u_pa4,v04,v14,v24,v34,v44,v54;
  FFT_SCALAR u_pa5,v05,v15,v25,v35,v45,v55;
  FFT_SCALAR u_pa6,v06,v16,v26,v36,v46,v56;

  // loop over my charges, interpolate electric field from nearby grid points
  // (nx,ny,nz) = global coords of grid pt to "lower left" of charge
  // (dx,dy,dz) = distance to "lower left" grid pt
  // (mx,my,mz) = global coords of moving stencil pt
  // ek = 3 components of dispersion field on particle

  double **x = atom->x;
  int type;
  double lj0, lj1, lj2, lj3, lj4, lj5, lj6;

  int nlocal = atom->nlocal;

  for (i = 0; i < nlocal; i++) {

    nx = part2grid_6[i][0];
    ny = part2grid_6[i][1];
    nz = part2grid_6[i][2];
    dx = nx+shiftone_6 - (x[i][0]-boxlo[0])*delxinv_6;
    dy = ny+shiftone_6 - (x[i][1]-boxlo[1])*delyinv_6;
    dz = nz+shiftone_6 - (x[i][2]-boxlo[2])*delzinv_6;
    compute_rho1d(dx,dy,dz, order_6, rho_coeff_6, rho1d_6);

    u_pa0 = v00 = v10 = v20 = v30 = v40 = v50 = ZEROF;
    u_pa1 = v01 = v11 = v21 = v31 = v41 = v51 = ZEROF;
    u_pa2 = v02 = v12 = v22 = v32 = v42 = v52 = ZEROF;
    u_pa3 = v03 = v13 = v23 = v33 = v43 = v53 = ZEROF;
    u_pa4 = v04 = v14 = v24 = v34 = v44 = v54 = ZEROF;
    u_pa5 = v05 = v15 = v25 = v35 = v45 = v55 = ZEROF;
    u_pa6 = v06 = v16 = v26 = v36 = v46 = v56 = ZEROF;
    for (n = nlower_6; n <= nupper_6; n++) {
      mz = n+nz;
      z0 = rho1d_6[2][n];
      for (m = nlower_6; m <= nupper_6; m++) {
        my = m+ny;
        y0 = z0*rho1d_6[1][m];
        for (l = nlower_6; l <= nupper_6; l++) {
          mx = l+nx;
          x0 = y0*rho1d_6[0][l];
          if (eflag_atom) {
            u_pa0 += x0*u_brick_a0[mz][my][mx];
            u_pa1 += x0*u_brick_a1[mz][my][mx];
            u_pa2 += x0*u_brick_a2[mz][my][mx];
            u_pa3 += x0*u_brick_a3[mz][my][mx];
            u_pa4 += x0*u_brick_a4[mz][my][mx];
            u_pa5 += x0*u_brick_a5[mz][my][mx];
            u_pa6 += x0*u_brick_a6[mz][my][mx];
          }
          if (vflag_atom) {
            v00 += x0*v0_brick_a0[mz][my][mx];
            v10 += x0*v1_brick_a0[mz][my][mx];
            v20 += x0*v2_brick_a0[mz][my][mx];
            v30 += x0*v3_brick_a0[mz][my][mx];
            v40 += x0*v4_brick_a0[mz][my][mx];
            v50 += x0*v5_brick_a0[mz][my][mx];
            v01 += x0*v0_brick_a1[mz][my][mx];
            v11 += x0*v1_brick_a1[mz][my][mx];
            v21 += x0*v2_brick_a1[mz][my][mx];
            v31 += x0*v3_brick_a1[mz][my][mx];
            v41 += x0*v4_brick_a1[mz][my][mx];
            v51 += x0*v5_brick_a1[mz][my][mx];
            v02 += x0*v0_brick_a2[mz][my][mx];
            v12 += x0*v1_brick_a2[mz][my][mx];
            v22 += x0*v2_brick_a2[mz][my][mx];
            v32 += x0*v3_brick_a2[mz][my][mx];
            v42 += x0*v4_brick_a2[mz][my][mx];
            v52 += x0*v5_brick_a2[mz][my][mx];
            v03 += x0*v0_brick_a3[mz][my][mx];
            v13 += x0*v1_brick_a3[mz][my][mx];
            v23 += x0*v2_brick_a3[mz][my][mx];
            v33 += x0*v3_brick_a3[mz][my][mx];
            v43 += x0*v4_brick_a3[mz][my][mx];
            v53 += x0*v5_brick_a3[mz][my][mx];
            v04 += x0*v0_brick_a4[mz][my][mx];
            v14 += x0*v1_brick_a4[mz][my][mx];
            v24 += x0*v2_brick_a4[mz][my][mx];
            v34 += x0*v3_brick_a4[mz][my][mx];
            v44 += x0*v4_brick_a4[mz][my][mx];
            v54 += x0*v5_brick_a4[mz][my][mx];
            v05 += x0*v0_brick_a5[mz][my][mx];
            v15 += x0*v1_brick_a5[mz][my][mx];
            v25 += x0*v2_brick_a5[mz][my][mx];
            v35 += x0*v3_brick_a5[mz][my][mx];
            v45 += x0*v4_brick_a5[mz][my][mx];
            v55 += x0*v5_brick_a5[mz][my][mx];
            v06 += x0*v0_brick_a6[mz][my][mx];
            v16 += x0*v1_brick_a6[mz][my][mx];
            v26 += x0*v2_brick_a6[mz][my][mx];
            v36 += x0*v3_brick_a6[mz][my][mx];
            v46 += x0*v4_brick_a6[mz][my][mx];
            v56 += x0*v5_brick_a6[mz][my][mx];
          }
        }
      }
    }
    // convert D-field to force
    type = atom->type[i];
    lj0 = B[7*type+6]*0.5;
    lj1 = B[7*type+5]*0.5;
    lj2 = B[7*type+4]*0.5;
    lj3 = B[7*type+3]*0.5;
    lj4 = B[7*type+2]*0.5;
    lj5 = B[7*type+1]*0.5;
    lj6 = B[7*type]*0.5;


    if (eflag_atom)
      eatom[i] += u_pa0*lj0 + u_pa1*lj1 + u_pa2*lj2 +
        u_pa3*lj3 + u_pa4*lj4 + u_pa5*lj5 + u_pa6*lj6;
    if (vflag_atom) {
      vatom[i][0] += v00*lj0 + v01*lj1 + v02*lj2 + v03*lj3 +
        v04*lj4 + v05*lj5 + v06*lj6;
      vatom[i][1] += v10*lj0 + v11*lj1 + v12*lj2 + v13*lj3 +
        v14*lj4 + v15*lj5 + v16*lj6;
      vatom[i][2] += v20*lj0 + v21*lj1 + v22*lj2 + v23*lj3 +
        v24*lj4 + v25*lj5 + v26*lj6;
      vatom[i][3] += v30*lj0 + v31*lj1 + v32*lj2 + v33*lj3 +
        v34*lj4 + v35*lj5 + v36*lj6;
      vatom[i][4] += v40*lj0 + v41*lj1 + v42*lj2 + v43*lj3 +
        v44*lj4 + v45*lj5 + v46*lj6;
      vatom[i][5] += v50*lj0 + v51*lj1 + v52*lj2 + v53*lj3 +
        v54*lj4 + v55*lj5 + v56*lj6;
    }
  }
}

/* ----------------------------------------------------------------------
   interpolate from grid to get dispersion field & force on my particles
   for arithmetic mixing rule and ik scheme
------------------------------------------------------------------------- */

void PPPMDisp::fieldforce_none_ik()
{
  int i,k,l,m,n,nx,ny,nz,mx,my,mz;
  FFT_SCALAR dx,dy,dz,x0,y0,z0;
  FFT_SCALAR *ekx, *eky, *ekz;

  ekx = new FFT_SCALAR[nsplit];
  eky = new FFT_SCALAR[nsplit];
  ekz = new FFT_SCALAR[nsplit];
  // loop over my charges, interpolate electric field from nearby grid points
  // (nx,ny,nz) = global coords of grid pt to "lower left" of charge
  // (dx,dy,dz) = distance to "lower left" grid pt
  // (mx,my,mz) = global coords of moving stencil pt
  // ek = 3 components of dispersion field on particle

  double **x = atom->x;
  double **f = atom->f;
  int type;
  double lj;

  int nlocal = atom->nlocal;

  for (i = 0; i < nlocal; i++) {

    nx = part2grid_6[i][0];
    ny = part2grid_6[i][1];
    nz = part2grid_6[i][2];
    dx = nx+shiftone_6 - (x[i][0]-boxlo[0])*delxinv_6;
    dy = ny+shiftone_6 - (x[i][1]-boxlo[1])*delyinv_6;
    dz = nz+shiftone_6 - (x[i][2]-boxlo[2])*delzinv_6;
    compute_rho1d(dx,dy,dz, order_6, rho_coeff_6, rho1d_6);
    for (k = 0; k < nsplit; k++)
      ekx[k] = eky[k] = ekz[k] = ZEROF;
    for (n = nlower_6; n <= nupper_6; n++) {
      mz = n+nz;
      z0 = rho1d_6[2][n];
      for (m = nlower_6; m <= nupper_6; m++) {
        my = m+ny;
        y0 = z0*rho1d_6[1][m];
        for (l = nlower_6; l <= nupper_6; l++) {
          mx = l+nx;
          x0 = y0*rho1d_6[0][l];
          for (k = 0; k < nsplit; k++) {
            ekx[k] -= x0*vdx_brick_none[k][mz][my][mx];
            eky[k] -= x0*vdy_brick_none[k][mz][my][mx];
            ekz[k] -= x0*vdz_brick_none[k][mz][my][mx];
          }
        }
      }
    }
    // convert D-field to force
    type = atom->type[i];
    for (k = 0; k < nsplit; k++) {
      lj = B[nsplit*type + k];
      f[i][0] += lj*ekx[k];
      f[i][1] +=lj*eky[k];
      if (slabflag != 2) f[i][2] +=lj*ekz[k];
    }
  }

  delete [] ekx;
  delete [] eky;
  delete [] ekz;
}

/* ----------------------------------------------------------------------
   interpolate from grid to get dispersion field & force on my particles
   for arithmetic mixing rule for the ad scheme
------------------------------------------------------------------------- */

void PPPMDisp::fieldforce_none_ad()
{
  int i,k,l,m,n,nx,ny,nz,mx,my,mz;
  FFT_SCALAR dx,dy,dz,x0,y0,z0;
  FFT_SCALAR *ekx, *eky, *ekz;

  ekx = new FFT_SCALAR[nsplit];
  eky = new FFT_SCALAR[nsplit];
  ekz = new FFT_SCALAR[nsplit];


  double s1,s2,s3;
  double sf1,sf2,sf3;
  double sf = 0.0;
  double *prd;

  if (triclinic == 0) prd = domain->prd;
  else prd = domain->prd_lamda;

  double xprd = prd[0];
  double yprd = prd[1];
  double zprd = prd[2];
  double zprd_slab = zprd*slab_volfactor;

  double hx_inv = nx_pppm_6/xprd;
  double hy_inv = ny_pppm_6/yprd;
  double hz_inv = nz_pppm_6/zprd_slab;

  // loop over my charges, interpolate electric field from nearby grid points
  // (nx,ny,nz) = global coords of grid pt to "lower left" of charge
  // (dx,dy,dz) = distance to "lower left" grid pt
  // (mx,my,mz) = global coords of moving stencil pt
  // ek = 3 components of dispersion field on particle

  double **x = atom->x;
  double **f = atom->f;
  int type;
  double lj;

  int nlocal = atom->nlocal;

  for (i = 0; i < nlocal; i++) {

    nx = part2grid_6[i][0];
    ny = part2grid_6[i][1];
    nz = part2grid_6[i][2];
    dx = nx+shiftone_6 - (x[i][0]-boxlo[0])*delxinv_6;
    dy = ny+shiftone_6 - (x[i][1]-boxlo[1])*delyinv_6;
    dz = nz+shiftone_6 - (x[i][2]-boxlo[2])*delzinv_6;

    compute_rho1d(dx,dy,dz, order_6, rho_coeff_6, rho1d_6);
    compute_drho1d(dx,dy,dz, order_6, drho_coeff_6, drho1d_6);

    for (k = 0; k < nsplit; k++)
      ekx[k] = eky[k] = ekz[k] = ZEROF;

    for (n = nlower_6; n <= nupper_6; n++) {
      mz = n+nz;
      for (m = nlower_6; m <= nupper_6; m++) {
        my = m+ny;
        for (l = nlower_6; l <= nupper_6; l++) {
          mx = l+nx;
          x0 = drho1d_6[0][l]*rho1d_6[1][m]*rho1d_6[2][n];
          y0 = rho1d_6[0][l]*drho1d_6[1][m]*rho1d_6[2][n];
          z0 = rho1d_6[0][l]*rho1d_6[1][m]*drho1d_6[2][n];

          for (k = 0; k < nsplit; k++) {
            ekx[k] += x0*u_brick_none[k][mz][my][mx];
            eky[k] += y0*u_brick_none[k][mz][my][mx];
            ekz[k] += z0*u_brick_none[k][mz][my][mx];
          }
        }
      }
    }

    for (k = 0; k < nsplit; k++) {
      ekx[k] *= hx_inv;
      eky[k] *= hy_inv;
      ekz[k] *= hz_inv;
    }

    // convert D-field to force
    type = atom->type[i];

    s1 = x[i][0]*hx_inv;
    s2 = x[i][1]*hy_inv;
    s3 = x[i][2]*hz_inv;

    sf1 = sf_coeff_6[0]*sin(2*MY_PI*s1);
    sf1 += sf_coeff_6[1]*sin(4*MY_PI*s1);

    sf2 = sf_coeff_6[2]*sin(2*MY_PI*s2);
    sf2 += sf_coeff_6[3]*sin(4*MY_PI*s2);

    sf3 = sf_coeff_6[4]*sin(2*MY_PI*s3);
    sf3 += sf_coeff_6[5]*sin(4*MY_PI*s3);

    for (k = 0; k < nsplit; k++) {
      lj = B[nsplit*type + k];

      sf = sf1*B[k]*2*lj*lj;
      f[i][0] += lj*ekx[k] - sf;


      sf = sf2*B[k]*2*lj*lj;
      f[i][1] += lj*eky[k] - sf;

      sf = sf3*B[k]*2*lj*lj;
      if (slabflag != 2) f[i][2] += lj*ekz[k] - sf;
    }
  }

  delete [] ekx;
  delete [] eky;
  delete [] ekz;
}

/* ----------------------------------------------------------------------
   interpolate from grid to get dispersion field & force on my particles
   for arithmetic mixing rule for per atom quantities
------------------------------------------------------------------------- */

void PPPMDisp::fieldforce_none_peratom()
{
  int i,k,l,m,n,nx,ny,nz,mx,my,mz;
  FFT_SCALAR dx,dy,dz,x0,y0,z0;
  FFT_SCALAR *u_pa,*v0,*v1,*v2,*v3,*v4,*v5;

  u_pa = new FFT_SCALAR[nsplit];
  v0 = new FFT_SCALAR[nsplit];
  v1 = new FFT_SCALAR[nsplit];
  v2 = new FFT_SCALAR[nsplit];
  v3 = new FFT_SCALAR[nsplit];
  v4 = new FFT_SCALAR[nsplit];
  v5 = new FFT_SCALAR[nsplit];

  // loop over my charges, interpolate electric field from nearby grid points
  // (nx,ny,nz) = global coords of grid pt to "lower left" of charge
  // (dx,dy,dz) = distance to "lower left" grid pt
  // (mx,my,mz) = global coords of moving stencil pt
  // ek = 3 components of dispersion field on particle

  double **x = atom->x;
  int type;
  double lj;

  int nlocal = atom->nlocal;

  for (i = 0; i < nlocal; i++) {

    nx = part2grid_6[i][0];
    ny = part2grid_6[i][1];
    nz = part2grid_6[i][2];
    dx = nx+shiftone_6 - (x[i][0]-boxlo[0])*delxinv_6;
    dy = ny+shiftone_6 - (x[i][1]-boxlo[1])*delyinv_6;
    dz = nz+shiftone_6 - (x[i][2]-boxlo[2])*delzinv_6;
    compute_rho1d(dx,dy,dz, order_6, rho_coeff_6, rho1d_6);

    for (k = 0; k < nsplit; k++)
      u_pa[k] = v0[k] = v1[k] = v2[k] = v3[k] = v4[k] = v5[k] = ZEROF;

    for (n = nlower_6; n <= nupper_6; n++) {
      mz = n+nz;
      z0 = rho1d_6[2][n];
      for (m = nlower_6; m <= nupper_6; m++) {
        my = m+ny;
        y0 = z0*rho1d_6[1][m];
        for (l = nlower_6; l <= nupper_6; l++) {
          mx = l+nx;
          x0 = y0*rho1d_6[0][l];
          if (eflag_atom) {
            for (k = 0; k < nsplit; k++)
              u_pa[k] += x0*u_brick_none[k][mz][my][mx];
          }
          if (vflag_atom) {
            for (k = 0; k < nsplit; k++) {
              v0[k] += x0*v0_brick_none[k][mz][my][mx];
              v1[k] += x0*v1_brick_none[k][mz][my][mx];
              v2[k] += x0*v2_brick_none[k][mz][my][mx];
              v3[k] += x0*v3_brick_none[k][mz][my][mx];
              v4[k] += x0*v4_brick_none[k][mz][my][mx];
              v5[k] += x0*v5_brick_none[k][mz][my][mx];
            }
          }
        }
      }
    }

    // convert D-field to force

    type = atom->type[i];
    for (k = 0; k < nsplit; k++) {
      lj = B[nsplit*type + k]*0.5;

      if (eflag_atom) {
        eatom[i] += u_pa[k]*lj;
      }
      if (vflag_atom) {
        vatom[i][0] += v0[k]*lj;
        vatom[i][1] += v1[k]*lj;
        vatom[i][2] += v2[k]*lj;
        vatom[i][3] += v3[k]*lj;
        vatom[i][4] += v4[k]*lj;
        vatom[i][5] += v5[k]*lj;
      }
    }
  }

  delete [] u_pa;
  delete [] v0;
  delete [] v1;
  delete [] v2;
  delete [] v3;
  delete [] v4;
  delete [] v5;
}

/* ----------------------------------------------------------------------
   pack values to buf to send to another proc
------------------------------------------------------------------------- */

void PPPMDisp::pack_forward_grid(int flag, void *vbuf, int nlist, int *list)
{
  auto buf = (FFT_SCALAR *) vbuf;

  int n = 0;

  switch (flag) {

  // Coulomb interactions

  case FORWARD_IK: {
    FFT_SCALAR *xsrc = &vdx_brick[nzlo_out][nylo_out][nxlo_out];
    FFT_SCALAR *ysrc = &vdy_brick[nzlo_out][nylo_out][nxlo_out];
    FFT_SCALAR *zsrc = &vdz_brick[nzlo_out][nylo_out][nxlo_out];
    for (int i = 0; i < nlist; i++) {
      buf[n++] = xsrc[list[i]];
      buf[n++] = ysrc[list[i]];
      buf[n++] = zsrc[list[i]];
    }
    break;
  }

  case FORWARD_AD: {
    FFT_SCALAR *src = &u_brick[nzlo_out][nylo_out][nxlo_out];
    for (int i = 0; i < nlist; i++)
      buf[i] = src[list[i]];
    break;
  }

  case FORWARD_IK_PERATOM: {
    FFT_SCALAR *esrc = &u_brick[nzlo_out][nylo_out][nxlo_out];
    FFT_SCALAR *v0src = &v0_brick[nzlo_out][nylo_out][nxlo_out];
    FFT_SCALAR *v1src = &v1_brick[nzlo_out][nylo_out][nxlo_out];
    FFT_SCALAR *v2src = &v2_brick[nzlo_out][nylo_out][nxlo_out];
    FFT_SCALAR *v3src = &v3_brick[nzlo_out][nylo_out][nxlo_out];
    FFT_SCALAR *v4src = &v4_brick[nzlo_out][nylo_out][nxlo_out];
    FFT_SCALAR *v5src = &v5_brick[nzlo_out][nylo_out][nxlo_out];
    for (int i = 0; i < nlist; i++) {
      if (eflag_atom) buf[n++] = esrc[list[i]];
      if (vflag_atom) {
        buf[n++] = v0src[list[i]];
        buf[n++] = v1src[list[i]];
        buf[n++] = v2src[list[i]];
        buf[n++] = v3src[list[i]];
        buf[n++] = v4src[list[i]];
        buf[n++] = v5src[list[i]];
      }
    }
    break;
  }

  case FORWARD_AD_PERATOM: {
    FFT_SCALAR *v0src = &v0_brick[nzlo_out][nylo_out][nxlo_out];
    FFT_SCALAR *v1src = &v1_brick[nzlo_out][nylo_out][nxlo_out];
    FFT_SCALAR *v2src = &v2_brick[nzlo_out][nylo_out][nxlo_out];
    FFT_SCALAR *v3src = &v3_brick[nzlo_out][nylo_out][nxlo_out];
    FFT_SCALAR *v4src = &v4_brick[nzlo_out][nylo_out][nxlo_out];
    FFT_SCALAR *v5src = &v5_brick[nzlo_out][nylo_out][nxlo_out];
    for (int i = 0; i < nlist; i++) {
      buf[n++] = v0src[list[i]];
      buf[n++] = v1src[list[i]];
      buf[n++] = v2src[list[i]];
      buf[n++] = v3src[list[i]];
      buf[n++] = v4src[list[i]];
      buf[n++] = v5src[list[i]];
    }
    break;
  }

  // dispersion interactions, geometric mixing

  case FORWARD_IK_GEOM: {
    FFT_SCALAR *xsrc = &vdx_brick_g[nzlo_out_6][nylo_out_6][nxlo_out_6];
    FFT_SCALAR *ysrc = &vdy_brick_g[nzlo_out_6][nylo_out_6][nxlo_out_6];
    FFT_SCALAR *zsrc = &vdz_brick_g[nzlo_out_6][nylo_out_6][nxlo_out_6];
    for (int i = 0; i < nlist; i++) {
      buf[n++] = xsrc[list[i]];
      buf[n++] = ysrc[list[i]];
      buf[n++] = zsrc[list[i]];
    }
    break;
  }

  case FORWARD_AD_GEOM: {
    FFT_SCALAR *src = &u_brick_g[nzlo_out_6][nylo_out_6][nxlo_out_6];
    for (int i = 0; i < nlist; i++)
      buf[i] = src[list[i]];
    break;
  }

  case FORWARD_IK_PERATOM_GEOM: {
    FFT_SCALAR *esrc = &u_brick_g[nzlo_out_6][nylo_out_6][nxlo_out_6];
    FFT_SCALAR *v0src = &v0_brick_g[nzlo_out_6][nylo_out_6][nxlo_out_6];
    FFT_SCALAR *v1src = &v1_brick_g[nzlo_out_6][nylo_out_6][nxlo_out_6];
    FFT_SCALAR *v2src = &v2_brick_g[nzlo_out_6][nylo_out_6][nxlo_out_6];
    FFT_SCALAR *v3src = &v3_brick_g[nzlo_out_6][nylo_out_6][nxlo_out_6];
    FFT_SCALAR *v4src = &v4_brick_g[nzlo_out_6][nylo_out_6][nxlo_out_6];
    FFT_SCALAR *v5src = &v5_brick_g[nzlo_out_6][nylo_out_6][nxlo_out_6];
    for (int i = 0; i < nlist; i++) {
      if (eflag_atom) buf[n++] = esrc[list[i]];
      if (vflag_atom) {
        buf[n++] = v0src[list[i]];
        buf[n++] = v1src[list[i]];
        buf[n++] = v2src[list[i]];
        buf[n++] = v3src[list[i]];
        buf[n++] = v4src[list[i]];
        buf[n++] = v5src[list[i]];
      }
    }
    break;
  }

  case FORWARD_AD_PERATOM_GEOM: {
    FFT_SCALAR *v0src = &v0_brick_g[nzlo_out_6][nylo_out_6][nxlo_out_6];
    FFT_SCALAR *v1src = &v1_brick_g[nzlo_out_6][nylo_out_6][nxlo_out_6];
    FFT_SCALAR *v2src = &v2_brick_g[nzlo_out_6][nylo_out_6][nxlo_out_6];
    FFT_SCALAR *v3src = &v3_brick_g[nzlo_out_6][nylo_out_6][nxlo_out_6];
    FFT_SCALAR *v4src = &v4_brick_g[nzlo_out_6][nylo_out_6][nxlo_out_6];
    FFT_SCALAR *v5src = &v5_brick_g[nzlo_out_6][nylo_out_6][nxlo_out_6];
    for (int i = 0; i < nlist; i++) {
      buf[n++] = v0src[list[i]];
      buf[n++] = v1src[list[i]];
      buf[n++] = v2src[list[i]];
      buf[n++] = v3src[list[i]];
      buf[n++] = v4src[list[i]];
      buf[n++] = v5src[list[i]];
    }
    break;
  }

  // dispersion interactions, arithmetic mixing

  case FORWARD_IK_ARITH: {
    FFT_SCALAR *xsrc0 = &vdx_brick_a0[nzlo_out_6][nylo_out_6][nxlo_out_6];
    FFT_SCALAR *ysrc0 = &vdy_brick_a0[nzlo_out_6][nylo_out_6][nxlo_out_6];
    FFT_SCALAR *zsrc0 = &vdz_brick_a0[nzlo_out_6][nylo_out_6][nxlo_out_6];

    FFT_SCALAR *xsrc1 = &vdx_brick_a1[nzlo_out_6][nylo_out_6][nxlo_out_6];
    FFT_SCALAR *ysrc1 = &vdy_brick_a1[nzlo_out_6][nylo_out_6][nxlo_out_6];
    FFT_SCALAR *zsrc1 = &vdz_brick_a1[nzlo_out_6][nylo_out_6][nxlo_out_6];

    FFT_SCALAR *xsrc2 = &vdx_brick_a2[nzlo_out_6][nylo_out_6][nxlo_out_6];
    FFT_SCALAR *ysrc2 = &vdy_brick_a2[nzlo_out_6][nylo_out_6][nxlo_out_6];
    FFT_SCALAR *zsrc2 = &vdz_brick_a2[nzlo_out_6][nylo_out_6][nxlo_out_6];

    FFT_SCALAR *xsrc3 = &vdx_brick_a3[nzlo_out_6][nylo_out_6][nxlo_out_6];
    FFT_SCALAR *ysrc3 = &vdy_brick_a3[nzlo_out_6][nylo_out_6][nxlo_out_6];
    FFT_SCALAR *zsrc3 = &vdz_brick_a3[nzlo_out_6][nylo_out_6][nxlo_out_6];

    FFT_SCALAR *xsrc4 = &vdx_brick_a4[nzlo_out_6][nylo_out_6][nxlo_out_6];
    FFT_SCALAR *ysrc4 = &vdy_brick_a4[nzlo_out_6][nylo_out_6][nxlo_out_6];
    FFT_SCALAR *zsrc4 = &vdz_brick_a4[nzlo_out_6][nylo_out_6][nxlo_out_6];

    FFT_SCALAR *xsrc5 = &vdx_brick_a5[nzlo_out_6][nylo_out_6][nxlo_out_6];
    FFT_SCALAR *ysrc5 = &vdy_brick_a5[nzlo_out_6][nylo_out_6][nxlo_out_6];
    FFT_SCALAR *zsrc5 = &vdz_brick_a5[nzlo_out_6][nylo_out_6][nxlo_out_6];

    FFT_SCALAR *xsrc6 = &vdx_brick_a6[nzlo_out_6][nylo_out_6][nxlo_out_6];
    FFT_SCALAR *ysrc6 = &vdy_brick_a6[nzlo_out_6][nylo_out_6][nxlo_out_6];
    FFT_SCALAR *zsrc6 = &vdz_brick_a6[nzlo_out_6][nylo_out_6][nxlo_out_6];

    for (int i = 0; i < nlist; i++) {
      buf[n++] = xsrc0[list[i]];
      buf[n++] = ysrc0[list[i]];
      buf[n++] = zsrc0[list[i]];

      buf[n++] = xsrc1[list[i]];
      buf[n++] = ysrc1[list[i]];
      buf[n++] = zsrc1[list[i]];

      buf[n++] = xsrc2[list[i]];
      buf[n++] = ysrc2[list[i]];
      buf[n++] = zsrc2[list[i]];

      buf[n++] = xsrc3[list[i]];
      buf[n++] = ysrc3[list[i]];
      buf[n++] = zsrc3[list[i]];

      buf[n++] = xsrc4[list[i]];
      buf[n++] = ysrc4[list[i]];
      buf[n++] = zsrc4[list[i]];

      buf[n++] = xsrc5[list[i]];
      buf[n++] = ysrc5[list[i]];
      buf[n++] = zsrc5[list[i]];

      buf[n++] = xsrc6[list[i]];
      buf[n++] = ysrc6[list[i]];
      buf[n++] = zsrc6[list[i]];
    }
    break;
  }

  case FORWARD_AD_ARITH: {
    FFT_SCALAR *src0 = &u_brick_a0[nzlo_out_6][nylo_out_6][nxlo_out_6];
    FFT_SCALAR *src1 = &u_brick_a1[nzlo_out_6][nylo_out_6][nxlo_out_6];
    FFT_SCALAR *src2 = &u_brick_a2[nzlo_out_6][nylo_out_6][nxlo_out_6];
    FFT_SCALAR *src3 = &u_brick_a3[nzlo_out_6][nylo_out_6][nxlo_out_6];
    FFT_SCALAR *src4 = &u_brick_a4[nzlo_out_6][nylo_out_6][nxlo_out_6];
    FFT_SCALAR *src5 = &u_brick_a5[nzlo_out_6][nylo_out_6][nxlo_out_6];
    FFT_SCALAR *src6 = &u_brick_a6[nzlo_out_6][nylo_out_6][nxlo_out_6];

    for (int i = 0; i < nlist; i++) {
      buf[n++] = src0[list[i]];
      buf[n++] = src1[list[i]];
      buf[n++] = src2[list[i]];
      buf[n++] = src3[list[i]];
      buf[n++] = src4[list[i]];
      buf[n++] = src5[list[i]];
      buf[n++] = src6[list[i]];
    }
    break;
  }

  case FORWARD_IK_PERATOM_ARITH: {
    FFT_SCALAR *esrc0 = &u_brick_a0[nzlo_out_6][nylo_out_6][nxlo_out_6];
    FFT_SCALAR *v0src0 = &v0_brick_a0[nzlo_out_6][nylo_out_6][nxlo_out_6];
    FFT_SCALAR *v1src0 = &v1_brick_a0[nzlo_out_6][nylo_out_6][nxlo_out_6];
    FFT_SCALAR *v2src0 = &v2_brick_a0[nzlo_out_6][nylo_out_6][nxlo_out_6];
    FFT_SCALAR *v3src0 = &v3_brick_a0[nzlo_out_6][nylo_out_6][nxlo_out_6];
    FFT_SCALAR *v4src0 = &v4_brick_a0[nzlo_out_6][nylo_out_6][nxlo_out_6];
    FFT_SCALAR *v5src0 = &v5_brick_a0[nzlo_out_6][nylo_out_6][nxlo_out_6];

    FFT_SCALAR *esrc1 = &u_brick_a1[nzlo_out_6][nylo_out_6][nxlo_out_6];
    FFT_SCALAR *v0src1 = &v0_brick_a1[nzlo_out_6][nylo_out_6][nxlo_out_6];
    FFT_SCALAR *v1src1 = &v1_brick_a1[nzlo_out_6][nylo_out_6][nxlo_out_6];
    FFT_SCALAR *v2src1 = &v2_brick_a1[nzlo_out_6][nylo_out_6][nxlo_out_6];
    FFT_SCALAR *v3src1 = &v3_brick_a1[nzlo_out_6][nylo_out_6][nxlo_out_6];
    FFT_SCALAR *v4src1 = &v4_brick_a1[nzlo_out_6][nylo_out_6][nxlo_out_6];
    FFT_SCALAR *v5src1 = &v5_brick_a1[nzlo_out_6][nylo_out_6][nxlo_out_6];

    FFT_SCALAR *esrc2 = &u_brick_a2[nzlo_out_6][nylo_out_6][nxlo_out_6];
    FFT_SCALAR *v0src2 = &v0_brick_a2[nzlo_out_6][nylo_out_6][nxlo_out_6];
    FFT_SCALAR *v1src2 = &v1_brick_a2[nzlo_out_6][nylo_out_6][nxlo_out_6];
    FFT_SCALAR *v2src2 = &v2_brick_a2[nzlo_out_6][nylo_out_6][nxlo_out_6];
    FFT_SCALAR *v3src2 = &v3_brick_a2[nzlo_out_6][nylo_out_6][nxlo_out_6];
    FFT_SCALAR *v4src2 = &v4_brick_a2[nzlo_out_6][nylo_out_6][nxlo_out_6];
    FFT_SCALAR *v5src2 = &v5_brick_a2[nzlo_out_6][nylo_out_6][nxlo_out_6];

    FFT_SCALAR *esrc3 = &u_brick_a3[nzlo_out_6][nylo_out_6][nxlo_out_6];
    FFT_SCALAR *v0src3 = &v0_brick_a3[nzlo_out_6][nylo_out_6][nxlo_out_6];
    FFT_SCALAR *v1src3 = &v1_brick_a3[nzlo_out_6][nylo_out_6][nxlo_out_6];
    FFT_SCALAR *v2src3 = &v2_brick_a3[nzlo_out_6][nylo_out_6][nxlo_out_6];
    FFT_SCALAR *v3src3 = &v3_brick_a3[nzlo_out_6][nylo_out_6][nxlo_out_6];
    FFT_SCALAR *v4src3 = &v4_brick_a3[nzlo_out_6][nylo_out_6][nxlo_out_6];
    FFT_SCALAR *v5src3 = &v5_brick_a3[nzlo_out_6][nylo_out_6][nxlo_out_6];

    FFT_SCALAR *esrc4 = &u_brick_a4[nzlo_out_6][nylo_out_6][nxlo_out_6];
    FFT_SCALAR *v0src4 = &v0_brick_a4[nzlo_out_6][nylo_out_6][nxlo_out_6];
    FFT_SCALAR *v1src4 = &v1_brick_a4[nzlo_out_6][nylo_out_6][nxlo_out_6];
    FFT_SCALAR *v2src4 = &v2_brick_a4[nzlo_out_6][nylo_out_6][nxlo_out_6];
    FFT_SCALAR *v3src4 = &v3_brick_a4[nzlo_out_6][nylo_out_6][nxlo_out_6];
    FFT_SCALAR *v4src4 = &v4_brick_a4[nzlo_out_6][nylo_out_6][nxlo_out_6];
    FFT_SCALAR *v5src4 = &v5_brick_a4[nzlo_out_6][nylo_out_6][nxlo_out_6];

    FFT_SCALAR *esrc5 = &u_brick_a5[nzlo_out_6][nylo_out_6][nxlo_out_6];
    FFT_SCALAR *v0src5 = &v0_brick_a5[nzlo_out_6][nylo_out_6][nxlo_out_6];
    FFT_SCALAR *v1src5 = &v1_brick_a5[nzlo_out_6][nylo_out_6][nxlo_out_6];
    FFT_SCALAR *v2src5 = &v2_brick_a5[nzlo_out_6][nylo_out_6][nxlo_out_6];
    FFT_SCALAR *v3src5 = &v3_brick_a5[nzlo_out_6][nylo_out_6][nxlo_out_6];
    FFT_SCALAR *v4src5 = &v4_brick_a5[nzlo_out_6][nylo_out_6][nxlo_out_6];
    FFT_SCALAR *v5src5 = &v5_brick_a5[nzlo_out_6][nylo_out_6][nxlo_out_6];

    FFT_SCALAR *esrc6 = &u_brick_a6[nzlo_out_6][nylo_out_6][nxlo_out_6];
    FFT_SCALAR *v0src6 = &v0_brick_a6[nzlo_out_6][nylo_out_6][nxlo_out_6];
    FFT_SCALAR *v1src6 = &v1_brick_a6[nzlo_out_6][nylo_out_6][nxlo_out_6];
    FFT_SCALAR *v2src6 = &v2_brick_a6[nzlo_out_6][nylo_out_6][nxlo_out_6];
    FFT_SCALAR *v3src6 = &v3_brick_a6[nzlo_out_6][nylo_out_6][nxlo_out_6];
    FFT_SCALAR *v4src6 = &v4_brick_a6[nzlo_out_6][nylo_out_6][nxlo_out_6];
    FFT_SCALAR *v5src6 = &v5_brick_a6[nzlo_out_6][nylo_out_6][nxlo_out_6];

    for (int i = 0; i < nlist; i++) {
      if (eflag_atom) {
        buf[n++] = esrc0[list[i]];
        buf[n++] = esrc1[list[i]];
        buf[n++] = esrc2[list[i]];
        buf[n++] = esrc3[list[i]];
        buf[n++] = esrc4[list[i]];
        buf[n++] = esrc5[list[i]];
        buf[n++] = esrc6[list[i]];
      }
      if (vflag_atom) {
        buf[n++] = v0src0[list[i]];
        buf[n++] = v1src0[list[i]];
        buf[n++] = v2src0[list[i]];
        buf[n++] = v3src0[list[i]];
        buf[n++] = v4src0[list[i]];
        buf[n++] = v5src0[list[i]];

        buf[n++] = v0src1[list[i]];
        buf[n++] = v1src1[list[i]];
        buf[n++] = v2src1[list[i]];
        buf[n++] = v3src1[list[i]];
        buf[n++] = v4src1[list[i]];
        buf[n++] = v5src1[list[i]];

        buf[n++] = v0src2[list[i]];
        buf[n++] = v1src2[list[i]];
        buf[n++] = v2src2[list[i]];
        buf[n++] = v3src2[list[i]];
        buf[n++] = v4src2[list[i]];
        buf[n++] = v5src2[list[i]];

        buf[n++] = v0src3[list[i]];
        buf[n++] = v1src3[list[i]];
        buf[n++] = v2src3[list[i]];
        buf[n++] = v3src3[list[i]];
        buf[n++] = v4src3[list[i]];
        buf[n++] = v5src3[list[i]];

        buf[n++] = v0src4[list[i]];
        buf[n++] = v1src4[list[i]];
        buf[n++] = v2src4[list[i]];
        buf[n++] = v3src4[list[i]];
        buf[n++] = v4src4[list[i]];
        buf[n++] = v5src4[list[i]];

        buf[n++] = v0src5[list[i]];
        buf[n++] = v1src5[list[i]];
        buf[n++] = v2src5[list[i]];
        buf[n++] = v3src5[list[i]];
        buf[n++] = v4src5[list[i]];
        buf[n++] = v5src5[list[i]];

        buf[n++] = v0src6[list[i]];
        buf[n++] = v1src6[list[i]];
        buf[n++] = v2src6[list[i]];
        buf[n++] = v3src6[list[i]];
        buf[n++] = v4src6[list[i]];
        buf[n++] = v5src6[list[i]];
      }
    }
    break;
  }

  case FORWARD_AD_PERATOM_ARITH: {
    FFT_SCALAR *v0src0 = &v0_brick_a0[nzlo_out_6][nylo_out_6][nxlo_out_6];
    FFT_SCALAR *v1src0 = &v1_brick_a0[nzlo_out_6][nylo_out_6][nxlo_out_6];
    FFT_SCALAR *v2src0 = &v2_brick_a0[nzlo_out_6][nylo_out_6][nxlo_out_6];
    FFT_SCALAR *v3src0 = &v3_brick_a0[nzlo_out_6][nylo_out_6][nxlo_out_6];
    FFT_SCALAR *v4src0 = &v4_brick_a0[nzlo_out_6][nylo_out_6][nxlo_out_6];
    FFT_SCALAR *v5src0 = &v5_brick_a0[nzlo_out_6][nylo_out_6][nxlo_out_6];

    FFT_SCALAR *v0src1 = &v0_brick_a1[nzlo_out_6][nylo_out_6][nxlo_out_6];
    FFT_SCALAR *v1src1 = &v1_brick_a1[nzlo_out_6][nylo_out_6][nxlo_out_6];
    FFT_SCALAR *v2src1 = &v2_brick_a1[nzlo_out_6][nylo_out_6][nxlo_out_6];
    FFT_SCALAR *v3src1 = &v3_brick_a1[nzlo_out_6][nylo_out_6][nxlo_out_6];
    FFT_SCALAR *v4src1 = &v4_brick_a1[nzlo_out_6][nylo_out_6][nxlo_out_6];
    FFT_SCALAR *v5src1 = &v5_brick_a1[nzlo_out_6][nylo_out_6][nxlo_out_6];

    FFT_SCALAR *v0src2 = &v0_brick_a2[nzlo_out_6][nylo_out_6][nxlo_out_6];
    FFT_SCALAR *v1src2 = &v1_brick_a2[nzlo_out_6][nylo_out_6][nxlo_out_6];
    FFT_SCALAR *v2src2 = &v2_brick_a2[nzlo_out_6][nylo_out_6][nxlo_out_6];
    FFT_SCALAR *v3src2 = &v3_brick_a2[nzlo_out_6][nylo_out_6][nxlo_out_6];
    FFT_SCALAR *v4src2 = &v4_brick_a2[nzlo_out_6][nylo_out_6][nxlo_out_6];
    FFT_SCALAR *v5src2 = &v5_brick_a2[nzlo_out_6][nylo_out_6][nxlo_out_6];

    FFT_SCALAR *v0src3 = &v0_brick_a3[nzlo_out_6][nylo_out_6][nxlo_out_6];
    FFT_SCALAR *v1src3 = &v1_brick_a3[nzlo_out_6][nylo_out_6][nxlo_out_6];
    FFT_SCALAR *v2src3 = &v2_brick_a3[nzlo_out_6][nylo_out_6][nxlo_out_6];
    FFT_SCALAR *v3src3 = &v3_brick_a3[nzlo_out_6][nylo_out_6][nxlo_out_6];
    FFT_SCALAR *v4src3 = &v4_brick_a3[nzlo_out_6][nylo_out_6][nxlo_out_6];
    FFT_SCALAR *v5src3 = &v5_brick_a3[nzlo_out_6][nylo_out_6][nxlo_out_6];

    FFT_SCALAR *v0src4 = &v0_brick_a4[nzlo_out_6][nylo_out_6][nxlo_out_6];
    FFT_SCALAR *v1src4 = &v1_brick_a4[nzlo_out_6][nylo_out_6][nxlo_out_6];
    FFT_SCALAR *v2src4 = &v2_brick_a4[nzlo_out_6][nylo_out_6][nxlo_out_6];
    FFT_SCALAR *v3src4 = &v3_brick_a4[nzlo_out_6][nylo_out_6][nxlo_out_6];
    FFT_SCALAR *v4src4 = &v4_brick_a4[nzlo_out_6][nylo_out_6][nxlo_out_6];
    FFT_SCALAR *v5src4 = &v5_brick_a4[nzlo_out_6][nylo_out_6][nxlo_out_6];

    FFT_SCALAR *v0src5 = &v0_brick_a5[nzlo_out_6][nylo_out_6][nxlo_out_6];
    FFT_SCALAR *v1src5 = &v1_brick_a5[nzlo_out_6][nylo_out_6][nxlo_out_6];
    FFT_SCALAR *v2src5 = &v2_brick_a5[nzlo_out_6][nylo_out_6][nxlo_out_6];
    FFT_SCALAR *v3src5 = &v3_brick_a5[nzlo_out_6][nylo_out_6][nxlo_out_6];
    FFT_SCALAR *v4src5 = &v4_brick_a5[nzlo_out_6][nylo_out_6][nxlo_out_6];
    FFT_SCALAR *v5src5 = &v5_brick_a5[nzlo_out_6][nylo_out_6][nxlo_out_6];

    FFT_SCALAR *v0src6 = &v0_brick_a6[nzlo_out_6][nylo_out_6][nxlo_out_6];
    FFT_SCALAR *v1src6 = &v1_brick_a6[nzlo_out_6][nylo_out_6][nxlo_out_6];
    FFT_SCALAR *v2src6 = &v2_brick_a6[nzlo_out_6][nylo_out_6][nxlo_out_6];
    FFT_SCALAR *v3src6 = &v3_brick_a6[nzlo_out_6][nylo_out_6][nxlo_out_6];
    FFT_SCALAR *v4src6 = &v4_brick_a6[nzlo_out_6][nylo_out_6][nxlo_out_6];
    FFT_SCALAR *v5src6 = &v5_brick_a6[nzlo_out_6][nylo_out_6][nxlo_out_6];

    for (int i = 0; i < nlist; i++) {
      buf[n++] = v0src0[list[i]];
      buf[n++] = v1src0[list[i]];
      buf[n++] = v2src0[list[i]];
      buf[n++] = v3src0[list[i]];
      buf[n++] = v4src0[list[i]];
      buf[n++] = v5src0[list[i]];

      buf[n++] = v0src1[list[i]];
      buf[n++] = v1src1[list[i]];
      buf[n++] = v2src1[list[i]];
      buf[n++] = v3src1[list[i]];
      buf[n++] = v4src1[list[i]];
      buf[n++] = v5src1[list[i]];

      buf[n++] = v0src2[list[i]];
      buf[n++] = v1src2[list[i]];
      buf[n++] = v2src2[list[i]];
      buf[n++] = v3src2[list[i]];
      buf[n++] = v4src2[list[i]];
      buf[n++] = v5src2[list[i]];

      buf[n++] = v0src3[list[i]];
      buf[n++] = v1src3[list[i]];
      buf[n++] = v2src3[list[i]];
      buf[n++] = v3src3[list[i]];
      buf[n++] = v4src3[list[i]];
      buf[n++] = v5src3[list[i]];

      buf[n++] = v0src4[list[i]];
      buf[n++] = v1src4[list[i]];
      buf[n++] = v2src4[list[i]];
      buf[n++] = v3src4[list[i]];
      buf[n++] = v4src4[list[i]];
      buf[n++] = v5src4[list[i]];

      buf[n++] = v0src5[list[i]];
      buf[n++] = v1src5[list[i]];
      buf[n++] = v2src5[list[i]];
      buf[n++] = v3src5[list[i]];
      buf[n++] = v4src5[list[i]];
      buf[n++] = v5src5[list[i]];

      buf[n++] = v0src6[list[i]];
      buf[n++] = v1src6[list[i]];
      buf[n++] = v2src6[list[i]];
      buf[n++] = v3src6[list[i]];
      buf[n++] = v4src6[list[i]];
      buf[n++] = v5src6[list[i]];
    }
    break;
  }

  // dispersion interactions, no mixing

  case FORWARD_IK_NONE: {
    for (int k = 0; k < nsplit_alloc; k++) {
      FFT_SCALAR *xsrc = &vdx_brick_none[k][nzlo_out_6][nylo_out_6][nxlo_out_6];
      FFT_SCALAR *ysrc = &vdy_brick_none[k][nzlo_out_6][nylo_out_6][nxlo_out_6];
      FFT_SCALAR *zsrc = &vdz_brick_none[k][nzlo_out_6][nylo_out_6][nxlo_out_6];
      for (int i = 0; i < nlist; i++) {
        buf[n++] = xsrc[list[i]];
        buf[n++] = ysrc[list[i]];
        buf[n++] = zsrc[list[i]];
      }
    }
    break;
  }

  case FORWARD_AD_NONE: {
    for (int k = 0; k < nsplit_alloc; k++) {
      FFT_SCALAR *src = &u_brick_none[k][nzlo_out_6][nylo_out_6][nxlo_out_6];
      for (int i = 0; i < nlist; i++)
        buf[n++] = src[list[i]];
    }
    break;
  }

  case FORWARD_IK_PERATOM_NONE: {
    for (int k = 0; k < nsplit_alloc; k++) {
      FFT_SCALAR *esrc = &u_brick_none[k][nzlo_out_6][nylo_out_6][nxlo_out_6];
      FFT_SCALAR *v0src = &v0_brick_none[k][nzlo_out_6][nylo_out_6][nxlo_out_6];
      FFT_SCALAR *v1src = &v1_brick_none[k][nzlo_out_6][nylo_out_6][nxlo_out_6];
      FFT_SCALAR *v2src = &v2_brick_none[k][nzlo_out_6][nylo_out_6][nxlo_out_6];
      FFT_SCALAR *v3src = &v3_brick_none[k][nzlo_out_6][nylo_out_6][nxlo_out_6];
      FFT_SCALAR *v4src = &v4_brick_none[k][nzlo_out_6][nylo_out_6][nxlo_out_6];
      FFT_SCALAR *v5src = &v5_brick_none[k][nzlo_out_6][nylo_out_6][nxlo_out_6];
      for (int i = 0; i < nlist; i++) {
        if (eflag_atom) buf[n++] = esrc[list[i]];
        if (vflag_atom) {
          buf[n++] = v0src[list[i]];
          buf[n++] = v1src[list[i]];
          buf[n++] = v2src[list[i]];
          buf[n++] = v3src[list[i]];
          buf[n++] = v4src[list[i]];
          buf[n++] = v5src[list[i]];
        }
      }
    }
    break;
  }

  case FORWARD_AD_PERATOM_NONE: {
    for (int k = 0; k < nsplit_alloc; k++) {
      FFT_SCALAR *v0src = &v0_brick_none[k][nzlo_out_6][nylo_out_6][nxlo_out_6];
      FFT_SCALAR *v1src = &v1_brick_none[k][nzlo_out_6][nylo_out_6][nxlo_out_6];
      FFT_SCALAR *v2src = &v2_brick_none[k][nzlo_out_6][nylo_out_6][nxlo_out_6];
      FFT_SCALAR *v3src = &v3_brick_none[k][nzlo_out_6][nylo_out_6][nxlo_out_6];
      FFT_SCALAR *v4src = &v4_brick_none[k][nzlo_out_6][nylo_out_6][nxlo_out_6];
      FFT_SCALAR *v5src = &v5_brick_none[k][nzlo_out_6][nylo_out_6][nxlo_out_6];
      for (int i = 0; i < nlist; i++) {
        buf[n++] = v0src[list[i]];
        buf[n++] = v1src[list[i]];
        buf[n++] = v2src[list[i]];
        buf[n++] = v3src[list[i]];
        buf[n++] = v4src[list[i]];
        buf[n++] = v5src[list[i]];
      }
    }
    break;
  }
  }
}

/* ----------------------------------------------------------------------
   unpack another proc's own values from buf and set own ghost values
------------------------------------------------------------------------- */

void PPPMDisp::unpack_forward_grid(int flag, void *vbuf, int nlist, int *list)
{
  auto buf = (FFT_SCALAR *) vbuf;

  int n = 0;

  switch (flag) {

  // Coulomb interactions

  case FORWARD_IK: {
    FFT_SCALAR *xdest = &vdx_brick[nzlo_out][nylo_out][nxlo_out];
    FFT_SCALAR *ydest = &vdy_brick[nzlo_out][nylo_out][nxlo_out];
    FFT_SCALAR *zdest = &vdz_brick[nzlo_out][nylo_out][nxlo_out];
    for (int i = 0; i < nlist; i++) {
      xdest[list[i]] = buf[n++];
      ydest[list[i]] = buf[n++];
      zdest[list[i]] = buf[n++];
    }
    break;
  }

  case FORWARD_AD: {
    FFT_SCALAR *dest = &u_brick[nzlo_out][nylo_out][nxlo_out];
    for (int i = 0; i < nlist; i++)
      dest[list[i]] = buf[n++];
    break;
  }

  case FORWARD_IK_PERATOM: {
    FFT_SCALAR *esrc = &u_brick[nzlo_out][nylo_out][nxlo_out];
    FFT_SCALAR *v0src = &v0_brick[nzlo_out][nylo_out][nxlo_out];
    FFT_SCALAR *v1src = &v1_brick[nzlo_out][nylo_out][nxlo_out];
    FFT_SCALAR *v2src = &v2_brick[nzlo_out][nylo_out][nxlo_out];
    FFT_SCALAR *v3src = &v3_brick[nzlo_out][nylo_out][nxlo_out];
    FFT_SCALAR *v4src = &v4_brick[nzlo_out][nylo_out][nxlo_out];
    FFT_SCALAR *v5src = &v5_brick[nzlo_out][nylo_out][nxlo_out];
    for (int i = 0; i < nlist; i++) {
      if (eflag_atom) esrc[list[i]] = buf[n++];
      if (vflag_atom) {
        v0src[list[i]] = buf[n++];
        v1src[list[i]] = buf[n++];
        v2src[list[i]] = buf[n++];
        v3src[list[i]] = buf[n++];
        v4src[list[i]] = buf[n++];
        v5src[list[i]] = buf[n++];
      }
    }
    break;
  }

  case FORWARD_AD_PERATOM: {
    FFT_SCALAR *v0src = &v0_brick[nzlo_out][nylo_out][nxlo_out];
    FFT_SCALAR *v1src = &v1_brick[nzlo_out][nylo_out][nxlo_out];
    FFT_SCALAR *v2src = &v2_brick[nzlo_out][nylo_out][nxlo_out];
    FFT_SCALAR *v3src = &v3_brick[nzlo_out][nylo_out][nxlo_out];
    FFT_SCALAR *v4src = &v4_brick[nzlo_out][nylo_out][nxlo_out];
    FFT_SCALAR *v5src = &v5_brick[nzlo_out][nylo_out][nxlo_out];
    for (int i = 0; i < nlist; i++) {
      v0src[list[i]] = buf[n++];
      v1src[list[i]] = buf[n++];
      v2src[list[i]] = buf[n++];
      v3src[list[i]] = buf[n++];
      v4src[list[i]] = buf[n++];
      v5src[list[i]] = buf[n++];
    }
    break;
  }

  // disperion interactions, geometric mixing

  case FORWARD_IK_GEOM: {
    FFT_SCALAR *xdest = &vdx_brick_g[nzlo_out_6][nylo_out_6][nxlo_out_6];
    FFT_SCALAR *ydest = &vdy_brick_g[nzlo_out_6][nylo_out_6][nxlo_out_6];
    FFT_SCALAR *zdest = &vdz_brick_g[nzlo_out_6][nylo_out_6][nxlo_out_6];
    for (int i = 0; i < nlist; i++) {
      xdest[list[i]] = buf[n++];
      ydest[list[i]] = buf[n++];
      zdest[list[i]] = buf[n++];
    }
    break;
  }

  case FORWARD_AD_GEOM: {
    FFT_SCALAR *dest = &u_brick_g[nzlo_out_6][nylo_out_6][nxlo_out_6];
    for (int i = 0; i < nlist; i++)
      dest[list[i]] = buf[n++];
    break;
  }

  case FORWARD_IK_PERATOM_GEOM: {
    FFT_SCALAR *esrc = &u_brick_g[nzlo_out_6][nylo_out_6][nxlo_out_6];
    FFT_SCALAR *v0src = &v0_brick_g[nzlo_out_6][nylo_out_6][nxlo_out_6];
    FFT_SCALAR *v1src = &v1_brick_g[nzlo_out_6][nylo_out_6][nxlo_out_6];
    FFT_SCALAR *v2src = &v2_brick_g[nzlo_out_6][nylo_out_6][nxlo_out_6];
    FFT_SCALAR *v3src = &v3_brick_g[nzlo_out_6][nylo_out_6][nxlo_out_6];
    FFT_SCALAR *v4src = &v4_brick_g[nzlo_out_6][nylo_out_6][nxlo_out_6];
    FFT_SCALAR *v5src = &v5_brick_g[nzlo_out_6][nylo_out_6][nxlo_out_6];
    for (int i = 0; i < nlist; i++) {
      if (eflag_atom) esrc[list[i]] = buf[n++];
      if (vflag_atom) {
        v0src[list[i]] = buf[n++];
        v1src[list[i]] = buf[n++];
        v2src[list[i]] = buf[n++];
        v3src[list[i]] = buf[n++];
        v4src[list[i]] = buf[n++];
        v5src[list[i]] = buf[n++];
      }
    }
    break;
  }

  case FORWARD_AD_PERATOM_GEOM: {
    FFT_SCALAR *v0src = &v0_brick_g[nzlo_out_6][nylo_out_6][nxlo_out_6];
    FFT_SCALAR *v1src = &v1_brick_g[nzlo_out_6][nylo_out_6][nxlo_out_6];
    FFT_SCALAR *v2src = &v2_brick_g[nzlo_out_6][nylo_out_6][nxlo_out_6];
    FFT_SCALAR *v3src = &v3_brick_g[nzlo_out_6][nylo_out_6][nxlo_out_6];
    FFT_SCALAR *v4src = &v4_brick_g[nzlo_out_6][nylo_out_6][nxlo_out_6];
    FFT_SCALAR *v5src = &v5_brick_g[nzlo_out_6][nylo_out_6][nxlo_out_6];
    for (int i = 0; i < nlist; i++) {
      v0src[list[i]] = buf[n++];
      v1src[list[i]] = buf[n++];
      v2src[list[i]] = buf[n++];
      v3src[list[i]] = buf[n++];
      v4src[list[i]] = buf[n++];
      v5src[list[i]] = buf[n++];
    }
    break;
  }

  // disperion interactions, arithmetic mixing

  case FORWARD_IK_ARITH: {
    FFT_SCALAR *xdest0 = &vdx_brick_a0[nzlo_out_6][nylo_out_6][nxlo_out_6];
    FFT_SCALAR *ydest0 = &vdy_brick_a0[nzlo_out_6][nylo_out_6][nxlo_out_6];
    FFT_SCALAR *zdest0 = &vdz_brick_a0[nzlo_out_6][nylo_out_6][nxlo_out_6];

    FFT_SCALAR *xdest1 = &vdx_brick_a1[nzlo_out_6][nylo_out_6][nxlo_out_6];
    FFT_SCALAR *ydest1 = &vdy_brick_a1[nzlo_out_6][nylo_out_6][nxlo_out_6];
    FFT_SCALAR *zdest1 = &vdz_brick_a1[nzlo_out_6][nylo_out_6][nxlo_out_6];

    FFT_SCALAR *xdest2 = &vdx_brick_a2[nzlo_out_6][nylo_out_6][nxlo_out_6];
    FFT_SCALAR *ydest2 = &vdy_brick_a2[nzlo_out_6][nylo_out_6][nxlo_out_6];
    FFT_SCALAR *zdest2 = &vdz_brick_a2[nzlo_out_6][nylo_out_6][nxlo_out_6];

    FFT_SCALAR *xdest3 = &vdx_brick_a3[nzlo_out_6][nylo_out_6][nxlo_out_6];
    FFT_SCALAR *ydest3 = &vdy_brick_a3[nzlo_out_6][nylo_out_6][nxlo_out_6];
    FFT_SCALAR *zdest3 = &vdz_brick_a3[nzlo_out_6][nylo_out_6][nxlo_out_6];

    FFT_SCALAR *xdest4 = &vdx_brick_a4[nzlo_out_6][nylo_out_6][nxlo_out_6];
    FFT_SCALAR *ydest4 = &vdy_brick_a4[nzlo_out_6][nylo_out_6][nxlo_out_6];
    FFT_SCALAR *zdest4 = &vdz_brick_a4[nzlo_out_6][nylo_out_6][nxlo_out_6];

    FFT_SCALAR *xdest5 = &vdx_brick_a5[nzlo_out_6][nylo_out_6][nxlo_out_6];
    FFT_SCALAR *ydest5 = &vdy_brick_a5[nzlo_out_6][nylo_out_6][nxlo_out_6];
    FFT_SCALAR *zdest5 = &vdz_brick_a5[nzlo_out_6][nylo_out_6][nxlo_out_6];

    FFT_SCALAR *xdest6 = &vdx_brick_a6[nzlo_out_6][nylo_out_6][nxlo_out_6];
    FFT_SCALAR *ydest6 = &vdy_brick_a6[nzlo_out_6][nylo_out_6][nxlo_out_6];
    FFT_SCALAR *zdest6 = &vdz_brick_a6[nzlo_out_6][nylo_out_6][nxlo_out_6];

    for (int i = 0; i < nlist; i++) {
      xdest0[list[i]] = buf[n++];
      ydest0[list[i]] = buf[n++];
      zdest0[list[i]] = buf[n++];

      xdest1[list[i]] = buf[n++];
      ydest1[list[i]] = buf[n++];
      zdest1[list[i]] = buf[n++];

      xdest2[list[i]] = buf[n++];
      ydest2[list[i]] = buf[n++];
      zdest2[list[i]] = buf[n++];

      xdest3[list[i]] = buf[n++];
      ydest3[list[i]] = buf[n++];
      zdest3[list[i]] = buf[n++];

      xdest4[list[i]] = buf[n++];
      ydest4[list[i]] = buf[n++];
      zdest4[list[i]] = buf[n++];

      xdest5[list[i]] = buf[n++];
      ydest5[list[i]] = buf[n++];
      zdest5[list[i]] = buf[n++];

      xdest6[list[i]] = buf[n++];
      ydest6[list[i]] = buf[n++];
      zdest6[list[i]] = buf[n++];
    }
    break;
  }

  case FORWARD_AD_ARITH: {
    FFT_SCALAR *dest0 = &u_brick_a0[nzlo_out_6][nylo_out_6][nxlo_out_6];
    FFT_SCALAR *dest1 = &u_brick_a1[nzlo_out_6][nylo_out_6][nxlo_out_6];
    FFT_SCALAR *dest2 = &u_brick_a2[nzlo_out_6][nylo_out_6][nxlo_out_6];
    FFT_SCALAR *dest3 = &u_brick_a3[nzlo_out_6][nylo_out_6][nxlo_out_6];
    FFT_SCALAR *dest4 = &u_brick_a4[nzlo_out_6][nylo_out_6][nxlo_out_6];
    FFT_SCALAR *dest5 = &u_brick_a5[nzlo_out_6][nylo_out_6][nxlo_out_6];
    FFT_SCALAR *dest6 = &u_brick_a6[nzlo_out_6][nylo_out_6][nxlo_out_6];

    for (int i = 0; i < nlist; i++) {
      dest0[list[i]] = buf[n++];
      dest1[list[i]] = buf[n++];
      dest2[list[i]] = buf[n++];
      dest3[list[i]] = buf[n++];
      dest4[list[i]] = buf[n++];
      dest5[list[i]] = buf[n++];
      dest6[list[i]] = buf[n++];
    }
    break;
  }

  case FORWARD_IK_PERATOM_ARITH: {
    FFT_SCALAR *esrc0 = &u_brick_a0[nzlo_out_6][nylo_out_6][nxlo_out_6];
    FFT_SCALAR *v0src0 = &v0_brick_a0[nzlo_out_6][nylo_out_6][nxlo_out_6];
    FFT_SCALAR *v1src0 = &v1_brick_a0[nzlo_out_6][nylo_out_6][nxlo_out_6];
    FFT_SCALAR *v2src0 = &v2_brick_a0[nzlo_out_6][nylo_out_6][nxlo_out_6];
    FFT_SCALAR *v3src0 = &v3_brick_a0[nzlo_out_6][nylo_out_6][nxlo_out_6];
    FFT_SCALAR *v4src0 = &v4_brick_a0[nzlo_out_6][nylo_out_6][nxlo_out_6];
    FFT_SCALAR *v5src0 = &v5_brick_a0[nzlo_out_6][nylo_out_6][nxlo_out_6];

    FFT_SCALAR *esrc1 = &u_brick_a1[nzlo_out_6][nylo_out_6][nxlo_out_6];
    FFT_SCALAR *v0src1 = &v0_brick_a1[nzlo_out_6][nylo_out_6][nxlo_out_6];
    FFT_SCALAR *v1src1 = &v1_brick_a1[nzlo_out_6][nylo_out_6][nxlo_out_6];
    FFT_SCALAR *v2src1 = &v2_brick_a1[nzlo_out_6][nylo_out_6][nxlo_out_6];
    FFT_SCALAR *v3src1 = &v3_brick_a1[nzlo_out_6][nylo_out_6][nxlo_out_6];
    FFT_SCALAR *v4src1 = &v4_brick_a1[nzlo_out_6][nylo_out_6][nxlo_out_6];
    FFT_SCALAR *v5src1 = &v5_brick_a1[nzlo_out_6][nylo_out_6][nxlo_out_6];

    FFT_SCALAR *esrc2 = &u_brick_a2[nzlo_out_6][nylo_out_6][nxlo_out_6];
    FFT_SCALAR *v0src2 = &v0_brick_a2[nzlo_out_6][nylo_out_6][nxlo_out_6];
    FFT_SCALAR *v1src2 = &v1_brick_a2[nzlo_out_6][nylo_out_6][nxlo_out_6];
    FFT_SCALAR *v2src2 = &v2_brick_a2[nzlo_out_6][nylo_out_6][nxlo_out_6];
    FFT_SCALAR *v3src2 = &v3_brick_a2[nzlo_out_6][nylo_out_6][nxlo_out_6];
    FFT_SCALAR *v4src2 = &v4_brick_a2[nzlo_out_6][nylo_out_6][nxlo_out_6];
    FFT_SCALAR *v5src2 = &v5_brick_a2[nzlo_out_6][nylo_out_6][nxlo_out_6];

    FFT_SCALAR *esrc3 = &u_brick_a3[nzlo_out_6][nylo_out_6][nxlo_out_6];
    FFT_SCALAR *v0src3 = &v0_brick_a3[nzlo_out_6][nylo_out_6][nxlo_out_6];
    FFT_SCALAR *v1src3 = &v1_brick_a3[nzlo_out_6][nylo_out_6][nxlo_out_6];
    FFT_SCALAR *v2src3 = &v2_brick_a3[nzlo_out_6][nylo_out_6][nxlo_out_6];
    FFT_SCALAR *v3src3 = &v3_brick_a3[nzlo_out_6][nylo_out_6][nxlo_out_6];
    FFT_SCALAR *v4src3 = &v4_brick_a3[nzlo_out_6][nylo_out_6][nxlo_out_6];
    FFT_SCALAR *v5src3 = &v5_brick_a3[nzlo_out_6][nylo_out_6][nxlo_out_6];

    FFT_SCALAR *esrc4 = &u_brick_a4[nzlo_out_6][nylo_out_6][nxlo_out_6];
    FFT_SCALAR *v0src4 = &v0_brick_a4[nzlo_out_6][nylo_out_6][nxlo_out_6];
    FFT_SCALAR *v1src4 = &v1_brick_a4[nzlo_out_6][nylo_out_6][nxlo_out_6];
    FFT_SCALAR *v2src4 = &v2_brick_a4[nzlo_out_6][nylo_out_6][nxlo_out_6];
    FFT_SCALAR *v3src4 = &v3_brick_a4[nzlo_out_6][nylo_out_6][nxlo_out_6];
    FFT_SCALAR *v4src4 = &v4_brick_a4[nzlo_out_6][nylo_out_6][nxlo_out_6];
    FFT_SCALAR *v5src4 = &v5_brick_a4[nzlo_out_6][nylo_out_6][nxlo_out_6];

    FFT_SCALAR *esrc5 = &u_brick_a5[nzlo_out_6][nylo_out_6][nxlo_out_6];
    FFT_SCALAR *v0src5 = &v0_brick_a5[nzlo_out_6][nylo_out_6][nxlo_out_6];
    FFT_SCALAR *v1src5 = &v1_brick_a5[nzlo_out_6][nylo_out_6][nxlo_out_6];
    FFT_SCALAR *v2src5 = &v2_brick_a5[nzlo_out_6][nylo_out_6][nxlo_out_6];
    FFT_SCALAR *v3src5 = &v3_brick_a5[nzlo_out_6][nylo_out_6][nxlo_out_6];
    FFT_SCALAR *v4src5 = &v4_brick_a5[nzlo_out_6][nylo_out_6][nxlo_out_6];
    FFT_SCALAR *v5src5 = &v5_brick_a5[nzlo_out_6][nylo_out_6][nxlo_out_6];

    FFT_SCALAR *esrc6 = &u_brick_a6[nzlo_out_6][nylo_out_6][nxlo_out_6];
    FFT_SCALAR *v0src6 = &v0_brick_a6[nzlo_out_6][nylo_out_6][nxlo_out_6];
    FFT_SCALAR *v1src6 = &v1_brick_a6[nzlo_out_6][nylo_out_6][nxlo_out_6];
    FFT_SCALAR *v2src6 = &v2_brick_a6[nzlo_out_6][nylo_out_6][nxlo_out_6];
    FFT_SCALAR *v3src6 = &v3_brick_a6[nzlo_out_6][nylo_out_6][nxlo_out_6];
    FFT_SCALAR *v4src6 = &v4_brick_a6[nzlo_out_6][nylo_out_6][nxlo_out_6];
    FFT_SCALAR *v5src6 = &v5_brick_a6[nzlo_out_6][nylo_out_6][nxlo_out_6];

    for (int i = 0; i < nlist; i++) {
      if (eflag_atom) {
        esrc0[list[i]] = buf[n++];
        esrc1[list[i]] = buf[n++];
        esrc2[list[i]] = buf[n++];
        esrc3[list[i]] = buf[n++];
        esrc4[list[i]] = buf[n++];
        esrc5[list[i]] = buf[n++];
        esrc6[list[i]] = buf[n++];
      }
      if (vflag_atom) {
        v0src0[list[i]] = buf[n++];
        v1src0[list[i]] = buf[n++];
        v2src0[list[i]] = buf[n++];
        v3src0[list[i]] = buf[n++];
        v4src0[list[i]] = buf[n++];
        v5src0[list[i]] = buf[n++];

        v0src1[list[i]] = buf[n++];
        v1src1[list[i]] = buf[n++];
        v2src1[list[i]] = buf[n++];
        v3src1[list[i]] = buf[n++];
        v4src1[list[i]] = buf[n++];
        v5src1[list[i]] = buf[n++];

        v0src2[list[i]] = buf[n++];
        v1src2[list[i]] = buf[n++];
        v2src2[list[i]] = buf[n++];
        v3src2[list[i]] = buf[n++];
        v4src2[list[i]] = buf[n++];
        v5src2[list[i]] = buf[n++];

        v0src3[list[i]] = buf[n++];
        v1src3[list[i]] = buf[n++];
        v2src3[list[i]] = buf[n++];
        v3src3[list[i]] = buf[n++];
        v4src3[list[i]] = buf[n++];
        v5src3[list[i]] = buf[n++];

        v0src4[list[i]] = buf[n++];
        v1src4[list[i]] = buf[n++];
        v2src4[list[i]] = buf[n++];
        v3src4[list[i]] = buf[n++];
        v4src4[list[i]] = buf[n++];
        v5src4[list[i]] = buf[n++];

        v0src5[list[i]] = buf[n++];
        v1src5[list[i]] = buf[n++];
        v2src5[list[i]] = buf[n++];
        v3src5[list[i]] = buf[n++];
        v4src5[list[i]] = buf[n++];
        v5src5[list[i]] = buf[n++];

        v0src6[list[i]] = buf[n++];
        v1src6[list[i]] = buf[n++];
        v2src6[list[i]] = buf[n++];
        v3src6[list[i]] = buf[n++];
        v4src6[list[i]] = buf[n++];
        v5src6[list[i]] = buf[n++];
      }
    }
    break;
  }

  case FORWARD_AD_PERATOM_ARITH: {
    FFT_SCALAR *v0src0 = &v0_brick_a0[nzlo_out_6][nylo_out_6][nxlo_out_6];
    FFT_SCALAR *v1src0 = &v1_brick_a0[nzlo_out_6][nylo_out_6][nxlo_out_6];
    FFT_SCALAR *v2src0 = &v2_brick_a0[nzlo_out_6][nylo_out_6][nxlo_out_6];
    FFT_SCALAR *v3src0 = &v3_brick_a0[nzlo_out_6][nylo_out_6][nxlo_out_6];
    FFT_SCALAR *v4src0 = &v4_brick_a0[nzlo_out_6][nylo_out_6][nxlo_out_6];
    FFT_SCALAR *v5src0 = &v5_brick_a0[nzlo_out_6][nylo_out_6][nxlo_out_6];

    FFT_SCALAR *v0src1 = &v0_brick_a1[nzlo_out_6][nylo_out_6][nxlo_out_6];
    FFT_SCALAR *v1src1 = &v1_brick_a1[nzlo_out_6][nylo_out_6][nxlo_out_6];
    FFT_SCALAR *v2src1 = &v2_brick_a1[nzlo_out_6][nylo_out_6][nxlo_out_6];
    FFT_SCALAR *v3src1 = &v3_brick_a1[nzlo_out_6][nylo_out_6][nxlo_out_6];
    FFT_SCALAR *v4src1 = &v4_brick_a1[nzlo_out_6][nylo_out_6][nxlo_out_6];
    FFT_SCALAR *v5src1 = &v5_brick_a1[nzlo_out_6][nylo_out_6][nxlo_out_6];

    FFT_SCALAR *v0src2 = &v0_brick_a2[nzlo_out_6][nylo_out_6][nxlo_out_6];
    FFT_SCALAR *v1src2 = &v1_brick_a2[nzlo_out_6][nylo_out_6][nxlo_out_6];
    FFT_SCALAR *v2src2 = &v2_brick_a2[nzlo_out_6][nylo_out_6][nxlo_out_6];
    FFT_SCALAR *v3src2 = &v3_brick_a2[nzlo_out_6][nylo_out_6][nxlo_out_6];
    FFT_SCALAR *v4src2 = &v4_brick_a2[nzlo_out_6][nylo_out_6][nxlo_out_6];
    FFT_SCALAR *v5src2 = &v5_brick_a2[nzlo_out_6][nylo_out_6][nxlo_out_6];

    FFT_SCALAR *v0src3 = &v0_brick_a3[nzlo_out_6][nylo_out_6][nxlo_out_6];
    FFT_SCALAR *v1src3 = &v1_brick_a3[nzlo_out_6][nylo_out_6][nxlo_out_6];
    FFT_SCALAR *v2src3 = &v2_brick_a3[nzlo_out_6][nylo_out_6][nxlo_out_6];
    FFT_SCALAR *v3src3 = &v3_brick_a3[nzlo_out_6][nylo_out_6][nxlo_out_6];
    FFT_SCALAR *v4src3 = &v4_brick_a3[nzlo_out_6][nylo_out_6][nxlo_out_6];
    FFT_SCALAR *v5src3 = &v5_brick_a3[nzlo_out_6][nylo_out_6][nxlo_out_6];

    FFT_SCALAR *v0src4 = &v0_brick_a4[nzlo_out_6][nylo_out_6][nxlo_out_6];
    FFT_SCALAR *v1src4 = &v1_brick_a4[nzlo_out_6][nylo_out_6][nxlo_out_6];
    FFT_SCALAR *v2src4 = &v2_brick_a4[nzlo_out_6][nylo_out_6][nxlo_out_6];
    FFT_SCALAR *v3src4 = &v3_brick_a4[nzlo_out_6][nylo_out_6][nxlo_out_6];
    FFT_SCALAR *v4src4 = &v4_brick_a4[nzlo_out_6][nylo_out_6][nxlo_out_6];
    FFT_SCALAR *v5src4 = &v5_brick_a4[nzlo_out_6][nylo_out_6][nxlo_out_6];

    FFT_SCALAR *v0src5 = &v0_brick_a5[nzlo_out_6][nylo_out_6][nxlo_out_6];
    FFT_SCALAR *v1src5 = &v1_brick_a5[nzlo_out_6][nylo_out_6][nxlo_out_6];
    FFT_SCALAR *v2src5 = &v2_brick_a5[nzlo_out_6][nylo_out_6][nxlo_out_6];
    FFT_SCALAR *v3src5 = &v3_brick_a5[nzlo_out_6][nylo_out_6][nxlo_out_6];
    FFT_SCALAR *v4src5 = &v4_brick_a5[nzlo_out_6][nylo_out_6][nxlo_out_6];
    FFT_SCALAR *v5src5 = &v5_brick_a5[nzlo_out_6][nylo_out_6][nxlo_out_6];

    FFT_SCALAR *v0src6 = &v0_brick_a6[nzlo_out_6][nylo_out_6][nxlo_out_6];
    FFT_SCALAR *v1src6 = &v1_brick_a6[nzlo_out_6][nylo_out_6][nxlo_out_6];
    FFT_SCALAR *v2src6 = &v2_brick_a6[nzlo_out_6][nylo_out_6][nxlo_out_6];
    FFT_SCALAR *v3src6 = &v3_brick_a6[nzlo_out_6][nylo_out_6][nxlo_out_6];
    FFT_SCALAR *v4src6 = &v4_brick_a6[nzlo_out_6][nylo_out_6][nxlo_out_6];
    FFT_SCALAR *v5src6 = &v5_brick_a6[nzlo_out_6][nylo_out_6][nxlo_out_6];

    for (int i = 0; i < nlist; i++) {
      v0src0[list[i]] = buf[n++];
      v1src0[list[i]] = buf[n++];
      v2src0[list[i]] = buf[n++];
      v3src0[list[i]] = buf[n++];
      v4src0[list[i]] = buf[n++];
      v5src0[list[i]] = buf[n++];

      v0src1[list[i]] = buf[n++];
      v1src1[list[i]] = buf[n++];
      v2src1[list[i]] = buf[n++];
      v3src1[list[i]] = buf[n++];
      v4src1[list[i]] = buf[n++];
      v5src1[list[i]] = buf[n++];

      v0src2[list[i]] = buf[n++];
      v1src2[list[i]] = buf[n++];
      v2src2[list[i]] = buf[n++];
      v3src2[list[i]] = buf[n++];
      v4src2[list[i]] = buf[n++];
      v5src2[list[i]] = buf[n++];

      v0src3[list[i]] = buf[n++];
      v1src3[list[i]] = buf[n++];
      v2src3[list[i]] = buf[n++];
      v3src3[list[i]] = buf[n++];
      v4src3[list[i]] = buf[n++];
      v5src3[list[i]] = buf[n++];

      v0src4[list[i]] = buf[n++];
      v1src4[list[i]] = buf[n++];
      v2src4[list[i]] = buf[n++];
      v3src4[list[i]] = buf[n++];
      v4src4[list[i]] = buf[n++];
      v5src4[list[i]] = buf[n++];

      v0src5[list[i]] = buf[n++];
      v1src5[list[i]] = buf[n++];
      v2src5[list[i]] = buf[n++];
      v3src5[list[i]] = buf[n++];
      v4src5[list[i]] = buf[n++];
      v5src5[list[i]] = buf[n++];

      v0src6[list[i]] = buf[n++];
      v1src6[list[i]] = buf[n++];
      v2src6[list[i]] = buf[n++];
      v3src6[list[i]] = buf[n++];
      v4src6[list[i]] = buf[n++];
      v5src6[list[i]] = buf[n++];
    }
    break;
  }

  // disperion interactions, geometric mixing

  case FORWARD_IK_NONE: {
    for (int k = 0; k < nsplit_alloc; k++) {
      FFT_SCALAR *xdest = &vdx_brick_none[k][nzlo_out_6][nylo_out_6][nxlo_out_6];
      FFT_SCALAR *ydest = &vdy_brick_none[k][nzlo_out_6][nylo_out_6][nxlo_out_6];
      FFT_SCALAR *zdest = &vdz_brick_none[k][nzlo_out_6][nylo_out_6][nxlo_out_6];
      for (int i = 0; i < nlist; i++) {
        xdest[list[i]] = buf[n++];
        ydest[list[i]] = buf[n++];
        zdest[list[i]] = buf[n++];
      }
    }
    break;
  }

  case FORWARD_AD_NONE: {
    for (int k = 0; k < nsplit_alloc; k++) {
      FFT_SCALAR *dest = &u_brick_none[k][nzlo_out_6][nylo_out_6][nxlo_out_6];
      for (int i = 0; i < nlist; i++)
        dest[list[i]] = buf[n++];
    }
    break;
  }

  case FORWARD_IK_PERATOM_NONE: {
    for (int k = 0; k < nsplit_alloc; k++) {
      FFT_SCALAR *esrc = &u_brick_none[k][nzlo_out_6][nylo_out_6][nxlo_out_6];
      FFT_SCALAR *v0src = &v0_brick_none[k][nzlo_out_6][nylo_out_6][nxlo_out_6];
      FFT_SCALAR *v1src = &v1_brick_none[k][nzlo_out_6][nylo_out_6][nxlo_out_6];
      FFT_SCALAR *v2src = &v2_brick_none[k][nzlo_out_6][nylo_out_6][nxlo_out_6];
      FFT_SCALAR *v3src = &v3_brick_none[k][nzlo_out_6][nylo_out_6][nxlo_out_6];
      FFT_SCALAR *v4src = &v4_brick_none[k][nzlo_out_6][nylo_out_6][nxlo_out_6];
      FFT_SCALAR *v5src = &v5_brick_none[k][nzlo_out_6][nylo_out_6][nxlo_out_6];
      for (int i = 0; i < nlist; i++) {
        if (eflag_atom) esrc[list[i]] = buf[n++];
        if (vflag_atom) {
          v0src[list[i]] = buf[n++];
          v1src[list[i]] = buf[n++];
          v2src[list[i]] = buf[n++];
          v3src[list[i]] = buf[n++];
          v4src[list[i]] = buf[n++];
          v5src[list[i]] = buf[n++];
        }
      }
    }
    break;
  }

  case FORWARD_AD_PERATOM_NONE: {
    for (int k = 0; k < nsplit_alloc; k++) {
      FFT_SCALAR *v0src = &v0_brick_none[k][nzlo_out_6][nylo_out_6][nxlo_out_6];
      FFT_SCALAR *v1src = &v1_brick_none[k][nzlo_out_6][nylo_out_6][nxlo_out_6];
      FFT_SCALAR *v2src = &v2_brick_none[k][nzlo_out_6][nylo_out_6][nxlo_out_6];
      FFT_SCALAR *v3src = &v3_brick_none[k][nzlo_out_6][nylo_out_6][nxlo_out_6];
      FFT_SCALAR *v4src = &v4_brick_none[k][nzlo_out_6][nylo_out_6][nxlo_out_6];
      FFT_SCALAR *v5src = &v5_brick_none[k][nzlo_out_6][nylo_out_6][nxlo_out_6];
      for (int i = 0; i < nlist; i++) {
        v0src[list[i]] = buf[n++];
        v1src[list[i]] = buf[n++];
        v2src[list[i]] = buf[n++];
        v3src[list[i]] = buf[n++];
        v4src[list[i]] = buf[n++];
        v5src[list[i]] = buf[n++];
      }
    }
    break;
  }
  }
}

/* ----------------------------------------------------------------------
   pack ghost values into buf to send to another proc
------------------------------------------------------------------------- */

void PPPMDisp::pack_reverse_grid(int flag, void *vbuf, int nlist, int *list)
{
  auto buf = (FFT_SCALAR *) vbuf;

  int n = 0;

  // Coulomb interactions

  if (flag == REVERSE_RHO) {
    FFT_SCALAR *src = &density_brick[nzlo_out][nylo_out][nxlo_out];
    for (int i = 0; i < nlist; i++)
      buf[i] = src[list[i]];

  // dispersion interactions, geometric mixing

  } else if (flag == REVERSE_RHO_GEOM) {
    FFT_SCALAR *src = &density_brick_g[nzlo_out_6][nylo_out_6][nxlo_out_6];
    for (int i = 0; i < nlist; i++)
      buf[i] = src[list[i]];

  // dispersion interactions, arithmetic mixing

  } else if (flag == REVERSE_RHO_ARITH) {
    FFT_SCALAR *src0 = &density_brick_a0[nzlo_out_6][nylo_out_6][nxlo_out_6];
    FFT_SCALAR *src1 = &density_brick_a1[nzlo_out_6][nylo_out_6][nxlo_out_6];
    FFT_SCALAR *src2 = &density_brick_a2[nzlo_out_6][nylo_out_6][nxlo_out_6];
    FFT_SCALAR *src3 = &density_brick_a3[nzlo_out_6][nylo_out_6][nxlo_out_6];
    FFT_SCALAR *src4 = &density_brick_a4[nzlo_out_6][nylo_out_6][nxlo_out_6];
    FFT_SCALAR *src5 = &density_brick_a5[nzlo_out_6][nylo_out_6][nxlo_out_6];
    FFT_SCALAR *src6 = &density_brick_a6[nzlo_out_6][nylo_out_6][nxlo_out_6];
    for (int i = 0; i < nlist; i++) {
      buf[n++] = src0[list[i]];
      buf[n++] = src1[list[i]];
      buf[n++] = src2[list[i]];
      buf[n++] = src3[list[i]];
      buf[n++] = src4[list[i]];
      buf[n++] = src5[list[i]];
      buf[n++] = src6[list[i]];
    }

  // dispersion interactions, no mixing

  } else if (flag == REVERSE_RHO_NONE) {
    for (int k = 0; k < nsplit_alloc; k++) {
      FFT_SCALAR *src = &density_brick_none[k][nzlo_out_6][nylo_out_6][nxlo_out_6];
      for (int i = 0; i < nlist; i++)
        buf[n++] = src[list[i]];
    }
  }
}

/* ----------------------------------------------------------------------
   unpack another proc's ghost values from buf and add to own values
------------------------------------------------------------------------- */

void PPPMDisp::unpack_reverse_grid(int flag, void *vbuf, int nlist, int *list)
{
  auto buf = (FFT_SCALAR *) vbuf;

  int n = 0;

  // Coulomb interactions

  if (flag == REVERSE_RHO) {
    FFT_SCALAR *dest = &density_brick[nzlo_out][nylo_out][nxlo_out];
    for (int i = 0; i < nlist; i++)
      dest[list[i]] += buf[i];

  // dispersion interactions, geometric mixing

  } else if (flag == REVERSE_RHO_GEOM) {
    FFT_SCALAR *dest = &density_brick_g[nzlo_out_6][nylo_out_6][nxlo_out_6];
    for (int i = 0; i < nlist; i++)
      dest[list[i]] += buf[i];

  // dispersion interactions, arithmetic mixing

  } else if (flag == REVERSE_RHO_ARITH) {
    FFT_SCALAR *dest0 = &density_brick_a0[nzlo_out_6][nylo_out_6][nxlo_out_6];
    FFT_SCALAR *dest1 = &density_brick_a1[nzlo_out_6][nylo_out_6][nxlo_out_6];
    FFT_SCALAR *dest2 = &density_brick_a2[nzlo_out_6][nylo_out_6][nxlo_out_6];
    FFT_SCALAR *dest3 = &density_brick_a3[nzlo_out_6][nylo_out_6][nxlo_out_6];
    FFT_SCALAR *dest4 = &density_brick_a4[nzlo_out_6][nylo_out_6][nxlo_out_6];
    FFT_SCALAR *dest5 = &density_brick_a5[nzlo_out_6][nylo_out_6][nxlo_out_6];
    FFT_SCALAR *dest6 = &density_brick_a6[nzlo_out_6][nylo_out_6][nxlo_out_6];
    for (int i = 0; i < nlist; i++) {
      dest0[list[i]] += buf[n++];
      dest1[list[i]] += buf[n++];
      dest2[list[i]] += buf[n++];
      dest3[list[i]] += buf[n++];
      dest4[list[i]] += buf[n++];
      dest5[list[i]] += buf[n++];
      dest6[list[i]] += buf[n++];
    }

  // dispersion interactions, no mixing

  } else if (flag == REVERSE_RHO_NONE) {
    for (int k = 0; k < nsplit_alloc; k++) {
      FFT_SCALAR *dest = &density_brick_none[k][nzlo_out_6][nylo_out_6][nxlo_out_6];
      for (int i = 0; i < nlist; i++)
        dest[list[i]] += buf[n++];
    }
  }
}

/* ----------------------------------------------------------------------
   map nprocs to NX by NY grid as PX by PY procs - return optimal px,py
------------------------------------------------------------------------- */

void PPPMDisp::procs2grid2d(int nprocs, int nx, int ny, int *px, int *py)
{
  // loop thru all possible factorizations of nprocs
  // surf = surface area of largest proc sub-domain
  // innermost if test minimizes surface area and surface/volume ratio

  int bestsurf = 2 * (nx + ny);
  int bestboxx = 0;
  int bestboxy = 0;

  int boxx,boxy,surf,ipx,ipy;

  ipx = 1;
  while (ipx <= nprocs) {
    if (nprocs % ipx == 0) {
      ipy = nprocs/ipx;
      boxx = nx/ipx;
      if (nx % ipx) boxx++;
      boxy = ny/ipy;
      if (ny % ipy) boxy++;
      surf = boxx + boxy;
      if (surf < bestsurf ||
          (surf == bestsurf && boxx*boxy > bestboxx*bestboxy)) {
        bestsurf = surf;
        bestboxx = boxx;
        bestboxy = boxy;
        *px = ipx;
        *py = ipy;
      }
    }
    ipx++;
  }
}

/* ----------------------------------------------------------------------
   charge assignment into rho1d
   dx,dy,dz = distance of particle from "lower left" grid point
------------------------------------------------------------------------- */

void PPPMDisp::compute_rho1d(const FFT_SCALAR &dx, const FFT_SCALAR &dy,
                              const FFT_SCALAR &dz, int ord,
                             FFT_SCALAR **rho_c, FFT_SCALAR **r1d)
{
  int k,l;
  FFT_SCALAR r1,r2,r3;

  for (k = (1-ord)/2; k <= ord/2; k++) {
    r1 = r2 = r3 = ZEROF;

    for (l = ord-1; l >= 0; l--) {
      r1 = rho_c[l][k] + r1*dx;
      r2 = rho_c[l][k] + r2*dy;
      r3 = rho_c[l][k] + r3*dz;
    }
    r1d[0][k] = r1;
    r1d[1][k] = r2;
    r1d[2][k] = r3;
  }
}

/* ----------------------------------------------------------------------
   charge assignment into drho1d
   dx,dy,dz = distance of particle from "lower left" grid point
------------------------------------------------------------------------- */

void PPPMDisp::compute_drho1d(const FFT_SCALAR &dx, const FFT_SCALAR &dy,
                          const FFT_SCALAR &dz, int ord,
                              FFT_SCALAR **drho_c, FFT_SCALAR **dr1d)
{
  int k,l;
  FFT_SCALAR r1,r2,r3;

  for (k = (1-ord)/2; k <= ord/2; k++) {
    r1 = r2 = r3 = ZEROF;

    for (l = ord-2; l >= 0; l--) {
      r1 = drho_c[l][k] + r1*dx;
      r2 = drho_c[l][k] + r2*dy;
      r3 = drho_c[l][k] + r3*dz;
    }
    dr1d[0][k] = r1;
    dr1d[1][k] = r2;
    dr1d[2][k] = r3;
  }
}

/* ----------------------------------------------------------------------
   generate coeffients for the weight function of order n

              (n-1)
  Wn(x) =     Sum    wn(k,x) , Sum is over every other integer
           k=-(n-1)
  For k=-(n-1),-(n-1)+2, ....., (n-1)-2,n-1
      k is odd integers if n is even and even integers if n is odd
              ---
             | n-1
             | Sum a(l,j)*(x-k/2)**l   if abs(x-k/2) < 1/2
  wn(k,x) = <  l=0
             |
             |  0                       otherwise
              ---
  a coeffients are packed into the array rho_coeff to eliminate zeros
  rho_coeff(l,((k+mod(n+1,2))/2) = a(l,k)
------------------------------------------------------------------------- */

void PPPMDisp::compute_rho_coeff(FFT_SCALAR **coeff , FFT_SCALAR **dcoeff,
                                 int ord)
{
  int j,k,l,m;
  FFT_SCALAR s;

  FFT_SCALAR **a;
  memory->create2d_offset(a,ord,-ord,ord,"pppm/disp:a");

  for (k = -ord; k <= ord; k++)
    for (l = 0; l < ord; l++)
      a[l][k] = 0.0;

  a[0][0] = 1.0;
  for (j = 1; j < ord; j++) {
    for (k = -j; k <= j; k += 2) {
      s = 0.0;
      for (l = 0; l < j; l++) {
        a[l+1][k] = (a[l][k+1]-a[l][k-1]) / (l+1);
#ifdef FFT_SINGLE
        s += powf(0.5,(float) l+1) *
          (a[l][k-1] + powf(-1.0,(float) l) * a[l][k+1]) / (l+1);
#else
        s += pow(0.5,(double) l+1) *
          (a[l][k-1] + pow(-1.0,(double) l) * a[l][k+1]) / (l+1);
#endif
      }
      a[0][k] = s;
    }
  }

  m = (1-ord)/2;
  for (k = -(ord-1); k < ord; k += 2) {
    for (l = 0; l < ord; l++)
      coeff[l][m] = a[l][k];
    for (l = 1; l < ord; l++)
      dcoeff[l-1][m] = l*a[l][k];
    m++;
  }

  memory->destroy2d_offset(a,-ord);
}

/* ----------------------------------------------------------------------
   Slab-geometry correction term to dampen inter-slab interactions between
   periodically repeating slabs.  Yields good approximation to 2D Ewald if
   adequate empty space is left between repeating slabs (J. Chem. Phys.
   111, 3155).  Slabs defined here to be parallel to the xy plane. Also
   extended to non-neutral systems (J. Chem. Phys. 131, 094107).
------------------------------------------------------------------------- */

void PPPMDisp::slabcorr(int /*eflag*/)
{
  // compute local contribution to global dipole moment

  double *q = atom->q;
  double **x = atom->x;
  double zprd = domain->zprd;
  int nlocal = atom->nlocal;

  double dipole = 0.0;
  for (int i = 0; i < nlocal; i++) dipole += q[i]*x[i][2];

  // sum local contributions to get global dipole moment

  double dipole_all;
  MPI_Allreduce(&dipole,&dipole_all,1,MPI_DOUBLE,MPI_SUM,world);

  // need to make non-neutral systems and/or
  //  per-atom energy translationally invariant

  double dipole_r2 = 0.0;
  if (eflag_atom || fabs(qsum) > SMALL) {
    for (int i = 0; i < nlocal; i++)
      dipole_r2 += q[i]*x[i][2]*x[i][2];

    // sum local contributions

    double tmp;
    MPI_Allreduce(&dipole_r2,&tmp,1,MPI_DOUBLE,MPI_SUM,world);
    dipole_r2 = tmp;
  }

  // compute corrections

  const double e_slabcorr = MY_2PI*(dipole_all*dipole_all -
    qsum*dipole_r2 - qsum*qsum*zprd*zprd/12.0)/volume;
  const double qscale = force->qqrd2e * scale;

  if (eflag_global) energy_1 += qscale * e_slabcorr;

  // per-atom energy

  if (eflag_atom) {
    double efact = qscale * MY_2PI/volume;
    for (int i = 0; i < nlocal; i++)
      eatom[i] += efact * q[i]*(x[i][2]*dipole_all - 0.5*(dipole_r2 +
        qsum*x[i][2]*x[i][2]) - qsum*zprd*zprd/12.0);
  }

  // add on force corrections

  double ffact = qscale * (-4.0*MY_PI/volume);
  double **f = atom->f;

  for (int i = 0; i < nlocal; i++) f[i][2] += ffact * q[i]*(dipole_all - qsum*x[i][2]);
}

/* ----------------------------------------------------------------------
   perform and time the 1d FFTs required for N timesteps
------------------------------------------------------------------------- */

int PPPMDisp::timing_1d(int n, double &time1d)
{
  double time1,time2;
  int mixing = 1;
  if (function[2]) mixing = 4;
  if (function[3]) mixing = nsplit_alloc/2;

  if (function[0]) for (int i = 0; i < 2*nfft_both; i++) work1[i] = ZEROF;
  if (function[1] + function[2] + function[3])
    for (int i = 0; i < 2*nfft_both_6; i++) work1_6[i] = ZEROF;

  MPI_Barrier(world);
  time1 = platform::walltime();

  if (function[0]) {
    for (int i = 0; i < n; i++) {
      fft1->timing1d(work1,nfft_both,FFT3d::FORWARD);
      fft2->timing1d(work1,nfft_both,FFT3d::BACKWARD);
      if (differentiation_flag != 1) {
        fft2->timing1d(work1,nfft_both,FFT3d::BACKWARD);
        fft2->timing1d(work1,nfft_both,FFT3d::BACKWARD);
      }
    }
  }

  MPI_Barrier(world);
  time2 = platform::walltime();
  time1d = time2 - time1;

  MPI_Barrier(world);
  time1 = platform::walltime();

  if (function[1] + function[2] + function[3]) {
    for (int i = 0; i < n; i++) {
      fft1_6->timing1d(work1_6,nfft_both_6,FFT3d::FORWARD);
      fft2_6->timing1d(work1_6,nfft_both_6,FFT3d::BACKWARD);
      if (differentiation_flag != 1) {
        fft2_6->timing1d(work1_6,nfft_both_6,FFT3d::BACKWARD);
        fft2_6->timing1d(work1_6,nfft_both_6,FFT3d::BACKWARD);
      }
    }
  }

  MPI_Barrier(world);
  time2 = platform::walltime();
  time1d += (time2 - time1)*mixing;

  if (differentiation_flag) return 2;
  return 4;
}

/* ----------------------------------------------------------------------
   perform and time the 3d FFTs required for N timesteps
------------------------------------------------------------------------- */

int PPPMDisp::timing_3d(int n, double &time3d)
{
  double time1,time2;
  int mixing = 1;
  if (function[2]) mixing = 4;
  if (function[3]) mixing = nsplit_alloc/2;

  if (function[0]) for (int i = 0; i < 2*nfft_both; i++) work1[i] = ZEROF;
  if (function[1] + function[2] + function[3])
    for (int i = 0; i < 2*nfft_both_6; i++) work1_6[i] = ZEROF;

  MPI_Barrier(world);
  time1 = platform::walltime();

  if (function[0]) {
    for (int i = 0; i < n; i++) {
      fft1->compute(work1,work1,FFT3d::FORWARD);
      fft2->compute(work1,work1,FFT3d::BACKWARD);
      if (differentiation_flag != 1) {
        fft2->compute(work1,work1,FFT3d::BACKWARD);
        fft2->compute(work1,work1,FFT3d::BACKWARD);
      }
    }
  }

  MPI_Barrier(world);
  time2 = platform::walltime();
  time3d = time2 - time1;

  MPI_Barrier(world);
  time1 = platform::walltime();

  if (function[1] + function[2] + function[3]) {
    for (int i = 0; i < n; i++) {
      fft1_6->compute(work1_6,work1_6,FFT3d::FORWARD);
      fft2_6->compute(work1_6,work1_6,FFT3d::BACKWARD);
      if (differentiation_flag != 1) {
        fft2_6->compute(work1_6,work1_6,FFT3d::BACKWARD);
        fft2_6->compute(work1_6,work1_6,FFT3d::BACKWARD);
      }
    }
  }

  MPI_Barrier(world);
  time2 = platform::walltime();
  time3d += (time2 - time1) * mixing;

  if (differentiation_flag) return 2;
  return 4;
}

/* ----------------------------------------------------------------------
   memory usage of local arrays
------------------------------------------------------------------------- */

double PPPMDisp::memory_usage()
{
  double bytes = (double)nmax*3 * sizeof(double);

  int mixing = 1;
  int diff = 3;     //depends on differentiation
  int per = 7;      //depends on per atom calculations
  if (differentiation_flag) {
    diff = 1;
    per = 6;
  }
  if (!evflag_atom) per = 0;
  if (function[2]) mixing = 7;
  if (function[3]) mixing = nsplit_alloc;

  if (function[0]) {
    int nbrick = (nxhi_out-nxlo_out+1) * (nyhi_out-nylo_out+1) *
      (nzhi_out-nzlo_out+1);
    bytes += (double)(1 + diff +  per) * nbrick * sizeof(FFT_SCALAR);     //brick memory
    bytes += (double)6 * nfft_both * sizeof(double);      // vg
    bytes += (double)nfft_both * sizeof(double);          // greensfn
    bytes += (double)nfft_both * 3 * sizeof(FFT_SCALAR);    // density_FFT, work1, work2
  }

  if (function[1] + function[2] + function[3]) {
    int nbrick = (nxhi_out_6-nxlo_out_6+1) * (nyhi_out_6-nylo_out_6+1) *
      (nzhi_out_6-nzlo_out_6+1);
    // density_brick + vd_brick + per atom bricks
    bytes += (double)(1 + diff + per ) * nbrick * sizeof(FFT_SCALAR) * mixing;
    bytes += (double)6 * nfft_both_6 * sizeof(double);      // vg
    bytes += (double)nfft_both_6 * sizeof(double);          // greensfn
    // density_FFT, work1, work2
    bytes += (double)nfft_both_6 * (mixing + 2) * sizeof(FFT_SCALAR);
  }

  // four GridComm bufs

  bytes += (double)(ngc_buf1 + ngc_buf2) * npergrid * sizeof(FFT_SCALAR);
  bytes += (double)(ngc6_buf1 + ngc6_buf2) * npergrid6 * sizeof(FFT_SCALAR);

  return bytes;
}<|MERGE_RESOLUTION|>--- conflicted
+++ resolved
@@ -926,13 +926,8 @@
 
     make_rho_c();
 
-<<<<<<< HEAD
-    gc->reverse_comm(this,1,sizeof(FFT_SCALAR),REVERSE_RHO,
-		     gc_buf1,gc_buf2,MPI_FFT_SCALAR);
-=======
     gc->reverse_comm(GridComm::KSPACE,this,1,sizeof(FFT_SCALAR),
                      REVERSE_RHO,gc_buf1,gc_buf2,MPI_FFT_SCALAR);
->>>>>>> 71e96e8b
 
     brick2fft(nxlo_in,nylo_in,nzlo_in,nxhi_in,nyhi_in,nzhi_in,
               density_brick,density_fft,work1,remap);
@@ -946,24 +941,14 @@
                  virial_1,vg,vg2,
                  u_brick,v0_brick,v1_brick,v2_brick,v3_brick,v4_brick,v5_brick);
 
-<<<<<<< HEAD
-      gc->forward_comm(this,1,sizeof(FFT_SCALAR),FORWARD_AD,
-		       gc_buf1,gc_buf2,MPI_FFT_SCALAR);
-=======
       gc->forward_comm(GridComm::KSPACE,this,1,sizeof(FFT_SCALAR),
                        FORWARD_AD,gc_buf1,gc_buf2,MPI_FFT_SCALAR);
->>>>>>> 71e96e8b
 
       fieldforce_c_ad();
 
       if (vflag_atom)
-<<<<<<< HEAD
-        gc->forward_comm(this,6,sizeof(FFT_SCALAR),FORWARD_AD_PERATOM,
-			 gc_buf1,gc_buf2,MPI_FFT_SCALAR);
-=======
         gc->forward_comm(GridComm::KSPACE,this,6,sizeof(FFT_SCALAR),
                          FORWARD_AD_PERATOM,gc_buf1,gc_buf2,MPI_FFT_SCALAR);
->>>>>>> 71e96e8b
 
     } else {
       poisson_ik(work1,work2,density_fft,fft1,fft2,
@@ -975,24 +960,14 @@
                  vdx_brick,vdy_brick,vdz_brick,virial_1,vg,vg2,
                  u_brick,v0_brick,v1_brick,v2_brick,v3_brick,v4_brick,v5_brick);
 
-<<<<<<< HEAD
-      gc->forward_comm(this,3,sizeof(FFT_SCALAR),FORWARD_IK,
-		       gc_buf1,gc_buf2,MPI_FFT_SCALAR);
-=======
       gc->forward_comm(GridComm::KSPACE,this,3,sizeof(FFT_SCALAR),
                        FORWARD_IK,gc_buf1,gc_buf2,MPI_FFT_SCALAR);
->>>>>>> 71e96e8b
 
       fieldforce_c_ik();
 
       if (evflag_atom)
-<<<<<<< HEAD
-        gc->forward_comm(this,7,sizeof(FFT_SCALAR),FORWARD_IK_PERATOM,
-			 gc_buf1,gc_buf2,MPI_FFT_SCALAR);
-=======
         gc->forward_comm(GridComm::KSPACE,this,7,sizeof(FFT_SCALAR),
                          FORWARD_IK_PERATOM,gc_buf1,gc_buf2,MPI_FFT_SCALAR);
->>>>>>> 71e96e8b
     }
 
     if (evflag_atom) fieldforce_c_peratom();
@@ -1009,13 +984,8 @@
 
     make_rho_g();
 
-<<<<<<< HEAD
-    gc6->reverse_comm(this,1,sizeof(FFT_SCALAR),REVERSE_RHO_GEOM,
-                      gc6_buf1,gc6_buf2,MPI_FFT_SCALAR);
-=======
     gc6->reverse_comm(GridComm::KSPACE,this,1,sizeof(FFT_SCALAR),
                       REVERSE_RHO_GEOM,gc6_buf1,gc6_buf2,MPI_FFT_SCALAR);
->>>>>>> 71e96e8b
 
     brick2fft(nxlo_in_6,nylo_in_6,nzlo_in_6,nxhi_in_6,nyhi_in_6,nzhi_in_6,
               density_brick_g,density_fft_g,work1_6,remap_6);
@@ -1030,24 +1000,14 @@
                  u_brick_g,v0_brick_g,v1_brick_g,v2_brick_g,
                  v3_brick_g,v4_brick_g,v5_brick_g);
 
-<<<<<<< HEAD
-      gc6->forward_comm(this,1,sizeof(FFT_SCALAR),FORWARD_AD_GEOM,
-                        gc6_buf1,gc6_buf2,MPI_FFT_SCALAR);
-=======
       gc6->forward_comm(GridComm::KSPACE,this,1,sizeof(FFT_SCALAR),
                         FORWARD_AD_GEOM,gc6_buf1,gc6_buf2,MPI_FFT_SCALAR);
->>>>>>> 71e96e8b
 
       fieldforce_g_ad();
 
       if (vflag_atom)
-<<<<<<< HEAD
-        gc6->forward_comm(this,6,sizeof(FFT_SCALAR),FORWARD_AD_PERATOM_GEOM,
-                          gc6_buf1,gc6_buf2,MPI_FFT_SCALAR);
-=======
         gc6->forward_comm(GridComm::KSPACE,this,6,sizeof(FFT_SCALAR),
                           FORWARD_AD_PERATOM_GEOM,gc6_buf1,gc6_buf2,MPI_FFT_SCALAR);
->>>>>>> 71e96e8b
 
     } else {
       poisson_ik(work1_6,work2_6,density_fft_g,fft1_6,fft2_6,
@@ -1060,24 +1020,14 @@
                  u_brick_g,v0_brick_g,v1_brick_g,v2_brick_g,
                  v3_brick_g,v4_brick_g,v5_brick_g);
 
-<<<<<<< HEAD
-      gc6->forward_comm(this,3,sizeof(FFT_SCALAR),FORWARD_IK_GEOM,
-                        gc6_buf1,gc6_buf2,MPI_FFT_SCALAR);
-=======
       gc6->forward_comm(GridComm::KSPACE,this,3,sizeof(FFT_SCALAR),
                         FORWARD_IK_GEOM,gc6_buf1,gc6_buf2,MPI_FFT_SCALAR);
->>>>>>> 71e96e8b
 
       fieldforce_g_ik();
 
       if (evflag_atom)
-<<<<<<< HEAD
-        gc6->forward_comm(this,7,sizeof(FFT_SCALAR),FORWARD_IK_PERATOM_GEOM,
-                          gc6_buf1,gc6_buf2,MPI_FFT_SCALAR);
-=======
         gc6->forward_comm(GridComm::KSPACE,this,7,sizeof(FFT_SCALAR),
                           FORWARD_IK_PERATOM_GEOM,gc6_buf1,gc6_buf2,MPI_FFT_SCALAR);
->>>>>>> 71e96e8b
     }
 
     if (evflag_atom) fieldforce_g_peratom();
@@ -1094,13 +1044,8 @@
 
     make_rho_a();
 
-<<<<<<< HEAD
-    gc6->reverse_comm(this,7,sizeof(FFT_SCALAR),REVERSE_RHO_ARITH,
-                      gc6_buf1,gc6_buf2,MPI_FFT_SCALAR);
-=======
     gc6->reverse_comm(GridComm::KSPACE,this,7,sizeof(FFT_SCALAR),
                       REVERSE_RHO_ARITH,gc6_buf1,gc6_buf2,MPI_FFT_SCALAR);
->>>>>>> 71e96e8b
 
     brick2fft_a();
 
@@ -1129,24 +1074,14 @@
                     u_brick_a4,v0_brick_a4,v1_brick_a4,v2_brick_a4,
                     v3_brick_a4,v4_brick_a4,v5_brick_a4);
 
-<<<<<<< HEAD
-      gc6->forward_comm(this,7,sizeof(FFT_SCALAR),FORWARD_AD_ARITH,
-                        gc6_buf1,gc6_buf2,MPI_FFT_SCALAR);
-=======
       gc6->forward_comm(GridComm::KSPACE,this,7,sizeof(FFT_SCALAR),
                         FORWARD_AD_ARITH,gc6_buf1,gc6_buf2,MPI_FFT_SCALAR);
->>>>>>> 71e96e8b
 
       fieldforce_a_ad();
 
       if (evflag_atom)
-<<<<<<< HEAD
-        gc6->forward_comm(this,42,sizeof(FFT_SCALAR),FORWARD_AD_PERATOM_ARITH,
-                          gc6_buf1,gc6_buf2,MPI_FFT_SCALAR);
-=======
         gc6->forward_comm(GridComm::KSPACE,this,42,sizeof(FFT_SCALAR),
                           FORWARD_AD_PERATOM_ARITH,gc6_buf1,gc6_buf2,MPI_FFT_SCALAR);
->>>>>>> 71e96e8b
 
     }  else {
       poisson_ik(work1_6,work2_6,density_fft_a3,fft1_6,fft2_6,
@@ -1180,24 +1115,14 @@
                     u_brick_a4,v0_brick_a4,v1_brick_a4,v2_brick_a4,
                     v3_brick_a4,v4_brick_a4,v5_brick_a4);
 
-<<<<<<< HEAD
-      gc6->forward_comm(this,21,sizeof(FFT_SCALAR),FORWARD_IK_ARITH,
-                        gc6_buf1,gc6_buf2,MPI_FFT_SCALAR);
-=======
       gc6->forward_comm(GridComm::KSPACE,this,21,sizeof(FFT_SCALAR),
                         FORWARD_IK_ARITH,gc6_buf1,gc6_buf2,MPI_FFT_SCALAR);
->>>>>>> 71e96e8b
 
       fieldforce_a_ik();
 
       if (evflag_atom)
-<<<<<<< HEAD
-        gc6->forward_comm(this,49,sizeof(FFT_SCALAR),FORWARD_IK_PERATOM_ARITH,
-                          gc6_buf1,gc6_buf2,MPI_FFT_SCALAR);
-=======
         gc6->forward_comm(GridComm::KSPACE,this,49,sizeof(FFT_SCALAR),
                           FORWARD_IK_PERATOM_ARITH,gc6_buf1,gc6_buf2,MPI_FFT_SCALAR);
->>>>>>> 71e96e8b
     }
 
     if (evflag_atom) fieldforce_a_peratom();
@@ -1214,13 +1139,8 @@
 
     make_rho_none();
 
-<<<<<<< HEAD
-    gc6->reverse_comm(this,nsplit_alloc,sizeof(FFT_SCALAR),REVERSE_RHO_NONE,
-                      gc6_buf1,gc6_buf2,MPI_FFT_SCALAR);
-=======
     gc6->reverse_comm(GridComm::KSPACE,this,nsplit_alloc,sizeof(FFT_SCALAR),
                       REVERSE_RHO_NONE,gc6_buf1,gc6_buf2,MPI_FFT_SCALAR);
->>>>>>> 71e96e8b
 
     brick2fft_none();
 
@@ -1234,26 +1154,14 @@
         n += 2;
       }
 
-<<<<<<< HEAD
-      gc6->forward_comm(this,1*nsplit_alloc,sizeof(FFT_SCALAR),
-                        FORWARD_AD_NONE,
-                        gc6_buf1,gc6_buf2,MPI_FFT_SCALAR);
-=======
       gc6->forward_comm(GridComm::KSPACE,this,1*nsplit_alloc,sizeof(FFT_SCALAR),
                         FORWARD_AD_NONE,gc6_buf1,gc6_buf2,MPI_FFT_SCALAR);
->>>>>>> 71e96e8b
 
       fieldforce_none_ad();
 
       if (vflag_atom)
-<<<<<<< HEAD
-        gc6->forward_comm(this,6*nsplit_alloc,sizeof(FFT_SCALAR),
-                          FORWARD_AD_PERATOM_NONE,
-                          gc6_buf1,gc6_buf2,MPI_FFT_SCALAR);
-=======
         gc6->forward_comm(GridComm::KSPACE,this,6*nsplit_alloc,sizeof(FFT_SCALAR),
                           FORWARD_AD_PERATOM_NONE,gc6_buf1,gc6_buf2,MPI_FFT_SCALAR);
->>>>>>> 71e96e8b
 
     } else {
       int n = 0;
@@ -1266,26 +1174,14 @@
         n += 2;
       }
 
-<<<<<<< HEAD
-      gc6->forward_comm(this,3*nsplit_alloc,sizeof(FFT_SCALAR),
-                        FORWARD_IK_NONE,
-                        gc6_buf1,gc6_buf2,MPI_FFT_SCALAR);
-=======
       gc6->forward_comm(GridComm::KSPACE,this,3*nsplit_alloc,sizeof(FFT_SCALAR),
                         FORWARD_IK_NONE,gc6_buf1,gc6_buf2,MPI_FFT_SCALAR);
->>>>>>> 71e96e8b
 
       fieldforce_none_ik();
 
       if (evflag_atom)
-<<<<<<< HEAD
-        gc6->forward_comm(this,7*nsplit_alloc,sizeof(FFT_SCALAR),
-                          FORWARD_IK_PERATOM_NONE,
-                          gc6_buf1,gc6_buf2,MPI_FFT_SCALAR);
-=======
         gc6->forward_comm(GridComm::KSPACE,this,7*nsplit_alloc,sizeof(FFT_SCALAR),
                           FORWARD_IK_PERATOM_NONE,gc6_buf1,gc6_buf2,MPI_FFT_SCALAR);
->>>>>>> 71e96e8b
     }
 
     if (evflag_atom) fieldforce_none_peratom();
