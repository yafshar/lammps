--- conflicted
+++ resolved
@@ -411,12 +411,7 @@
 
   if (i < nlocal) {
     for (m = 0; m < num_bond[i]; m++) {
-<<<<<<< HEAD
       if (bond_atom[i][m] == tag[j] && setflag[bond_type[i][m]]) {
-        bond_type[i][m] = 0;
-=======
-      if (bond_atom[i][m] == tag[j]) {
->>>>>>> cfcd2b20
         n = num_bond[i];
         bond_type[i][m] = bond_type[i][n - 1];
         bond_atom[i][m] = bond_atom[i][n - 1];
@@ -433,12 +428,7 @@
 
   if (j < nlocal) {
     for (m = 0; m < num_bond[j]; m++) {
-<<<<<<< HEAD
       if (bond_atom[j][m] == tag[i] && setflag[bond_type[j][m]]) {
-        bond_type[j][m] = 0;
-=======
-      if (bond_atom[j][m] == tag[i]) {
->>>>>>> cfcd2b20
         n = num_bond[j];
         bond_type[j][m] = bond_type[j][n - 1];
         bond_atom[j][m] = bond_atom[j][n - 1];
