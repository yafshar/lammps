--- conflicted
+++ resolved
@@ -46,16 +46,7 @@
 
 enum{ATOM_SELECT,MOL_SELECT,TYPE_SELECT,GROUP_SELECT,REGION_SELECT};
 
-<<<<<<< HEAD
-enum{TYPE,TYPE_FRACTION,TYPE_RATIO,TYPE_SUBSET,
-     MOLECULE,X,Y,Z,VX,VY,VZ,CHARGE,MASS,SHAPE,APIP_LAMBDA,LENGTH,TRI,
-     DIPOLE,DIPOLE_RANDOM,SPIN_ATOM,SPIN_RANDOM,SPIN_ELECTRON,RADIUS_ELECTRON,
-     QUAT,QUAT_RANDOM,THETA,THETA_RANDOM,ANGMOM,OMEGA,TEMPERATURE,
-     DIAMETER,RADIUS_ATOM,DENSITY,VOLUME,IMAGE,BOND,ANGLE,DIHEDRAL,IMPROPER,
-     RHEO_STATUS,SPH_E,SPH_CV,SPH_RHO,EDPD_TEMP,EDPD_CV,CC,SMD_MASS_DENSITY,
-     SMD_CONTACT_RADIUS,DPDTHETA,EPSILON,IVEC,DVEC,IARRAY,DARRAY};
-=======
-enum{ANGLE,ANGMOM,BOND,CC,CHARGE,DENSITY,DIAMETER,DIHEDRAL,DIPOLE,
+enum{ANGLE,ANGMOM,APIP_LAMBDA,BOND,CC,CHARGE,DENSITY,DIAMETER,DIHEDRAL,DIPOLE,
   DIPOLE_RANDOM,DPD_THETA,EDPD_CV,EDPD_TEMP,EPSILON,IMAGE,IMPROPER,LENGTH,
   MASS,MOLECULE,OMEGA,QUAT,QUAT_RANDOM,RADIUS_ELECTRON,SHAPE,
   SMD_CONTACT_RADIUS,SMD_MASS_DENSITY,SPH_CV,SPH_E,SPH_RHO,
@@ -87,7 +78,6 @@
   memory->destroy(vec3);
   memory->destroy(vec4);
 }
->>>>>>> b3f160c1
 
 /* ---------------------------------------------------------------------- */
 
@@ -218,6 +208,10 @@
       action->keyword = ANGMOM;
       process_angmom(iarg,narg,arg,action);
       invoke_choice[naction++] = &Set::invoke_angmom;
+    } else if (strcmp(arg[iarg],"apip/lambda") == 0) {
+      action->keyword = APIP_LAMBDA;
+      process_apip_lambda(iarg,narg,arg,action);
+      invoke_choice[naction++] = &Set::invoke_apip_lambda;
     } else if (strcmp(arg[iarg],"bond") == 0) {
       action->keyword = BOND;
       process_bond(iarg,narg,arg,action);
@@ -422,25 +416,8 @@
     if (action->varflag4) varflag4 = 1;
   }
 
-<<<<<<< HEAD
-    } else if (strcmp(arg[iarg],"apip_lambda") == 0) {
-      if (iarg+2 > narg) utils::missing_cmd_args(FLERR, "set apip_lambda", error);
-      if (strcmp(arg[iarg+1],"fast") == 0) dvalue = 1;
-      else if (strcmp(arg[iarg+1],"precise") == 0) dvalue = 0;
-      else if (utils::strmatch(arg[iarg+1],"^v_")) varparse(arg[iarg+1],1);
-      else dvalue = utils::numeric(FLERR,arg[iarg+1],false,lmp);
-      if (!atom->apip_lambda_flag)
-        error->all(FLERR, iarg, "Cannot set attribute {} for atom style {}", arg[iarg],
-                   atom->get_style());
-      set(APIP_LAMBDA);
-      iarg += 2;
-
-
-    } else {
-=======
   // error if any action of fix set command does not use a per-atom variable
   // b/c fix set is then effectivly a no-op
->>>>>>> b3f160c1
 
   if (caller == FIXSET) {
     for (int i = 0; i < naction; i++) {
@@ -708,167 +685,6 @@
     int count = 0;
     int eligible = 0;
 
-<<<<<<< HEAD
-    // reset any or all of 3 image flags
-
-    else if (keyword == IMAGE) {
-      int xbox = (atom->image[i] & IMGMASK) - IMGMAX;
-      int ybox = (atom->image[i] >> IMGBITS & IMGMASK) - IMGMAX;
-      int zbox = (atom->image[i] >> IMG2BITS) - IMGMAX;
-      if (varflag1) ximage = static_cast<int>(xvalue);
-      if (varflag2) yimage = static_cast<int>(yvalue);
-      if (varflag3) zimage = static_cast<int>(zvalue);
-      if (ximageflag) xbox = ximage;
-      if (yimageflag) ybox = yimage;
-      if (zimageflag) zbox = zimage;
-      atom->image[i] = ((imageint) (xbox + IMGMAX) & IMGMASK) |
-        (((imageint) (ybox + IMGMAX) & IMGMASK) << IMGBITS) |
-        (((imageint) (zbox + IMGMAX) & IMGMASK) << IMG2BITS);
-    }
-
-    // set the local dielectric constant
-
-    else if (keyword == EPSILON) {
-      if (dvalue >= 0.0) {
-
-        // assign the new local dielectric constant
-        // update both the scaled charge value
-
-        atom->epsilon[i] = dvalue;
-        atom->q_scaled[i] = atom->q[i] / dvalue;
-      }
-    }
-
-    // set switching parameter of APIP
-
-    else if (keyword == APIP_LAMBDA) {
-      if (dvalue < 0 || dvalue > 1)
-        error->one(FLERR, "apip_lambda {} not in [0,1] in set command", dvalue);
-
-      atom->apip_lambda[i] = dvalue;
-      if (atom->apip_lambda_const_flag)
-        atom->apip_lambda_const[i] = dvalue;
-    }
-
-    // set value for custom property vector or array
-
-    else if (keyword == IVEC) {
-      atom->ivector[index_custom][i] = ivalue;
-    }
-
-    else if (keyword == DVEC) {
-      atom->dvector[index_custom][i] = dvalue;
-    }
-
-    else if (keyword == IARRAY) {
-      atom->iarray[index_custom][i][icol_custom-1] = ivalue;
-    }
-
-    else if (keyword == DARRAY) {
-      atom->darray[index_custom][i][icol_custom-1] = dvalue;
-    }
-
-    count++;
-  }
-
-  // update bonus data numbers
-
-  if (keyword == SHAPE) {
-    bigint nlocal_bonus = avec_ellipsoid->nlocal_bonus;
-    MPI_Allreduce(&nlocal_bonus,&atom->nellipsoids,1,
-                  MPI_LMP_BIGINT,MPI_SUM,world);
-  }
-  if (keyword == LENGTH) {
-    bigint nlocal_bonus = avec_line->nlocal_bonus;
-    MPI_Allreduce(&nlocal_bonus,&atom->nlines,1,MPI_LMP_BIGINT,MPI_SUM,world);
-  }
-  if (keyword == TRI) {
-    bigint nlocal_bonus = avec_tri->nlocal_bonus;
-    MPI_Allreduce(&nlocal_bonus,&atom->ntris,1,MPI_LMP_BIGINT,MPI_SUM,world);
-  }
-
-  // clear up per-atom memory if allocated
-
-  memory->destroy(vec1);
-  memory->destroy(vec2);
-  memory->destroy(vec3);
-  memory->destroy(vec4);
-}
-
-/* ----------------------------------------------------------------------
-   set an owned atom property randomly
-   set seed based on atom coordinates
-   make atom result independent of what proc owns it
-------------------------------------------------------------------------- */
-
-void Set::setrandom(int keyword)
-{
-  int i;
-
-  auto avec_ellipsoid = dynamic_cast<AtomVecEllipsoid *>(atom->style_match("ellipsoid"));
-  auto avec_line = dynamic_cast<AtomVecLine *>(atom->style_match("line"));
-  auto avec_tri = dynamic_cast<AtomVecTri *>(atom->style_match("tri"));
-  auto avec_body = dynamic_cast<AtomVecBody *>(atom->style_match("body"));
-
-  double **x = atom->x;
-  int seed = ivalue;
-
-  auto ranpark = new RanPark(lmp,1);
-  auto ranmars = new RanMars(lmp,seed + comm->me);
-
-  // set approx fraction of atom types to newtype
-
-  if (keyword == TYPE_FRACTION) {
-    int nlocal = atom->nlocal;
-
-    for (i = 0; i < nlocal; i++)
-      if (select[i]) {
-        ranpark->reset(seed,x[i]);
-        if (ranpark->uniform() > fraction) continue;
-        atom->type[i] = newtype;
-        count++;
-      }
-
-  // set exact count of atom types to newtype
-  // for TYPE_RATIO, exact = fraction out of total eligible
-  // for TYPE_SUBSET, exact = nsubset out of total eligible
-
-  } else if (keyword == TYPE_RATIO || keyword == TYPE_SUBSET) {
-    int nlocal = atom->nlocal;
-
-    // count = number of eligible atoms I own
-
-    count = 0;
-    for (i = 0; i < nlocal; i++)
-      if (select[i]) count++;
-
-    // convert specified fraction to nsubset
-
-    bigint bcount = count;
-    bigint allcount;
-    MPI_Allreduce(&bcount,&allcount,1,MPI_LMP_BIGINT,MPI_SUM,world);
-
-    if (keyword == TYPE_RATIO) {
-      nsubset = static_cast<bigint> (fraction * allcount);
-    } else if (keyword == TYPE_SUBSET) {
-      if (nsubset > allcount)
-        error->all(FLERR, Error::NOLASTLINE, "Set type/subset value exceeds eligible atoms");
-    }
-
-    // make selection
-
-    int *flag = memory->create(flag,count,"set:flag");
-    int *work = memory->create(work,count,"set:work");
-
-    ranmars->select_subset(nsubset,count,flag,work);
-
-    // change types of selected atoms
-    // flag vector from select_subset() is only for eligible atoms
-
-    count = 0;
-    int eligible = 0;
-=======
->>>>>>> b3f160c1
     for (i = 0; i < nlocal; i++) {
       if (!select[i]) continue;
       if (flag[eligible]) {
@@ -1249,6 +1065,43 @@
     angmom[i][0] = xvalue;
     angmom[i][1] = yvalue;
     angmom[i][2] = zvalue;
+  }
+}
+
+/* ---------------------------------------------------------------------- */
+
+void Set::process_apip_lambda(int &iarg, int narg, char **arg, Action *action)
+{
+  if (!atom->apip_lambda_flag)
+    error->all(FLERR,"Cannot set attribute {} for atom style {}", arg[iarg], atom->get_style());
+  if (iarg+2 > narg) utils::missing_cmd_args(FLERR, "set apip/lambda", error);
+
+  if (strcmp(arg[iarg+1],"fast") == 0) action->dvalue1 = 1;
+  else if (strcmp(arg[iarg+1],"precise") == 0) action->dvalue1 = 0;
+  else if (utils::strmatch(arg[iarg+1],"^v_")) varparse(arg[iarg+1],1,action);
+  else action->dvalue1 = utils::numeric(FLERR,arg[iarg+1],false,lmp);
+
+  iarg += 2;
+}
+
+void Set::invoke_apip_lambda(Action *action)
+{
+  int nlocal = atom->nlocal;
+  double *apip_lambda = atom->apip_lambda;
+
+  if (action->varflag1) {
+    for(int i = 0; i < nlocal; i++) {
+      if (!select[i]) continue;
+      if (vec1[i] < 0 || vec1[i] > 1) error->one(FLERR,"apip/lambda {} not in [0,1]", vec1[i]);
+      apip_lambda[i] = vec1[i];
+    }
+  } else {
+    double lambda = action->dvalue1;
+    if (lambda < 0 || lambda > 1) error->all(FLERR,"apip/lambda {} not in [0,1]", lambda);
+    for(int i = 0; i < nlocal; i++) {
+      if (!select[i]) continue;
+      apip_lambda[i] = lambda;
+    }
   }
 }
 
