--- conflicted
+++ resolved
@@ -1190,8 +1190,6 @@
       flush_flag = utils::logical(FLERR,arg[iarg+1],false,lmp);
       iarg += 2;
 
-<<<<<<< HEAD
-=======
     } else if (strcmp(arg[iarg],"colname") == 0) {
       if (iarg+2 > narg) utils::missing_cmd_args(FLERR, "dump_modify colname", error);
       if (strcmp(arg[iarg+1],"default") == 0) {
@@ -1217,7 +1215,7 @@
         keyword_user[icol] = arg[iarg+2];
         iarg += 3;
       }
->>>>>>> 94a72352
+
     } else if (strcmp(arg[iarg],"format") == 0) {
       if (iarg+2 > narg) utils::missing_cmd_args(FLERR, "dump_modify format", error);
 
@@ -1346,15 +1344,12 @@
       }
       iarg += 2;
 
-<<<<<<< HEAD
-=======
     } else if (strcmp(arg[iarg],"balance") == 0) {
       if (iarg+2 > narg) utils::missing_cmd_args(FLERR, "dump_modify blance", error);
       if (nprocs > 1)
         balance_flag = utils::logical(FLERR,arg[iarg+1],false,lmp);
       iarg += 2;
 
->>>>>>> 94a72352
     } else if (strcmp(arg[iarg],"time") == 0) {
       if (iarg+2 > narg) utils::missing_cmd_args(FLERR, "dump_modify time", error);
       time_flag = utils::logical(FLERR,arg[iarg+1],false,lmp);
