/* ----------------------------------------------------------------------
   LAMMPS - Large-scale Atomic/Molecular Massively Parallel Simulator
   http://lammps.sandia.gov, Sandia National Laboratories
   Steve Plimpton, sjplimp@sandia.gov

   Copyright (2003) Sandia Corporation.  Under the terms of Contract
   DE-AC04-94AL85000 with Sandia Corporation, the U.S. Government retains
   certain rights in this software.  This software is distributed under
   the GNU General Public License.

   See the README file in the top-level LAMMPS directory.
------------------------------------------------------------------------- */

#ifdef FIX_CLASS

FixStyle(hmc, FixHMC)

#else

#ifndef LMP_FIX_HMC_H
#define LMP_FIX_HMC_H

#include "atom.h"
#include "fix.h"
#include "fix_rigid_small.h"

namespace LAMMPS_NS {

class FixHMC : public Fix {
 public:
  FixHMC(class LAMMPS *, int, char **);
  ~FixHMC();
  void post_constructor();
  int setmask();
  void init();
  void setup(int);
  void end_of_step();
  double compute_scalar();
  double compute_vector(int);

  int pack_forward_comm(int, int *, double *, int, int *);
  void unpack_forward_comm(int, int, double *);
  int pack_reverse_comm(int, int, double *);
  void unpack_reverse_comm(int, int *, double *);
  void grow_arrays(int);
  void copy_arrays(int, int, int);
  int pack_exchange(int, double *);
  int unpack_exchange(int, double *);
  double memory_usage();

 private:
  void setup_arrays_and_pointers();
  void add_new_computes();
  void tune_parameter(int *, const char *);
  void save_current_state();
  void restore_saved_state();
  void random_velocities();
  void rigid_body_random_velocities();
<<<<<<< HEAD
  template <typename T> void store_peratom_member(Atom::PerAtom &, Atom::PerAtom, int);
=======
  template <typename T> void store_peratom_member(Atom::PerAtom &, Atom::PerAtom, int, int, int);
>>>>>>> 473ccd98
  template <typename T> void restore_peratom_member(Atom::PerAtom, Atom::PerAtom &, int);
  template <typename T> double memory_usage_peratom_member(Atom::PerAtom &);
  std::vector<Atom::PerAtom> stored_peratom;
  std::vector<Atom::PerAtom> current_peratom;
  tagint *stored_tag;
  int stored_nlocal, stored_nghost, stored_ntotal, stored_nmax;
  int stored_nbonds, stored_nangles, stored_ndihedrals, stored_nimpropers;
  FixRigidSmall::Body *stored_body;
  int stored_nlocal_body, stored_nghost_body, stored_ntotal_body;
  int *stored_bodyown;
  tagint *stored_bodytag;
  int *stored_atom2body;
  imageint *stored_xcmimage;
  double **stored_displace;
  int *stored_eflags;
  double **stored_orient;
  double **stored_dorient;

  int resample_on_accept_flag, mom_flag;

  char *mdi;
  class FixNVE *fix_nve;
  class FixRigidSmall *fix_rigid;

  int nattempts, naccepts;
  double KT, mbeta;
  double PE, KE;
  double DeltaPE, DeltaKE;

  class RanPark *random;
  class RanPark *random_equal;

  int ne;
  int *rev_comm;
  double **eatom;
  double ***eatomptr;

  int neg;
  double *eglobal;
  double **eglobalptr;

  int nv;
  double **vglobal;
  double ***vglobalptr;
  double ***vatom;
  double ****vatomptr;

  class Compute *pe;
  class Compute *ke;
  class Compute *peatom;
  class Compute *press;
  class Compute *pressatom;

  int peatom_flag;
  int press_flag;
  int pressatom_flag;

  int comm_flag;
  int nvalues;
  int ncommrev;

  double (*itensor)[6];

  static const size_t three = 3 * sizeof(double);
  static const size_t four = 4 * sizeof(double);
  static const size_t six = 6 * sizeof(double);
};

}    // namespace LAMMPS_NS

#endif
#endif

    /* ERROR/WARNING messages:

*/<|MERGE_RESOLUTION|>--- conflicted
+++ resolved
@@ -56,11 +56,7 @@
   void restore_saved_state();
   void random_velocities();
   void rigid_body_random_velocities();
-<<<<<<< HEAD
-  template <typename T> void store_peratom_member(Atom::PerAtom &, Atom::PerAtom, int);
-=======
   template <typename T> void store_peratom_member(Atom::PerAtom &, Atom::PerAtom, int, int, int);
->>>>>>> 473ccd98
   template <typename T> void restore_peratom_member(Atom::PerAtom, Atom::PerAtom &, int);
   template <typename T> double memory_usage_peratom_member(Atom::PerAtom &);
   std::vector<Atom::PerAtom> stored_peratom;
