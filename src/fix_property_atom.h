/* -*- c++ -*- ----------------------------------------------------------
   LAMMPS - Large-scale Atomic/Molecular Massively Parallel Simulator
   https://www.lammps.org/, Sandia National Laboratories
   Steve Plimpton, sjplimp@sandia.gov

   Copyright (2003) Sandia Corporation.  Under the terms of Contract
   DE-AC04-94AL85000 with Sandia Corporation, the U.S. Government retains
   certain rights in this software.  This software is distributed under
   the GNU General Public License.

   See the README file in the top-level LAMMPS directory.
------------------------------------------------------------------------- */

#ifdef FIX_CLASS
// clang-format off
FixStyle(property/atom,FixPropertyAtom);
// clang-format on
#else

#ifndef LMP_FIX_PROPERTY_ATOM_H
#define LMP_FIX_PROPERTY_ATOM_H

#include "fix.h"

namespace LAMMPS_NS {

class FixPropertyAtom : public Fix {
 public:
  FixPropertyAtom(class LAMMPS *, int, char **);
<<<<<<< HEAD
  virtual ~FixPropertyAtom();
  int setmask();
  void init();

  void read_data_section(char *, int, char *, tagint);
  bigint read_data_skip_lines(char *);
  void write_data_section_size(int, int &, int &);
  void write_data_section_pack(int, double **);
  void write_data_section_keyword(int, FILE *);
  void write_data_section(int, FILE *, int, double **, int);

  virtual void grow_arrays(int);
  void copy_arrays(int, int, int);
  void set_arrays(int);
  int pack_border(int, int *, double *);
  int unpack_border(int, int, double *);
  int pack_exchange(int, double *);
  int unpack_exchange(int, double *);
  int pack_restart(int, double *);
  void unpack_restart(int, int);
  int size_restart(int);
  int maxsize_restart();
  double memory_usage();
=======
  ~FixPropertyAtom() override;
  int setmask() override;
  void init() override;

  void read_data_section(char *, int, char *, tagint) override;
  bigint read_data_skip_lines(char *) override;
  void write_data_section_size(int, int &, int &) override;
  void write_data_section_pack(int, double **) override;
  void write_data_section_keyword(int, FILE *) override;
  void write_data_section(int, FILE *, int, double **, int) override;

  void grow_arrays(int) override;
  void copy_arrays(int, int, int) override;
  int pack_border(int, int *, double *) override;
  int unpack_border(int, int, double *) override;
  int pack_exchange(int, double *) override;
  int unpack_exchange(int, double *) override;
  int pack_restart(int, double *) override;
  void unpack_restart(int, int) override;
  int size_restart(int) override;
  int maxsize_restart() override;
  double memory_usage() override;
>>>>>>> 01bbb284

 protected:
  int nvalue, border;
  int molecule_flag, q_flag, rmass_flag;    // flags for specific fields
  int *styles;                              // style of each value, see enum
  int *index;                               // indices into atom custom data structs
  int *cols;                                // columns per value, for arrays
  char *astyle;                             // atom style at instantiation

  int values_peratom;    // # of values per atom, including multiple for arrays
  int nmax_old;          // length of peratom arrays the last time they grew
};

}    // namespace LAMMPS_NS

#endif
#endif

/* ERROR/WARNING messages:

E: Illegal ... command

Self-explanatory.  Check the input script syntax and compare to the
documentation for the command.  You can use -echo screen as a
command-line option when running LAMMPS to see the offending line.

E: Fix property/atom mol when atom_style already has molecule attribute

Self-explanatory.

E: Fix property/atom cannot specify mol twice

Self-explanatory.

E: Fix property/atom q when atom_style already has charge attribute

Self-explanatory.

E: Fix property/atom cannot specify q twice

Self-explanatory.

E: Fix property/atom rmass when atom_style already has rmass attribute

UNDOCUMENTED

E: Fix property/atom cannot specify rmass twice

UNDOCUMENTED

E: Fix property/atom vector name already exists

The name for an integer or floating-point vector must be unique.

W: Fix property/atom mol or charge or rmass w/out ghost communication

UNDOCUMENTED

E: Atom style was redefined after using fix property/atom

This is not allowed.

E: Incorrect %s format in data file

A section of the data file being read by fix property/atom does
not have the correct number of values per line.

E: Too few lines in %s section of data file

Self-explanatory.

E: Invalid atom ID in %s section of data file

An atom in a section of the data file being read by fix property/atom
has an invalid atom ID that is <= 0 or > the maximum existing atom ID.

U: Fix property/atom mol or charge w/out ghost communication

A model typically needs these properties defined for ghost atoms.

*/<|MERGE_RESOLUTION|>--- conflicted
+++ resolved
@@ -27,31 +27,7 @@
 class FixPropertyAtom : public Fix {
  public:
   FixPropertyAtom(class LAMMPS *, int, char **);
-<<<<<<< HEAD
-  virtual ~FixPropertyAtom();
-  int setmask();
-  void init();
 
-  void read_data_section(char *, int, char *, tagint);
-  bigint read_data_skip_lines(char *);
-  void write_data_section_size(int, int &, int &);
-  void write_data_section_pack(int, double **);
-  void write_data_section_keyword(int, FILE *);
-  void write_data_section(int, FILE *, int, double **, int);
-
-  virtual void grow_arrays(int);
-  void copy_arrays(int, int, int);
-  void set_arrays(int);
-  int pack_border(int, int *, double *);
-  int unpack_border(int, int, double *);
-  int pack_exchange(int, double *);
-  int unpack_exchange(int, double *);
-  int pack_restart(int, double *);
-  void unpack_restart(int, int);
-  int size_restart(int);
-  int maxsize_restart();
-  double memory_usage();
-=======
   ~FixPropertyAtom() override;
   int setmask() override;
   void init() override;
@@ -65,6 +41,7 @@
 
   void grow_arrays(int) override;
   void copy_arrays(int, int, int) override;
+  void set_arrays(int) override;
   int pack_border(int, int *, double *) override;
   int unpack_border(int, int, double *) override;
   int pack_exchange(int, double *) override;
@@ -74,7 +51,6 @@
   int size_restart(int) override;
   int maxsize_restart() override;
   double memory_usage() override;
->>>>>>> 01bbb284
 
  protected:
   int nvalue, border;
