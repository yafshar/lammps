--- conflicted
+++ resolved
@@ -36,12 +36,7 @@
 
  protected:
   double h, csq, rho0;        // From fix RHEO
-
-<<<<<<< HEAD
   double cs, hsq, hinv, hinv3, av, rho_damp;
-=======
-  double cs, hsq, hinv, av, rho_damp;
->>>>>>> 6e65d13a
 
   int laplacian_order;
   int artificial_visc_flag;
