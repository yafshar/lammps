--- conflicted
+++ resolved
@@ -439,13 +439,8 @@
     planck = force->hplanck;
   }
   planck *= sp;
-<<<<<<< HEAD
-  hbar = planck / (2.0 * MY_PI);
+  hbar = planck / (MY_2PI);
   beta = 1.0 / (force->boltz * temp);
-=======
-  hbar = planck / (MY_2PI);
-  double beta = 1.0 / (force->boltz * temp);
->>>>>>> 810ae3cc
   double _fbond = 1.0 * np * np / (beta * beta * hbar * hbar);
 
   omega_np = np / (hbar * beta) * sqrt(force->mvv2e);
