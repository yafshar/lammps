# LAMMPS multiple-machine -*- Makefile -*-

SHELL = /bin/bash
PYTHON = python

#.IGNORE:

# Definitions

ROOT =	 lmp
EXE =	 lmp_$@
ARLIB =  liblammps_$@.a
SHLIB =	 liblammps_$@.so
ARLINK = liblammps.a
SHLINK = liblammps.so
TMPNAME= tmp_$@_name

OBJDIR =   Obj_$@
OBJSHDIR = Obj_shared_$@

SRC =	$(wildcard *.cpp)
INC =	$(filter-out lmpinstalledpkgs.h lmpgitversion.h,$(wildcard *.h))
OBJ = 	$(SRC:.cpp=.o)

SRCLIB = $(filter-out main.cpp,$(SRC))
OBJLIB = $(filter-out main.o,$(OBJ))

# Command-line options for mode: exe (default), shexe, lib, shlib

mode = exe
objdir = $(OBJDIR)

ifeq ($(mode),shexe)
objdir = $(OBJSHDIR)
endif

ifeq ($(mode),lib)
objdir = $(OBJDIR)
endif

ifeq ($(mode),shlib)
objdir = $(OBJSHDIR)
endif

# Package variables

# PACKAGE    = standard packages
# PACKUSER   = user packagse
# PACKLIB    = all packages that require an additional lib
#              should be PACKSYS + PACKINT + PACKEXT
# PACKSYS    = subset that reqiure a common system library
#              include MPIIO and LB b/c require full MPI, not just STUBS
# PACKINT    = subset that require an internal (provided) library
# PACKEXT    = subset that require an external (downloaded) library

PACKAGE = asphere body class2 colloid compress coreshell dipole gpu \
	  granular kim kokkos kspace latte manybody mc message misc \
	  molecule mpiio mscg opt peri poems \
	  python qeq replica rigid shock snap spin srd voronoi

PACKUSER = user-adios user-atc user-awpmd user-bocs user-cgdna user-cgsdk user-colvars \
	   user-diffraction user-dpd user-drude user-eff user-fep user-h5md \
	   user-intel user-lb user-manifold user-meamc user-mesodpd \
	   user-mgpt user-misc user-mofff user-molfile \
<<<<<<< HEAD
	   user-netcdf user-omp user-pafi user-phonon user-plumed user-ptm user-qmmm \
	   user-qtb user-quip user-reaxc user-scafacos user-smd user-smtbq \
=======
	   user-netcdf user-omp user-phonon user-plumed user-ptm user-qmmm \
	   user-qtb user-quip user-reaction user-reaxc user-scafacos user-smd user-smtbq \
>>>>>>> d6624fe4
	   user-sdpd user-sph user-tally user-uef user-vtk user-yaff

PACKLIB = compress gpu kim kokkos latte message mpiio mscg poems \
	  python voronoi \
	  user-adios user-atc user-awpmd user-colvars user-h5md user-lb user-molfile \
	  user-netcdf user-plumed user-qmmm user-quip user-scafacos \
	  user-smd user-vtk

PACKSYS = compress mpiio python user-lb

PACKINT = gpu kokkos message poems user-atc user-awpmd user-colvars

PACKEXT = kim latte mscg voronoi \
	  user-adios user-h5md user-molfile user-netcdf user-plumed user-qmmm user-quip \
	  user-smd user-vtk

PACKALL = $(PACKAGE) $(PACKUSER)

PACKAGEUC = $(shell echo $(PACKAGE) | tr a-z A-Z)
PACKUSERUC = $(shell echo $(PACKUSER) | tr a-z A-Z)

YESDIR = $(shell echo $(@:yes-%=%) | tr a-z A-Z)
NODIR  = $(shell echo $(@:no-%=%) | tr a-z A-Z)
LIBDIR = $(shell echo $(@:lib-%=%))
LIBUSERDIR = $(shell echo $(@:lib-user-%=%))

# List of all targets

help:
	@echo ''
	@echo 'make clean-all           delete all object files'
	@echo 'make clean-machine       delete object files for one machine'
	@echo 'make mpi-stubs           build dummy MPI library in STUBS'
	@echo 'make install-python      install LAMMPS wrapper in Python'
	@echo 'make tar                 create lmp_src.tar.gz for src dir and packages'
	@echo ''
	@echo 'make package                 list available packages and their dependencies'
	@echo 'make package-status (ps)     status of all packages'
	@echo 'make package-installed (pi)  list of installed packages'
	@echo 'make yes-package             install a single pgk in src dir'
	@echo 'make no-package              remove a single pkg from src dir'
	@echo 'make yes-all                 install all pgks in src dir'
	@echo 'make no-all                  remove all pkgs from src dir'
	@echo 'make yes-standard (yes-std)  install all standard pkgs'
	@echo 'make no-standard (no-std)    remove all standard pkgs'
	@echo 'make yes-user                install all user pkgs'
	@echo 'make no-user                 remove all user pkgs'
	@echo 'make yes-lib       install all pkgs with libs (included or ext)'
	@echo 'make no-lib        remove all pkgs with libs (included or ext)'
	@echo 'make yes-ext                 install all pkgs with external libs'
	@echo 'make no-ext                  remove all pkgs with external libs'
	@echo ''
	@echo 'make package-update (pu) replace src files with updated package files'
	@echo 'make package-overwrite   replace package files with src files'
	@echo 'make package-diff (pd)   diff src files against package files'
	@echo ''
	@echo 'make lib-package         help for download/build/install a package library'
	@echo 'make lib-package args="..."    download/build/install a package library'
	@echo 'make purge               purge obsolete copies of source files'
	@echo ''
	@echo 'make machine             build LAMMPS for machine'
	@echo 'make mode=lib machine    build LAMMPS as static lib for machine'
	@echo 'make mode=shlib machine  build LAMMPS as shared lib for machine'
	@echo 'make mode=shexe machine  build LAMMPS as shared exe for machine'
	@echo 'make makelist            create Makefile.list used by old makes'
	@echo 'make -f Makefile.list machine     build LAMMPS for machine (old)'
	@echo ''
	@echo 'machine is one of these from src/MAKE:'
	@echo ''
	@files="`ls MAKE/Makefile.*`"; \
	  for file in $$files; do head -1 $$file; done
	@echo ''
	@echo '... or one of these from src/MAKE/OPTIONS:'
	@echo ''
	@files="`ls MAKE/OPTIONS/Makefile.*`"; \
	  for file in $$files; do head -1 $$file; done
	@echo ''
	@echo '... or one of these from src/MAKE/MACHINES:'
	@echo ''
	@files="`ls MAKE/MACHINES/Makefile.*`"; \
	  for file in $$files; do head -1 $$file; done
	@echo ''
	@echo '... or one of these from src/MAKE/MINE:'
	@echo ''
	@files="`ls MAKE/MINE/Makefile.* 2>/dev/null`"; \
	  for file in $$files; do head -1 $$file; done
	@echo ''


lmpinstalledpkgs.h: $(SRC) $(INC)
	@echo '#ifndef LMP_INSTALLED_PKGS_H' >  ${TMPNAME}.lmpinstalled
	@echo '#define LMP_INSTALLED_PKGS_H' >> ${TMPNAME}.lmpinstalled
	@echo 'const char * LAMMPS_NS::LAMMPS::installed_packages[] = {' >> ${TMPNAME}.lmpinstalled
	@for p in $(PACKAGEUC) $(PACKUSERUC); do info=$$($(SHELL) Package.sh $$p installed); \
             [ -n "$$info" ] && echo "\"$$info\"" | sed -e 's/".*package \(.*\)"/"\1",/' >> ${TMPNAME}.lmpinstalled || :; done
	@echo ' NULL };' >> ${TMPNAME}.lmpinstalled
	@echo '#endif' >> ${TMPNAME}.lmpinstalled
	@if [ -f lmpinstalledpkgs.h ]; \
          then test "`diff --brief ${TMPNAME}.lmpinstalled lmpinstalledpkgs.h`" != "" && \
	        mv ${TMPNAME}.lmpinstalled lmpinstalledpkgs.h || rm ${TMPNAME}.lmpinstalled ; \
        else mv ${TMPNAME}.lmpinstalled lmpinstalledpkgs.h ; fi

gitversion:
	@echo 'Gathering git version information'
	@echo '#ifndef LMP_GIT_VERSION_H' >  ${TMPNAME}.lmpgitversion
	@echo '#define LMP_GIT_VERSION_H' >> ${TMPNAME}.lmpgitversion
	@if (type git && test -e ../.git ) >> /dev/null 2>> /dev/null ; then \
	  git='true';					\
	  commit=$$(git rev-parse HEAD);		\
	  branch=$$(git rev-parse --abbrev-ref HEAD);	\
	  describe=$$(git describe --dirty=-modified);	\
	else \
	  git='false' ;					\
	  commit='(unknown)' ;				\
	  branch='(unknown)' ;				\
	  describe='(unknown)' ;			\
	fi ; \
	echo "const bool LAMMPS_NS::LAMMPS::has_git_info = $${git};"        >> ${TMPNAME}.lmpgitversion ; \
	echo "const char LAMMPS_NS::LAMMPS::git_commit[] = \"$${commit}\";" >> ${TMPNAME}.lmpgitversion ; \
	echo "const char LAMMPS_NS::LAMMPS::git_branch[] = \"$${branch}\";" >> ${TMPNAME}.lmpgitversion ; \
	echo "const char LAMMPS_NS::LAMMPS::git_descriptor[] = \"$${describe}\";" >> ${TMPNAME}.lmpgitversion
	@echo '#endif' >> ${TMPNAME}.lmpgitversion
	@if [ -f lmpgitversion.h ]; \
          then test "`diff --brief ${TMPNAME}.lmpgitversion lmpgitversion.h`" != "" && \
	        mv ${TMPNAME}.lmpgitversion lmpgitversion.h || rm ${TMPNAME}.lmpgitversion ; \
        else mv ${TMPNAME}.lmpgitversion lmpgitversion.h ; fi

# Build LAMMPS in one of 4 modes
# exe =   exe with static compile in Obj_machine (default)
# shexe = exe with shared compile in Obj_shared_machine
# lib =   static lib in Obj_machine
# shlib = shared lib in Obj_shared_machine

.DEFAULT:
	@if [ $@ = "serial" ]; \
	  then cd STUBS; $(MAKE); cd ..; fi
	@test -f MAKE/Makefile.$@ -o -f MAKE/OPTIONS/Makefile.$@ -o \
	  -f MAKE/MACHINES/Makefile.$@ -o -f MAKE/MINE/Makefile.$@
	@if [ ! -d $(objdir) ]; then mkdir $(objdir); fi
	@echo 'Gathering installed package information (may take a little while)'
	@$(SHELL) Make.sh style
	@$(SHELL) Make.sh packages
	@$(MAKE) $(MFLAGS) lmpinstalledpkgs.h gitversion
	@echo 'Compiling LAMMPS for machine $@'
	@if [ -f MAKE/MACHINES/Makefile.$@ ]; \
	  then cp MAKE/MACHINES/Makefile.$@ $(objdir)/Makefile; fi
	@if [ -f MAKE/OPTIONS/Makefile.$@ ]; \
	  then cp MAKE/OPTIONS/Makefile.$@ $(objdir)/Makefile; fi
	@if [ -f MAKE/Makefile.$@ ]; \
	  then cp MAKE/Makefile.$@ $(objdir)/Makefile; fi
	@if [ -f MAKE/MINE/Makefile.$@ ]; \
	  then cp MAKE/MINE/Makefile.$@ $(objdir)/Makefile; fi
	@if [ ! -e Makefile.package ]; \
	  then cp Makefile.package.empty Makefile.package; fi
	@if [ ! -e Makefile.package.settings ]; \
	  then cp Makefile.package.settings.empty Makefile.package.settings; fi
	@cp Makefile.package Makefile.package.settings $(objdir)
	@cd $(objdir); rm -f .depend; \
	$(MAKE) $(MFLAGS) "SRC = $(SRC)" "INC = $(INC)" depend || :
ifeq ($(mode),exe)
	@cd $(objdir); \
	$(MAKE) $(MFLAGS) "OBJ = $(OBJ)" "INC = $(INC)" "SHFLAGS =" \
	  "EXE = ../$(EXE)" ../$(EXE)
endif
ifeq ($(mode),shexe)
	@cd $(objdir); \
	$(MAKE) $(MFLAGS) "OBJ = $(OBJ)" "INC = $(INC)" \
	  "EXE = ../$(EXE)" ../$(EXE)
endif
ifeq ($(mode),lib)
	@cd $(objdir); \
	$(MAKE) $(MFLAGS) "OBJ = $(OBJLIB)" "INC = $(INC)" "SHFLAGS =" \
	  "EXE = ../$(ARLIB)" lib
	@rm -f $(ARLINK)
	@ln -s $(ARLIB) $(ARLINK)
endif
ifeq ($(mode),shlib)
	@cd $(objdir); \
	$(MAKE) $(MFLAGS) "OBJ = $(OBJLIB)" "INC = $(INC)" \
	  "EXE = ../$(SHLIB)" shlib
	@rm -f $(SHLINK)
	@ln -s $(SHLIB) $(SHLINK)
endif
ifeq ($(mode),print)
	@cd $(objdir); \
	$(MAKE) $(MFLAGS) "OBJ = $(OBJLIB)" "INC = $(INC)" \
	  "EXE = ../$(SHLIB)" -f ../Makefile.print
endif

# Remove machine-specific object files

clean:
	@echo 'make clean-all           delete all object files'
	@echo 'make clean-machine       delete object files for one machine'

clean-all:
	rm -rf Obj_*

clean-%:
	@if [ $@ = "clean-serial" ]; \
		then cd STUBS; $(MAKE) clean; cd ..; fi
	rm -rf Obj_$(@:clean-%=%) Obj_shared_$(@:clean-%=%)

# Create Makefile.list

makelist:
	@$(SHELL) Make.sh style
	@$(SHELL) Make.sh Makefile.list

# Make MPI STUBS library

mpi-stubs:
	@cd STUBS; $(MAKE) clean; $(MAKE)

# install LAMMPS shared lib and Python wrapper for Python usage
# include python package settings to
#   automatically adapt name of python interpreter

sinclude ../lib/python/Makefile.lammps
install-python:
	@$(PYTHON) ../python/install.py -v ../src/version.h \
		-m ../python/lammps.py -l ../src/liblammps.so

# Create a tarball of src dir and packages

tar:
	@cd STUBS; $(MAKE) clean
	@cd ..; tar cvzf src/$(ROOT)_src.tar.gz \
	  src/Make* src/Package.sh src/Depend.sh src/Install.sh \
	  src/MAKE src/DEPEND src/*.cpp src/*.h src/STUBS \
	  $(patsubst %,src/%,$(PACKAGEUC)) $(patsubst %,src/%,$(PACKUSERUC)) \
          --exclude=*/.svn
	@cd STUBS; $(MAKE)
	@echo "Created $(ROOT)_src.tar.gz"

# Package management

package:
	@echo 'Standard packages:' $(PACKAGE)
	@echo ''
	@echo 'User-contributed packages:' $(PACKUSER)
	@echo ''
	@echo 'Packages that need system libraries:' $(PACKSYS)
	@echo ''
	@echo 'Packages that need provided libraries:' $(PACKINT)
	@echo ''
	@echo 'Packages that need external libraries:' $(PACKEXT)
	@echo ''
	@echo 'make package                 list available packages'
	@echo 'make package                 list available packages'
	@echo 'make package-status (ps)     status of all packages'
	@echo 'make package-installed (pi)  list of installed packages'
	@echo 'make yes-package             install a single pgk in src dir'
	@echo 'make no-package              remove a single pkg from src dir'
	@echo 'make yes-all                 install all pgks in src dir'
	@echo 'make no-all                  remove all pkgs from src dir'
	@echo 'make yes-standard (yes-std)  install all standard pkgs'
	@echo 'make no-standard (no-std)    remove all standard pkgs'
	@echo 'make yes-user                install all user pkgs'
	@echo 'make no-user                 remove all user pkgs'
	@echo 'make yes-lib       install all pkgs with libs (included or ext)'
	@echo 'make no-lib        remove all pkgs with libs (included or ext)'
	@echo 'make yes-ext                 install all pkgs with external libs'
	@echo 'make no-ext                  remove all pkgs with external libs'
	@echo ''
	@echo 'make package-update (pu)  replace src files with package files'
	@echo 'make package-overwrite    replace package files with src files'
	@echo 'make package-diff (pd)    diff src files against package file'
	@echo ''
	@echo 'make lib-package      build and/or download a package library'

yes-all:
	@for p in $(PACKALL); do $(MAKE) yes-$$p; done

no-all:
	@for p in $(PACKALL); do $(MAKE) no-$$p; done

yes-standard yes-std:
	@for p in $(PACKAGE); do $(MAKE) yes-$$p; done

no-standard no-std:
	@for p in $(PACKAGE); do $(MAKE) no-$$p; done

yes-user:
	@for p in $(PACKUSER); do $(MAKE) yes-$$p; done

no-user:
	@for p in $(PACKUSER); do $(MAKE) no-$$p; done

yes-lib:
	@for p in $(PACKLIB); do $(MAKE) yes-$$p; done

no-lib:
	@for p in $(PACKLIB); do $(MAKE) no-$$p; done

yes-ext:
	@for p in $(PACKEXT); do $(MAKE) yes-$$p; done

no-ext:
	@for p in $(PACKEXT); do $(MAKE) no-$$p; done

yes-%:
	@if [ ! -e Makefile.package ]; \
	  then cp Makefile.package.empty Makefile.package; fi
	@if [ ! -e Makefile.package.settings ]; \
	  then cp Makefile.package.settings.empty Makefile.package.settings; fi
	@if [ ! -e $(YESDIR) ]; then \
	  echo "Package $(@:yes-%=%) does not exist"; \
	elif [ -e $(YESDIR)/Install.sh ]; then \
	  echo "Installing package $(@:yes-%=%)"; \
	  cd $(YESDIR); $(SHELL) Install.sh 1; cd ..; \
		$(SHELL) Depend.sh $(YESDIR) 1; \
	else \
	  echo "Installing package $(@:yes-%=%)"; \
	  cd $(YESDIR); $(SHELL) ../Install.sh 1; cd ..; \
		$(SHELL) Depend.sh $(YESDIR) 1; \
	fi;

no-%:
	@if [ ! -e $(NODIR) ]; then \
	  echo "Package $(@:no-%=%) does not exist"; \
	elif [ -e $(NODIR)/Install.sh ]; then \
	  echo "Uninstalling package $(@:no-%=%)"; \
	  cd $(NODIR); $(SHELL) Install.sh 0; cd ..; \
		$(SHELL) Depend.sh $(NODIR) 0; \
	else \
	  echo "Uninstalling package $(@:no-%=%)"; \
	  cd $(NODIR); $(SHELL) ../Install.sh 0; cd ..; \
		$(SHELL) Depend.sh $(NODIR) 0; \
        fi;

# download/build/install a package library
# update the timestamp on main.cpp to trigger a relink with "make machine"

lib-%:
	@if [ -e ../lib/$(LIBDIR)/Install.py ]; then \
	  echo "Installing lib $(@:lib-%=%)"; \
	  ( cd ../lib/$(LIBDIR); $(PYTHON) Install.py $(args) ); \
	elif [ -e ../lib/$(LIBUSERDIR)/Install.py ]; then \
	  echo "Installing lib $(@:lib-user-%=%)"; \
	  ( cd ../lib/$(LIBUSERDIR); $(PYTHON) Install.py $(args) ); \
	else \
	  echo "Install script for lib $(@:lib-%=%) does not exist"; \
	fi; touch main.cpp

# status = list src files that differ from package files
# installed = list of installed packages
# update = replace src files with newer package files
# overwrite = overwrite package files with newer src files
# diff = show differences between src and package files
# purge = delete obsolete and auto-generated package files

package-status ps:
	@for p in $(PACKAGEUC); do $(SHELL) Package.sh $$p status; done
	@echo ''
	@for p in $(PACKUSERUC); do $(SHELL) Package.sh $$p status; done

package-installed pi:
	@for p in $(PACKAGEUC); do $(SHELL) Package.sh $$p installed; done
	@for p in $(PACKUSERUC); do $(SHELL) Package.sh $$p installed; done

package-update pu: purge
	@for p in $(PACKAGEUC); do $(SHELL) Package.sh $$p update; done
	@echo ''
	@for p in $(PACKUSERUC); do $(SHELL) Package.sh $$p update; done

package-overwrite: purge
	@for p in $(PACKAGEUC); do $(SHELL) Package.sh $$p overwrite; done
	@echo ''
	@for p in $(PACKUSERUC); do $(SHELL) Package.sh $$p overwrite; done

package-diff pd:
	@for p in $(PACKAGEUC); do $(SHELL) Package.sh $$p diff; done
	@echo ''
	@for p in $(PACKUSERUC); do $(SHELL) Package.sh $$p diff; done

purge: Purge.list
	@echo 'Purging obsolete and auto-generated source files'
	@for f in `grep -v '#' Purge.list` ;		\
	    do test -f $$f && rm $$f && echo $$f || : ;		\
	done<|MERGE_RESOLUTION|>--- conflicted
+++ resolved
@@ -62,13 +62,8 @@
 	   user-diffraction user-dpd user-drude user-eff user-fep user-h5md \
 	   user-intel user-lb user-manifold user-meamc user-mesodpd \
 	   user-mgpt user-misc user-mofff user-molfile \
-<<<<<<< HEAD
 	   user-netcdf user-omp user-pafi user-phonon user-plumed user-ptm user-qmmm \
-	   user-qtb user-quip user-reaxc user-scafacos user-smd user-smtbq \
-=======
-	   user-netcdf user-omp user-phonon user-plumed user-ptm user-qmmm \
 	   user-qtb user-quip user-reaction user-reaxc user-scafacos user-smd user-smtbq \
->>>>>>> d6624fe4
 	   user-sdpd user-sph user-tally user-uef user-vtk user-yaff
 
 PACKLIB = compress gpu kim kokkos latte message mpiio mscg poems \
