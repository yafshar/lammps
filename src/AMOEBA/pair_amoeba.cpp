--- conflicted
+++ resolved
@@ -963,16 +963,14 @@
 
   comm_reverse = 9;
 
-<<<<<<< HEAD
-  // request neighbor lists
-
-  int irequest = neighbor->request(this,instance_me);
+  // request standard neighbor list
+
+
+//  int irequest = neighbor->request(this,instance_me);
+
   // for DEBUGGING with GPU
   //neighbor->requests[irequest]->half = 0;
   //neighbor->requests[irequest]->full = 1;
-=======
-  // request standard neighbor list
->>>>>>> 74d1d391
 
   neighbor->add_request(this);
 }
