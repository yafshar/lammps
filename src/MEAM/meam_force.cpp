// clang-format off
/* ----------------------------------------------------------------------
   LAMMPS - Large-scale Atomic/Molecular Massively Parallel Simulator
   https://www.lammps.org/, Sandia National Laboratories
   LAMMPS development team: developers@lammps.org

   Copyright (2003) Sandia Corporation.  Under the terms of Contract
   DE-AC04-94AL85000 with Sandia Corporation, the U.S. Government retains
   certain rights in this software.  This software is distributed under
   the GNU General Public License.

   See the README file in the top-level LAMMPS directory.
------------------------------------------------------------------------- */
#include "meam.h"

#include "math_special.h"

#include <algorithm>
#include <cmath>

using namespace LAMMPS_NS;

void MEAM::meam_force(int i, int eflag_global, int eflag_atom, int vflag_global, int vflag_atom,
                      double *eng_vdwl, double *eatom, int /*ntype*/, int *type, int *fmap,
                      double **scale, double **x, int numneigh, int *firstneigh, int numneigh_full,
                      int *firstneigh_full, int fnoffset, double **f, double **vatom,
                      double *virial)
{
  int j, jn, k, kn, kk, m, n, p, q;
  int nv2, nv3, elti, eltj, eltk, ind;
  int eflag_either = eflag_atom || eflag_global;
  int vflag_either = vflag_atom || vflag_global;
  double xitmp, yitmp, zitmp, delij[3], rij2, rij, rij3;
  double v[6], fi[3], fj[3];
  double third, sixth;
  double pp, dUdrij, dUdsij, dUdrijm[3], force, forcem;
  double recip, phi, phip;
  double sij;
  double a1, a1i, a1j, a2, a2i, a2j;
  double a3i, a3j;
  double shpi[3], shpj[3];
  double ai, aj, ro0i, ro0j, invrei, invrej;
  double rhoa0j, drhoa0j, rhoa0i, drhoa0i;
  double rhoa1j, drhoa1j, rhoa1i, drhoa1i;
  double rhoa2j, drhoa2j, rhoa2i, drhoa2i;
  double a3, a3a, rhoa3j, drhoa3j, rhoa3i, drhoa3i;
  double drho0dr1, drho0dr2, drho0ds1, drho0ds2;
  double drho1dr1, drho1dr2, drho1ds1, drho1ds2;
  double drho1drm1[3], drho1drm2[3];
  double drho2dr1, drho2dr2, drho2ds1, drho2ds2;
  double drho2drm1[3], drho2drm2[3];
  double drho3dr1, drho3dr2, drho3ds1, drho3ds2;
  double drho3drm1[3], drho3drm2[3];
  double dt1dr1, dt1dr2, dt1ds1, dt1ds2;
  double dt2dr1, dt2dr2, dt2ds1, dt2ds2;
  double dt3dr1, dt3dr2, dt3ds1, dt3ds2;
  double drhodr1, drhodr2, drhods1, drhods2, drhodrm1[3], drhodrm2[3];
  double arg;
  double arg1i1, arg1j1, arg1i2, arg1j2, arg1i3, arg1j3, arg3i3, arg3j3;
  double dsij1, dsij2, force1, force2;
  double t1i, t2i, t3i, t1j, t2j, t3j;
  double scaleij;

  double rhoa1mj,drhoa1mj,rhoa1mi,drhoa1mi;
  double rhoa2mj,drhoa2mj,rhoa2mi,drhoa2mi;
  double rhoa3mj, drhoa3mj, rhoa3mi, drhoa3mi;
  double arg1i1m, arg1j1m, arg1i2m, arg1j2m, arg1i3m, arg1j3m, arg3i3m, arg3j3m;
  double drho1mdr1, drho1mdr2;
  double drho1mdrm1[3], drho1mdrm2[3];
  double drho2mdr1, drho2mdr2;
  double drho2mdrm1[3], drho2mdrm2[3];
  double drho3mdr1, drho3mdr2;
  double drho3mdrm1[3], drho3mdrm2[3];

  third = 1.0 / 3.0;
  sixth = 1.0 / 6.0;

  //     Compute forces atom i

  elti = fmap[type[i]];
  if (elti < 0) return;

  xitmp = x[i][0];
  yitmp = x[i][1];
  zitmp = x[i][2];

  //     Treat each pair

  for (jn = 0; jn < numneigh; jn++) {
    j = firstneigh[jn];
    eltj = fmap[type[j]];
    scaleij = scale[type[i]][type[j]];

    if (!iszero(scrfcn[fnoffset + jn]) && eltj >= 0) {

      sij = scrfcn[fnoffset + jn] * fcpair[fnoffset + jn];
      delij[0] = x[j][0] - xitmp;
      delij[1] = x[j][1] - yitmp;
      delij[2] = x[j][2] - zitmp;
      rij2 = delij[0] * delij[0] + delij[1] * delij[1] + delij[2] * delij[2];
      if (rij2 < cutforcesq) {
        rij = sqrt(rij2);
        recip = 1.0 / rij;
        //     Compute phi and phip
        ind = eltind[elti][eltj];
        pp = rij * rdrar;
        kk = (int)pp;
        kk = std::min(kk, nrar - 2);
        pp = pp - kk;
        pp = std::min(pp, 1.0);
        phi = ((phirar3[ind][kk] * pp + phirar2[ind][kk]) * pp + phirar1[ind][kk]) * pp + phirar[ind][kk];
        phip = (phirar6[ind][kk] * pp + phirar5[ind][kk]) * pp + phirar4[ind][kk];

        if (eflag_either != 0) {
          double phi_sc = phi * scaleij;
          if (eflag_global != 0)
            *eng_vdwl = *eng_vdwl + phi_sc * sij;
          if (eflag_atom != 0) {
            eatom[i] = eatom[i] + 0.5 * phi_sc * sij;
            eatom[j] = eatom[j] + 0.5 * phi_sc * sij;
          }
        }

        //     write(1,*) "force_meamf: phi: ",phi
        //     write(1,*) "force_meamf: phip: ",phip

        //     Compute pair densities and derivatives

        invrei = 1.0 / re_meam[elti][elti];
        ai = rij * invrei - 1.0;
        ro0i = rho0_meam[elti];
        rhoa0i = ro0i * MathSpecial::fm_exp(-beta0_meam[elti] * ai);
        drhoa0i = -beta0_meam[elti] * invrei * rhoa0i;
        rhoa1i = ro0i * MathSpecial::fm_exp(-beta1_meam[elti] * ai);
        drhoa1i = -beta1_meam[elti] * invrei * rhoa1i;
        rhoa2i = ro0i * MathSpecial::fm_exp(-beta2_meam[elti] * ai);
        drhoa2i = -beta2_meam[elti] * invrei * rhoa2i;
        rhoa3i = ro0i * MathSpecial::fm_exp(-beta3_meam[elti] * ai);
        drhoa3i = -beta3_meam[elti] * invrei * rhoa3i;

        if (msmeamflag) {
          rhoa1mi = ro0i * MathSpecial::fm_exp(-beta1m_meam[elti] * ai) * t1m_meam[elti];
          drhoa1mi = -beta1m_meam[elti] * invrei * rhoa1mi;
          rhoa2mi = ro0i * MathSpecial::fm_exp(-beta2m_meam[elti] * ai) * t2m_meam[elti];
          drhoa2mi = -beta2m_meam[elti] * invrei * rhoa2mi;
          rhoa3mi = ro0i * MathSpecial::fm_exp(-beta3m_meam[elti] * ai) * t3m_meam[elti];
          drhoa3mi = -beta3m_meam[elti] * invrei * rhoa3mi;
        }

        if (elti != eltj) {
          invrej = 1.0 / re_meam[eltj][eltj];
          aj = rij * invrej - 1.0;
          ro0j = rho0_meam[eltj];
          rhoa0j = ro0j * MathSpecial::fm_exp(-beta0_meam[eltj] * aj);
          drhoa0j = -beta0_meam[eltj] * invrej * rhoa0j;
          rhoa1j = ro0j * MathSpecial::fm_exp(-beta1_meam[eltj] * aj);
          drhoa1j = -beta1_meam[eltj] * invrej * rhoa1j;
          rhoa2j = ro0j * MathSpecial::fm_exp(-beta2_meam[eltj] * aj);
          drhoa2j = -beta2_meam[eltj] * invrej * rhoa2j;
          rhoa3j = ro0j * MathSpecial::fm_exp(-beta3_meam[eltj] * aj);
          drhoa3j = -beta3_meam[eltj] * invrej * rhoa3j;

          if (msmeamflag) {
            rhoa1mj = ro0j * t1m_meam[eltj] * MathSpecial::fm_exp(-beta1m_meam[eltj] * aj);
            drhoa1mj = -beta1m_meam[eltj] * invrej * rhoa1mj;
            rhoa2mj = ro0j * t2m_meam[eltj] * MathSpecial::fm_exp(-beta2m_meam[eltj] * aj);
            drhoa2mj = -beta2m_meam[eltj] * invrej * rhoa2mj;
            rhoa3mj = ro0j * t3m_meam[eltj] * MathSpecial::fm_exp(-beta3m_meam[eltj] * aj);
            drhoa3mj = -beta3m_meam[eltj] * invrej * rhoa3mj;
          }

        } else {
          rhoa0j = rhoa0i;
          drhoa0j = drhoa0i;
          rhoa1j = rhoa1i;
          drhoa1j = drhoa1i;
          rhoa2j = rhoa2i;
          drhoa2j = drhoa2i;
          rhoa3j = rhoa3i;
          drhoa3j = drhoa3i;

          if (msmeamflag) {
            rhoa1mj = rhoa1mi;
            drhoa1mj = drhoa1mi;
            rhoa2mj = rhoa2mi;
            drhoa2mj = drhoa2mi;
            rhoa3mj = rhoa3mi;
            drhoa3mj = drhoa3mi;
          }
        }

        const double t1mi = t1_meam[elti];
        const double t2mi = t2_meam[elti];
        const double t3mi = t3_meam[elti];
        const double t1mj = t1_meam[eltj];
        const double t2mj = t2_meam[eltj];
        const double t3mj = t3_meam[eltj];

        // ialloy mod not needed in MS-MEAM, but similarity here is that we multply rhos by t.
        // We did this above with rhoa1mj, rhoa2mj, etc.

        if (ialloy == 1 || msmeamflag) {
          rhoa1j  *= t1mj;
          rhoa2j  *= t2mj;
          rhoa3j  *= t3mj;
          rhoa1i  *= t1mi;
          rhoa2i  *= t2mi;
          rhoa3i  *= t3mi;
          drhoa1j *= t1mj;
          drhoa2j *= t2mj;
          drhoa3j *= t3mj;
          drhoa1i *= t1mi;
          drhoa2i *= t2mi;
          drhoa3i *= t3mi;
        }

        nv2 = 0;
        nv3 = 0;
        arg1i1 = 0.0;
        arg1j1 = 0.0;
        arg1i2 = 0.0;
        arg1j2 = 0.0;
        arg1i3 = 0.0;
        arg1j3 = 0.0;
        arg3i3 = 0.0;
        arg3j3 = 0.0;
        for (n = 0; n < 3; n++) {
          for (p = n; p < 3; p++) {
            for (q = p; q < 3; q++) {
              arg = delij[n] * delij[p] * delij[q] * v3D[nv3];
              arg1i3 = arg1i3 + arho3[i][nv3] * arg;
              arg1j3 = arg1j3 - arho3[j][nv3] * arg;
              nv3 = nv3 + 1;
            }
            arg = delij[n] * delij[p] * v2D[nv2];
            arg1i2 = arg1i2 + arho2[i][nv2] * arg;
            arg1j2 = arg1j2 + arho2[j][nv2] * arg;
            nv2 = nv2 + 1;
          }
          arg1i1 = arg1i1 + arho1[i][n] * delij[n];
          arg1j1 = arg1j1 - arho1[j][n] * delij[n];
          arg3i3 = arg3i3 + arho3b[i][n] * delij[n];
          arg3j3 = arg3j3 - arho3b[j][n] * delij[n];
        }

        // msmeam arhom args

        nv2 = 0;
        nv3 = 0;
        arg1i1m = 0.0;
        arg1j1m = 0.0;
        arg1i2m = 0.0;
        arg1j2m = 0.0;
        arg1i3m = 0.0;
        arg1j3m = 0.0;
        arg3i3m = 0.0;
        arg3j3m = 0.0;
        if (msmeamflag) {
          for (n = 0; n < 3; n++) {
            for (p = n; p < 3; p++) {
              for (q = p; q < 3; q++) {
                arg = delij[n] * delij[p] * delij[q] * v3D[nv3];
                arg1i3m = arg1i3m - arho3m[i][nv3] * arg;
                arg1j3m = arg1j3m + arho3m[j][nv3] * arg;
                nv3 = nv3 + 1;
              }
              arg = delij[n] * delij[p] * v2D[nv2];
              arg1i2m = arg1i2m + arho2m[i][nv2] * arg;
              arg1j2m = arg1j2m + arho2m[j][nv2] * arg;
              nv2 = nv2 + 1;
            }
            arg1i1m = arg1i1m - arho1m[i][n] * delij[n];
            arg1j1m = arg1j1m + arho1m[j][n] * delij[n];
            arg3i3m = arg3i3m - arho3mb[i][n] * delij[n];
            arg3j3m = arg3j3m + arho3mb[j][n] * delij[n];
          }
        }

        //     rho0 terms
        drho0dr1 = drhoa0j * sij;
        drho0dr2 = drhoa0i * sij;

        //     rho1 terms
        a1 = 2 * sij / rij;
        drho1dr1 = a1 * (drhoa1j - rhoa1j / rij) * arg1i1;
        drho1dr2 = a1 * (drhoa1i - rhoa1i / rij) * arg1j1;
        a1 = 2.0 * sij / rij;
        for (m = 0; m < 3; m++) {
          drho1drm1[m] = a1 * rhoa1j * arho1[i][m];
          drho1drm2[m] = -a1 * rhoa1i * arho1[j][m];
        }

        //     rho2 terms
        a2 = 2 * sij / rij2;
        drho2dr1 = a2 * (drhoa2j - 2 * rhoa2j / rij) * arg1i2 - 2.0 / 3.0 * arho2b[i] * drhoa2j * sij;
        drho2dr2 = a2 * (drhoa2i - 2 * rhoa2i / rij) * arg1j2 - 2.0 / 3.0 * arho2b[j] * drhoa2i * sij;
        a2 = 4 * sij / rij2;
        for (m = 0; m < 3; m++) {
          drho2drm1[m] = 0.0;
          drho2drm2[m] = 0.0;
          for (n = 0; n < 3; n++) {
            drho2drm1[m] = drho2drm1[m] + arho2[i][vind2D[m][n]] * delij[n];
            drho2drm2[m] = drho2drm2[m] - arho2[j][vind2D[m][n]] * delij[n];
          }
          drho2drm1[m] = a2 * rhoa2j * drho2drm1[m];
          drho2drm2[m] = -a2 * rhoa2i * drho2drm2[m];
        }

        //     rho3 terms
        rij3 = rij * rij2;
        a3 = 2 * sij / rij3;
        a3a = 6.0 / 5.0 * sij / rij;
        drho3dr1 = a3 * (drhoa3j - 3 * rhoa3j / rij) * arg1i3 - a3a * (drhoa3j - rhoa3j / rij) * arg3i3;
        drho3dr2 = a3 * (drhoa3i - 3 * rhoa3i / rij) * arg1j3 - a3a * (drhoa3i - rhoa3i / rij) * arg3j3;
        a3 = 6 * sij / rij3;
        a3a = 6 * sij / (5 * rij);
        for (m = 0; m < 3; m++) {
          drho3drm1[m] = 0.0;
          drho3drm2[m] = 0.0;
          nv2 = 0;
          for (n = 0; n < 3; n++) {
            for (p = n; p < 3; p++) {
              arg = delij[n] * delij[p] * v2D[nv2];
              drho3drm1[m] = drho3drm1[m] + arho3[i][vind3D[m][n][p]] * arg;
              drho3drm2[m] = drho3drm2[m] + arho3[j][vind3D[m][n][p]] * arg;
              nv2 = nv2 + 1;
            }
          }
          drho3drm1[m] = (a3 * drho3drm1[m] - a3a * arho3b[i][m]) * rhoa3j;
          drho3drm2[m] = (-a3 * drho3drm2[m] + a3a * arho3b[j][m]) * rhoa3i;
        }

        if (msmeamflag) {
          //     rho1m terms
          a1 = 2 * sij / rij;
          drho1mdr1 = a1 * (drhoa1mj - rhoa1mj / rij) * arg1i1m;
          drho1mdr2 = a1 * (drhoa1mi - rhoa1mi / rij) * arg1j1m;
          drho1mdr1 *= -1.0;
          drho1mdr2 *= -1.0;
          a1 = 2.0 * sij / rij;
          for (m = 0; m < 3; m++) {
            drho1mdrm1[m] = a1 * rhoa1mj * arho1m[i][m];
            drho1mdrm2[m] = -a1 * rhoa1mi * arho1m[j][m];
          }

          //     rho2m terms
          a2 = 2 * sij / rij2;
          drho2mdr1 = a2 * (drhoa2mj - 2 * rhoa2mj / rij) * arg1i2m - 2.0 / 3.0 * arho2mb[i] * drhoa2mj * sij;
          drho2mdr2 = a2 * (drhoa2mi - 2 * rhoa2mi / rij) * arg1j2m - 2.0 / 3.0 * arho2mb[j] * drhoa2mi * sij;
          a2 = 4 * sij / rij2;
          for (m = 0; m < 3; m++) {
            drho2mdrm1[m] = 0.0;
            drho2mdrm2[m] = 0.0;
            for (n = 0; n < 3; n++) {
              drho2mdrm1[m] += arho2m[i][vind2D[m][n]] * delij[n];
              drho2mdrm2[m] -= arho2m[j][vind2D[m][n]] * delij[n];
            }
            drho2mdrm1[m] = a2 * rhoa2mj * drho2mdrm1[m];
            drho2mdrm2[m] = -a2 * rhoa2mi * drho2mdrm2[m];
          }

          //     rho3m terms
          rij3 = rij * rij2;
          a3 = 2 * sij / rij3;
          a3a = 6.0 / 5.0 * sij / rij;
          drho3mdr1 = a3 * (drhoa3mj - 3 * rhoa3mj / rij) * arg1i3m - a3a * (drhoa3mj - rhoa3mj / rij) * arg3i3m;
          drho3mdr2 = a3 * (drhoa3mi - 3 * rhoa3mi / rij) * arg1j3m - a3a * (drhoa3mi - rhoa3mi / rij) * arg3j3m;
          drho3mdr1 *= -1.0;
          drho3mdr2 *= -1.0;

          a3 = 6 * sij / rij3;
          a3a = 6 * sij / (5 * rij);
          for (m = 0; m < 3; m++) {
            drho3mdrm1[m] = 0.0;
            drho3mdrm2[m] = 0.0;
            nv2 = 0;
            for (n = 0; n < 3; n++) {
              for (p = n; p < 3; p++) {
                arg = delij[n] * delij[p] * v2D[nv2];
                drho3mdrm1[m] += arho3m[i][vind3D[m][n][p]] * arg;
                drho3mdrm2[m] += arho3m[j][vind3D[m][n][p]] * arg;
                nv2 = nv2 + 1;
              }
            }
            drho3mdrm1[m] = (a3 * drho3mdrm1[m] - a3a * arho3mb[i][m]) * rhoa3mj;
            drho3mdrm2[m] = (-a3 * drho3mdrm2[m] + a3a * arho3mb[j][m]) * rhoa3mi;
          }
        } else {
          for (m = 0; m < 3; m++) {
            drho1mdrm1[m] = 0.0;
            drho1mdrm2[m] = 0.0;
            drho2mdrm1[m] = 0.0;
            drho2mdrm2[m] = 0.0;
            drho3mdrm1[m] = 0.0;
            drho3mdrm2[m] = 0.0;
          }
        }

        // compute derivatives of weighting functions t wrt rij
        // weighting functions t set to unity for MS-MEAM

        if (msmeamflag) {

          t1i = 1.0;
          t2i = 1.0;
          t3i = 1.0;
          t1j = 1.0;
          t2j = 1.0;
          t3j = 1.0;
          dt1dr1 = 0.0;
          dt1dr2 = 0.0;
          dt2dr1 = 0.0;
          dt2dr2 = 0.0;
          dt3dr1 = 0.0;
          dt3dr2 = 0.0;

        } else {

          t1i = t_ave[i][0];
          t2i = t_ave[i][1];
          t3i = t_ave[i][2];
          t1j = t_ave[j][0];
          t2j = t_ave[j][1];
          t3j = t_ave[j][2];

          if (ialloy == 1) {

            a1i = fdiv_zero(drhoa0j * sij, tsq_ave[i][0]);
            a1j = fdiv_zero(drhoa0i * sij, tsq_ave[j][0]);
            a2i = fdiv_zero(drhoa0j * sij, tsq_ave[i][1]);
            a2j = fdiv_zero(drhoa0i * sij, tsq_ave[j][1]);
            a3i = fdiv_zero(drhoa0j * sij, tsq_ave[i][2]);
            a3j = fdiv_zero(drhoa0i * sij, tsq_ave[j][2]);

            dt1dr1 = a1i * (t1mj - t1i * MathSpecial::square(t1mj));
            dt1dr2 = a1j * (t1mi - t1j * MathSpecial::square(t1mi));
            dt2dr1 = a2i * (t2mj - t2i * MathSpecial::square(t2mj));
            dt2dr2 = a2j * (t2mi - t2j * MathSpecial::square(t2mi));
            dt3dr1 = a3i * (t3mj - t3i * MathSpecial::square(t3mj));
            dt3dr2 = a3j * (t3mi - t3j * MathSpecial::square(t3mi));

          } else if (ialloy == 2) {

            dt1dr1 = 0.0;
            dt1dr2 = 0.0;
            dt2dr1 = 0.0;
            dt2dr2 = 0.0;
            dt3dr1 = 0.0;
            dt3dr2 = 0.0;

          } else {

            ai = 0.0;
            if (!iszero(rho0[i]))
              ai = drhoa0j * sij / rho0[i];
            aj = 0.0;
            if (!iszero(rho0[j]))
              aj = drhoa0i * sij / rho0[j];

            dt1dr1 = ai * (t1mj - t1i);
            dt1dr2 = aj * (t1mi - t1j);
            dt2dr1 = ai * (t2mj - t2i);
            dt2dr2 = aj * (t2mi - t2j);
            dt3dr1 = ai * (t3mj - t3i);
            dt3dr2 = aj * (t3mi - t3j);
          }

        }

        //     Compute derivatives of total density wrt rij, sij and rij(3)
        get_shpfcn(lattce_meam[elti][elti], stheta_meam[elti][elti], ctheta_meam[elti][elti], shpi);
        get_shpfcn(lattce_meam[eltj][eltj], stheta_meam[elti][elti], ctheta_meam[elti][elti], shpj);

        if (msmeamflag) {
          drhodr1 = dgamma1[i] * drho0dr1 +
            dgamma2[i] * (dt1dr1 * rho1[i] + t1i * (drho1dr1 - drho1mdr1) +
                          dt2dr1 * rho2[i] + t2i * (drho2dr1 - drho2mdr1) +
                          dt3dr1 * rho3[i] + t3i * (drho3dr1 - drho3mdr1)) -
            dgamma3[i] * (shpi[0] * dt1dr1 + shpi[1] * dt2dr1 + shpi[2] * dt3dr1);
          drhodr2 = dgamma1[j] * drho0dr2 +
            dgamma2[j] * (dt1dr2 * rho1[j] + t1j * (drho1dr2 - drho1mdr2) +
                          dt2dr2 * rho2[j] + t2j * (drho2dr2 - drho2mdr2) +
                          dt3dr2 * rho3[j] + t3j * (drho3dr2 - drho3mdr2)) -
            dgamma3[j] * (shpj[0] * dt1dr2 + shpj[1] * dt2dr2 + shpj[2] * dt3dr2);
          for (m = 0; m < 3; m++) {
            drhodrm1[m] = 0.0;
            drhodrm2[m] = 0.0;
            drhodrm1[m] = dgamma2[i] * (t1i * (drho1drm1[m] - drho1mdrm1[m]) +
                                        t2i * (drho2drm1[m] - drho2mdrm1[m]) +
                                        t3i * (drho3drm1[m] - drho3mdrm1[m]) );
            drhodrm2[m] = dgamma2[j] * (t1j * (drho1drm2[m] - drho1mdrm2[m]) +
                                        t2j * (drho2drm2[m] - drho2mdrm2[m]) +
                                        t3j * (drho3drm2[m] - drho3mdrm2[m]) );
          }
        } else {

          drhodr1 = dgamma1[i] * drho0dr1 +
            dgamma2[i] * (dt1dr1 * rho1[i] + t1i * drho1dr1 + dt2dr1 * rho2[i] + t2i * drho2dr1 +
                          dt3dr1 * rho3[i] + t3i * drho3dr1) -
            dgamma3[i] * (shpi[0] * dt1dr1 + shpi[1] * dt2dr1 + shpi[2] * dt3dr1);
          drhodr2 = dgamma1[j] * drho0dr2 +
            dgamma2[j] * (dt1dr2 * rho1[j] + t1j * drho1dr2 + dt2dr2 * rho2[j] + t2j * drho2dr2 +
                          dt3dr2 * rho3[j] + t3j * drho3dr2) -
            dgamma3[j] * (shpj[0] * dt1dr2 + shpj[1] * dt2dr2 + shpj[2] * dt3dr2);
          for (m = 0; m < 3; m++) {
            drhodrm1[m] = 0.0;
            drhodrm2[m] = 0.0;
            drhodrm1[m] = dgamma2[i] * (t1i * drho1drm1[m] + t2i * drho2drm1[m] + t3i * drho3drm1[m]);
            drhodrm2[m] = dgamma2[j] * (t1j * drho1drm2[m] + t2j * drho2drm2[m] + t3j * drho3drm2[m]);
          }
        }

        //     Compute derivatives wrt sij, but only if necessary
        if (!iszero(dscrfcn[fnoffset + jn])) {
          drho0ds1 = rhoa0j;
          drho0ds2 = rhoa0i;
          a1 = 2.0 / rij;
          a2 = 2.0 / rij2;
          a3 = 2.0 / rij3;
          a3a = 6.0 / (5.0 * rij);

          drho1ds1 = a1 * rhoa1j * arg1i1;
          drho1ds2 = a1 * rhoa1i * arg1j1;
          drho2ds1 = a2 * rhoa2j * arg1i2 - 2.0 / 3.0 * arho2b[i] * rhoa2j;
          drho2ds2 = a2 * rhoa2i * arg1j2 - 2.0 / 3.0 * arho2b[j] * rhoa2i;
          drho3ds1 = a3 * rhoa3j * arg1i3 - a3a * rhoa3j * arg3i3;
          drho3ds2 = a3 * rhoa3i * arg1j3 - a3a * rhoa3i * arg3j3;

          if (msmeamflag) {
<<<<<<< HEAD
            drho1mds1 = a1 * rhoa1mj * arg1i1m;
            drho1mds2 = a1 * rhoa1mi * arg1j1m;
            drho2mds1 = a2 * rhoa2mj * arg1i2m - 2.0 / 3.0 * arho2mb[i] * rhoa2mj;
            drho2mds2 = a2 * rhoa2mi * arg1j2m - 2.0 / 3.0 * arho2mb[j] * rhoa2mi;
            drho3mds1 = a3 * rhoa3mj * arg1i3m - a3a * rhoa3mj * arg3i3m;
            drho3mds2 = a3 * rhoa3mi * arg1j3m - a3a * rhoa3mi * arg3j3m;
            drho1mds1 *= -1;
            drho1mds2 *= -1;
            drho3mds1 *= -1;
            drho3mds2 *= -1;
          } else {
            drho1mds1 = 0.0;
            drho1mds2 = 0.0;
            drho2mds1 = 0.0;
            drho2mds2 = 0.0;
            drho3mds1 = 0.0;
            drho3mds2 = 0.0;
          }

          if (ialloy == 1) {
=======
>>>>>>> d8c88c70

            const double drho1mds1 = -a1 * rhoa1mj * arg1i1m;
            const double drho1mds2 = -a1 * rhoa1mi * arg1j1m;
            const double drho2mds1 =  a2 * rhoa2mj * arg1i2m - 2.0 / 3.0 * arho2mb[i] * rhoa2mj;
            const double drho2mds2 =  a2 * rhoa2mi * arg1j2m - 2.0 / 3.0 * arho2mb[j] * rhoa2mi;
            const double drho3mds1 = -a3 * rhoa3mj * arg1i3m + a3a * rhoa3mj * arg3i3m;
            const double drho3mds2 = -a3 * rhoa3mi * arg1j3m + a3a * rhoa3mi * arg3j3m;

            t1i = 1.0;
            t2i = 1.0;
            t3i = 1.0;
            t1j = 1.0;
            t2j = 1.0;
            t3j = 1.0;
            dt1dr1 = 0.0;
            dt1dr2 = 0.0;
            dt2dr1 = 0.0;
            dt2dr2 = 0.0;
            dt3dr1 = 0.0;
            dt3dr2 = 0.0;

            // these formulae are simplifed by substituting t=1, dt=0 from above

            drhods1 = dgamma1[i] * drho0ds1 + dgamma2[i]
              * ((drho1ds1 - drho1mds1) + (drho2ds1 - drho2mds1) + (drho3ds1 - drho3mds1));
            drhods2 = dgamma1[j] * drho0ds2 + dgamma2[j]
              * ((drho1ds2 - drho1mds2) + (drho2ds2 - drho2mds2) + (drho3ds2 - drho3mds2));
          } else {

            if (ialloy == 1) {

              a1i = fdiv_zero(rhoa0j, tsq_ave[i][0]);
              a1j = fdiv_zero(rhoa0i, tsq_ave[j][0]);
              a2i = fdiv_zero(rhoa0j, tsq_ave[i][1]);
              a2j = fdiv_zero(rhoa0i, tsq_ave[j][1]);
              a3i = fdiv_zero(rhoa0j, tsq_ave[i][2]);
              a3j = fdiv_zero(rhoa0i, tsq_ave[j][2]);

              dt1ds1 = a1i * (t1mj - t1i * MathSpecial::square(t1mj));
              dt1ds2 = a1j * (t1mi - t1j * MathSpecial::square(t1mi));
              dt2ds1 = a2i * (t2mj - t2i * MathSpecial::square(t2mj));
              dt2ds2 = a2j * (t2mi - t2j * MathSpecial::square(t2mi));
              dt3ds1 = a3i * (t3mj - t3i * MathSpecial::square(t3mj));
              dt3ds2 = a3j * (t3mi - t3j * MathSpecial::square(t3mi));

            } else if (ialloy == 2) {

              dt1ds1 = 0.0;
              dt1ds2 = 0.0;
              dt2ds1 = 0.0;
              dt2ds2 = 0.0;
              dt3ds1 = 0.0;
              dt3ds2 = 0.0;

            } else {

              ai = 0.0;
              if (!iszero(rho0[i])) ai = rhoa0j / rho0[i];
              aj = 0.0;
              if (!iszero(rho0[j])) aj = rhoa0i / rho0[j];

              dt1ds1 = ai * (t1mj - t1i);
              dt1ds2 = aj * (t1mi - t1j);
              dt2ds1 = ai * (t2mj - t2i);
              dt2ds2 = aj * (t2mi - t2j);
              dt3ds1 = ai * (t3mj - t3i);
              dt3ds2 = aj * (t3mi - t3j);
            }

            drhods1 = dgamma1[i] * drho0ds1 +
              dgamma2[i] * (dt1ds1 * rho1[i] + t1i * drho1ds1 + dt2ds1 * rho2[i] + t2i * drho2ds1 +
                            dt3ds1 * rho3[i] + t3i * drho3ds1) -
              dgamma3[i] * (shpi[0] * dt1ds1 + shpi[1] * dt2ds1 + shpi[2] * dt3ds1);
            drhods2 = dgamma1[j] * drho0ds2 +
              dgamma2[j] * (dt1ds2 * rho1[j] + t1j * drho1ds2 + dt2ds2 * rho2[j] + t2j * drho2ds2 +
                            dt3ds2 * rho3[j] + t3j * drho3ds2) -
              dgamma3[j] * (shpj[0] * dt1ds2 + shpj[1] * dt2ds2 + shpj[2] * dt3ds2);
          }
        }

        // Compute derivatives of energy wrt rij, sij and rij[3]
        // MS-MEAM affects phip

        dUdrij = phip * sij + frhop[i] * drhodr1 + frhop[j] * drhodr2;
        dUdsij = 0.0;

        if (!iszero(dscrfcn[fnoffset + jn])) {
          dUdsij = phi + frhop[i] * drhods1 + frhop[j] * drhods2;
        }
        for (m = 0; m < 3; m++) {
          dUdrijm[m] = frhop[i] * drhodrm1[m] + frhop[j] * drhodrm2[m];
        }
        if (!isone(scaleij)) {
          dUdrij *= scaleij;
          dUdsij *= scaleij;
          dUdrijm[0] *= scaleij;
          dUdrijm[1] *= scaleij;
          dUdrijm[2] *= scaleij;
        }

        //     Add the part of the force due to dUdrij and dUdsij

        force = dUdrij * recip + dUdsij * dscrfcn[fnoffset + jn];
        for (m = 0; m < 3; m++) {
          forcem = delij[m] * force + dUdrijm[m];
          f[i][m] = f[i][m] + forcem;
          f[j][m] = f[j][m] - forcem;
        }

        //     Tabulate per-atom virial as symmetrized stress tensor

        if (vflag_either) {
          fi[0] = delij[0] * force + dUdrijm[0];
          fi[1] = delij[1] * force + dUdrijm[1];
          fi[2] = delij[2] * force + dUdrijm[2];
          v[0] = -0.5 * (delij[0] * fi[0]);
          v[1] = -0.5 * (delij[1] * fi[1]);
          v[2] = -0.5 * (delij[2] * fi[2]);
          v[3] = -0.25 * (delij[0] * fi[1] + delij[1] * fi[0]);
          v[4] = -0.25 * (delij[0] * fi[2] + delij[2] * fi[0]);
          v[5] = -0.25 * (delij[1] * fi[2] + delij[2] * fi[1]);

          if (vflag_global) {
            for (m = 0; m < 6; m++) {
              virial[m] += 2.0*v[m];
            }
          }
          if (vflag_atom) {
            for (m = 0; m < 6; m++) {
              vatom[i][m] += v[m];
              vatom[j][m] += v[m];
            }
          }
        }

        //     Now compute forces on other atoms k due to change in sij

        if (iszero(sij) || isone(sij)) continue; //: cont jn loop

        double dxik(0), dyik(0), dzik(0);
        double dxjk(0), dyjk(0), dzjk(0);

        for (kn = 0; kn < numneigh_full; kn++) {
          k = firstneigh_full[kn];
          eltk = fmap[type[k]];
          if (k != j && eltk >= 0) {
            double xik, xjk, cikj, sikj, dfc, a;
            double dCikj1, dCikj2;
            double delc, rik2, rjk2;

            sij = scrfcn[jn+fnoffset] * fcpair[jn+fnoffset];
            const double Cmax = Cmax_meam[elti][eltj][eltk];
            const double Cmin = Cmin_meam[elti][eltj][eltk];

            dsij1 = 0.0;
            dsij2 = 0.0;
            if (!iszero(sij) && !isone(sij)) {
              const double rbound = rij2 * ebound_meam[elti][eltj];
              delc = Cmax - Cmin;
              dxjk = x[k][0] - x[j][0];
              dyjk = x[k][1] - x[j][1];
              dzjk = x[k][2] - x[j][2];
              rjk2 = dxjk * dxjk + dyjk * dyjk + dzjk * dzjk;
              if (rjk2 <= rbound) {
                dxik = x[k][0] - x[i][0];
                dyik = x[k][1] - x[i][1];
                dzik = x[k][2] - x[i][2];
                rik2 = dxik * dxik + dyik * dyik + dzik * dzik;
                if (rik2 <= rbound) {
                  xik = rik2 / rij2;
                  xjk = rjk2 / rij2;
                  a = 1 - (xik - xjk) * (xik - xjk);
                  if (!iszero(a)) {
                    cikj = (2.0 * (xik + xjk) + a - 2.0) / a;
                    if (cikj >= Cmin && cikj <= Cmax) {
                      cikj = (cikj - Cmin) / delc;
                      sikj = dfcut(cikj, dfc);
                      dCfunc2(rij2, rik2, rjk2, dCikj1, dCikj2);
                      a = sij / delc * dfc / sikj;
                      dsij1 = a * dCikj1;
                      dsij2 = a * dCikj2;
                    }
                  }
                }
              }
            }

            if (!iszero(dsij1) || !iszero(dsij2)) {
              force1 = dUdsij * dsij1;
              force2 = dUdsij * dsij2;

              f[i][0] += force1 * dxik;
              f[i][1] += force1 * dyik;
              f[i][2] += force1 * dzik;
              f[j][0] += force2 * dxjk;
              f[j][1] += force2 * dyjk;
              f[j][2] += force2 * dzjk;
              f[k][0] -= force1 * dxik + force2 * dxjk;
              f[k][1] -= force1 * dyik + force2 * dyjk;
              f[k][2] -= force1 * dzik + force2 * dzjk;

              //     Tabulate per-atom virial as symmetrized stress tensor

              if (vflag_either) {
                fi[0] = force1 * dxik;
                fi[1] = force1 * dyik;
                fi[2] = force1 * dzik;
                fj[0] = force2 * dxjk;
                fj[1] = force2 * dyjk;
                fj[2] = force2 * dzjk;
                v[0] = -third * (dxik * fi[0] + dxjk * fj[0]);
                v[1] = -third * (dyik * fi[1] + dyjk * fj[1]);
                v[2] = -third * (dzik * fi[2] + dzjk * fj[2]);
                v[3] = -sixth * (dxik * fi[1] + dxjk * fj[1] + dyik * fi[0] + dyjk * fj[0]);
                v[4] = -sixth * (dxik * fi[2] + dxjk * fj[2] + dzik * fi[0] + dzjk * fj[0]);
                v[5] = -sixth * (dyik * fi[2] + dyjk * fj[2] + dzik * fi[1] + dzjk * fj[1]);

                if (vflag_global) {
                  for (m = 0; m < 6; m++) {
                    virial[m] += 3.0*v[m];
                  }
                }

                if (vflag_atom) {
                  for (m = 0; m < 6; m++) {
                    vatom[i][m] += v[m];
                    vatom[j][m] += v[m];
                    vatom[k][m] += v[m];
                  }
                }
              }
            }
          }
          //     end of k loop
        }
      }
    }
    //     end of j loop
  }
}<|MERGE_RESOLUTION|>--- conflicted
+++ resolved
@@ -527,29 +527,6 @@
           drho3ds2 = a3 * rhoa3i * arg1j3 - a3a * rhoa3i * arg3j3;
 
           if (msmeamflag) {
-<<<<<<< HEAD
-            drho1mds1 = a1 * rhoa1mj * arg1i1m;
-            drho1mds2 = a1 * rhoa1mi * arg1j1m;
-            drho2mds1 = a2 * rhoa2mj * arg1i2m - 2.0 / 3.0 * arho2mb[i] * rhoa2mj;
-            drho2mds2 = a2 * rhoa2mi * arg1j2m - 2.0 / 3.0 * arho2mb[j] * rhoa2mi;
-            drho3mds1 = a3 * rhoa3mj * arg1i3m - a3a * rhoa3mj * arg3i3m;
-            drho3mds2 = a3 * rhoa3mi * arg1j3m - a3a * rhoa3mi * arg3j3m;
-            drho1mds1 *= -1;
-            drho1mds2 *= -1;
-            drho3mds1 *= -1;
-            drho3mds2 *= -1;
-          } else {
-            drho1mds1 = 0.0;
-            drho1mds2 = 0.0;
-            drho2mds1 = 0.0;
-            drho2mds2 = 0.0;
-            drho3mds1 = 0.0;
-            drho3mds2 = 0.0;
-          }
-
-          if (ialloy == 1) {
-=======
->>>>>>> d8c88c70
 
             const double drho1mds1 = -a1 * rhoa1mj * arg1i1m;
             const double drho1mds2 = -a1 * rhoa1mi * arg1j1m;
