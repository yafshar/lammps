// clang-format off
/* ----------------------------------------------------------------------
   LAMMPS - Large-scale Atomic/Molecular Massively Parallel Simulator
   https://www.lammps.org/, Sandia National Laboratories
   LAMMPS development team: developers@lammps.org

   Copyright (2003) Sandia Corporation.  Under the terms of Contract
   DE-AC04-94AL85000 with Sandia Corporation, the U.S. Government retains
   certain rights in this software.  This software is distributed under
   the GNU General Public License.

   See the README file in the top-level LAMMPS directory.
------------------------------------------------------------------------- */

#include "fix_spring_chunk.h"

#include "atom.h"
#include "comm.h"
#include "compute_chunk_atom.h"
#include "compute_com_chunk.h"
#include "error.h"
#include "memory.h"
#include "modify.h"
#include "respa.h"
#include "update.h"

#include <cmath>
#include <cstring>

using namespace LAMMPS_NS;
using namespace FixConst;

#define SMALL 1.0e-10

/* ---------------------------------------------------------------------- */

FixSpringChunk::FixSpringChunk(LAMMPS *lmp, int narg, char **arg) :
  Fix(lmp, narg, arg),
  idchunk(nullptr), idcom(nullptr), com0(nullptr), fcom(nullptr)
{
  if (narg != 6) utils::missing_cmd_args(FLERR, "fix spring/chunk", error);

  restart_global = 1;
  scalar_flag = 1;
  global_freq = 1;
  extscalar = 1;
  energy_global_flag = 1;
  respa_level_support = 1;
  ilevel_respa = 0;

  k_spring = utils::numeric(FLERR,arg[3],false,lmp);

  idchunk = utils::strdup(arg[4]);
  idcom = utils::strdup(arg[5]);

  esprings = 0.0;
  nchunk = 0;
}

/* ---------------------------------------------------------------------- */

FixSpringChunk::~FixSpringChunk()
{
  memory->destroy(com0);
  memory->destroy(fcom);

  // decrement lock counter in compute chunk/atom, it if still exists

<<<<<<< HEAD
  int icompute = modify->find_compute(idchunk);
  if (icompute >= 0) {
    cchunk = dynamic_cast<ComputeChunkAtom *>(modify->compute[icompute]);
=======
  cchunk = dynamic_cast<ComputeChunkAtom *>(modify->get_compute_by_id(idchunk));
  if (cchunk) {
>>>>>>> 554db7da
    cchunk->unlock(this);
    cchunk->lockcount--;
  }

  delete[] idchunk;
  delete[] idcom;
}

/* ---------------------------------------------------------------------- */

int FixSpringChunk::setmask()
{
  int mask = 0;
  mask |= POST_FORCE;
  mask |= POST_FORCE_RESPA;
  mask |= MIN_POST_FORCE;
  return mask;
}

/* ---------------------------------------------------------------------- */

void FixSpringChunk::init()
{
  // current indices for idchunk and idcom

<<<<<<< HEAD
  int icompute = modify->find_compute(idchunk);
  if (icompute < 0)
    error->all(FLERR,"Chunk/atom compute does not exist for fix spring/chunk");
  cchunk = dynamic_cast<ComputeChunkAtom *>(modify->compute[icompute]);
  if (strcmp(cchunk->style,"chunk/atom") != 0)
    error->all(FLERR,"Fix spring/chunk does not use chunk/atom compute");

  icompute = modify->find_compute(idcom);
  if (icompute < 0)
    error->all(FLERR,"Com/chunk compute does not exist for fix spring/chunk");
  ccom = dynamic_cast<ComputeCOMChunk *>(modify->compute[icompute]);
  if (strcmp(ccom->style,"com/chunk") != 0)
    error->all(FLERR,"Fix spring/chunk does not use com/chunk compute");
=======
  cchunk = dynamic_cast<ComputeChunkAtom *>(modify->get_compute_by_id(idchunk));
  if (!cchunk)
    error->all(FLERR,"Chunk/atom compute {} does not exist or is not chunk/atom style", idchunk);

  ccom = dynamic_cast<ComputeCOMChunk *>(modify->get_compute_by_id(idcom));
  if (!ccom)
    error->all(FLERR,"Com/chunk compute {} does not exist or is not com/chunk style", idcom);
>>>>>>> 554db7da

  // check that idchunk is consistent with ccom->idchunk

  if (ccom && (strcmp(idchunk,ccom->idchunk) != 0))
    error->all(FLERR,"Fix spring/chunk chunk ID {} not the same as compute com/chunk chunk ID {}",
               idchunk, ccom->idchunk);

  if (utils::strmatch(update->integrate_style,"^respa")) {
    ilevel_respa = (dynamic_cast<Respa *>(update->integrate))->nlevels-1;
    if (respa_level >= 0) ilevel_respa = MIN(respa_level,ilevel_respa);
  }
}

/* ---------------------------------------------------------------------- */

void FixSpringChunk::setup(int vflag)
{
  if (utils::strmatch(update->integrate_style,"^verlet"))
    post_force(vflag);
  else {
    (dynamic_cast<Respa *>(update->integrate))->copy_flevel_f(ilevel_respa);
    post_force_respa(vflag,ilevel_respa,0);
    (dynamic_cast<Respa *>(update->integrate))->copy_f_flevel(ilevel_respa);
  }
}

/* ---------------------------------------------------------------------- */

void FixSpringChunk::min_setup(int vflag)
{
  post_force(vflag);
}

/* ---------------------------------------------------------------------- */

void FixSpringChunk::post_force(int /*vflag*/)
{
  int i,m;
  double dx,dy,dz,r;

  // check if first time cchunk will be queried via ccom
  // if so, lock idchunk for as long as this fix is in place
  // will be unlocked in destructor
  // necessary b/c this fix stores original COM

  if (com0 == nullptr) cchunk->lock(this,update->ntimestep,-1);

  // calculate current centers of mass for each chunk
  // extract pointers from idchunk and idcom

  ccom->compute_array();

  nchunk = cchunk->nchunk;
  int *ichunk = cchunk->ichunk;
  double *masstotal = ccom->masstotal;
  double **com = ccom->array;

  // check if first time cchunk was queried via ccom
  // if so, allocate com0,fcom and store initial COM

  if (com0 == nullptr) {
    memory->create(com0,nchunk,3,"spring/chunk:com0");
    memory->create(fcom,nchunk,3,"spring/chunk:fcom");

    for (m = 0; m < nchunk; m++) {
      com0[m][0] = com[m][0];
      com0[m][1] = com[m][1];
      com0[m][2] = com[m][2];
    }
  }

  // calculate fcom = force on each COM, divided by masstotal

  esprings = 0.0;
  for (m = 0; m < nchunk; m++) {
    dx = com[m][0] - com0[m][0];
    dy = com[m][1] - com0[m][1];
    dz = com[m][2] - com0[m][2];
    r = sqrt(dx*dx + dy*dy + dz*dz);
    r = MAX(r,SMALL);

    if (masstotal[m]) {
      fcom[m][0] = k_spring*dx/r / masstotal[m];
      fcom[m][1] = k_spring*dy/r / masstotal[m];
      fcom[m][2] = k_spring*dz/r / masstotal[m];
      esprings += 0.5*k_spring*r*r;
    }
  }

  // apply restoring force to atoms in each chunk

  double **f = atom->f;
  int *type = atom->type;
  double *mass = atom->mass;
  double *rmass = atom->rmass;
  int nlocal = atom->nlocal;

  double massone;

  if (rmass) {
    for (i = 0; i < nlocal; i++) {
      m = ichunk[i]-1;
      if (m < 0) continue;
      massone = rmass[i];
      f[i][0] -= fcom[m][0]*massone;
      f[i][1] -= fcom[m][1]*massone;
      f[i][2] -= fcom[m][2]*massone;
    }
  } else {
    for (i = 0; i < nlocal; i++) {
      m = ichunk[i]-1;
      if (m < 0) continue;
      massone = mass[type[i]];
      f[i][0] -= fcom[m][0]*massone;
      f[i][1] -= fcom[m][1]*massone;
      f[i][2] -= fcom[m][2]*massone;
    }
  }
}

/* ---------------------------------------------------------------------- */

void FixSpringChunk::post_force_respa(int vflag, int ilevel, int /*iloop*/)
{
  if (ilevel == ilevel_respa) post_force(vflag);
}

/* ---------------------------------------------------------------------- */

void FixSpringChunk::min_post_force(int vflag)
{
  post_force(vflag);
}

/* ----------------------------------------------------------------------
   writ number of chunks and position of original COM into restart
------------------------------------------------------------------------- */

void FixSpringChunk::write_restart(FILE *fp)
{
  double n = nchunk;

  if (comm->me == 0) {
    int size = (3*n+1) * sizeof(double);
    fwrite(&size,sizeof(int),1,fp);
    fwrite(&n,sizeof(double),1,fp);
    fwrite(&com0[0][0],3*sizeof(double),nchunk,fp);
  }
}

/* ----------------------------------------------------------------------
   use state info from restart file to restart the Fix
------------------------------------------------------------------------- */

void FixSpringChunk::restart(char *buf)
{
  auto list = (double *) buf;
  int n = list[0];

  memory->destroy(com0);
  memory->destroy(fcom);

<<<<<<< HEAD
  int icompute = modify->find_compute(idchunk);
  if (icompute < 0)
    error->all(FLERR,"Chunk/atom compute does not exist for fix spring/chunk");
  cchunk = dynamic_cast<ComputeChunkAtom *>(modify->compute[icompute]);
  if (strcmp(cchunk->style,"chunk/atom") != 0)
    error->all(FLERR,"Fix spring/chunk does not use chunk/atom compute");
=======
  cchunk = dynamic_cast<ComputeChunkAtom *>(modify->get_compute_by_id(idchunk));
  if (!cchunk)
    error->all(FLERR,"Chunk/atom compute {} does not exist or is not chunk/atom style", idchunk);

>>>>>>> 554db7da
  nchunk = cchunk->setup_chunks();
  cchunk->compute_ichunk();
  memory->create(com0,nchunk,3,"spring/chunk:com0");
  memory->create(fcom,nchunk,3,"spring/chunk:fcom");

  if (n != nchunk) {
    if (comm->me == 0)
      error->warning(FLERR,"Number of chunks changed from {} to {}. Cannot use restart", n, nchunk);
    memory->destroy(com0);
    memory->destroy(fcom);
    nchunk = 1;
  } else {
    cchunk->lock(this,update->ntimestep,-1);
    memcpy(&com0[0][0],list+1,3*n*sizeof(double));
  }
}

/* ----------------------------------------------------------------------
   energy of stretched spring
------------------------------------------------------------------------- */

double FixSpringChunk::compute_scalar()
{
  return esprings;
}<|MERGE_RESOLUTION|>--- conflicted
+++ resolved
@@ -66,14 +66,8 @@
 
   // decrement lock counter in compute chunk/atom, it if still exists
 
-<<<<<<< HEAD
-  int icompute = modify->find_compute(idchunk);
-  if (icompute >= 0) {
-    cchunk = dynamic_cast<ComputeChunkAtom *>(modify->compute[icompute]);
-=======
   cchunk = dynamic_cast<ComputeChunkAtom *>(modify->get_compute_by_id(idchunk));
   if (cchunk) {
->>>>>>> 554db7da
     cchunk->unlock(this);
     cchunk->lockcount--;
   }
@@ -99,21 +93,6 @@
 {
   // current indices for idchunk and idcom
 
-<<<<<<< HEAD
-  int icompute = modify->find_compute(idchunk);
-  if (icompute < 0)
-    error->all(FLERR,"Chunk/atom compute does not exist for fix spring/chunk");
-  cchunk = dynamic_cast<ComputeChunkAtom *>(modify->compute[icompute]);
-  if (strcmp(cchunk->style,"chunk/atom") != 0)
-    error->all(FLERR,"Fix spring/chunk does not use chunk/atom compute");
-
-  icompute = modify->find_compute(idcom);
-  if (icompute < 0)
-    error->all(FLERR,"Com/chunk compute does not exist for fix spring/chunk");
-  ccom = dynamic_cast<ComputeCOMChunk *>(modify->compute[icompute]);
-  if (strcmp(ccom->style,"com/chunk") != 0)
-    error->all(FLERR,"Fix spring/chunk does not use com/chunk compute");
-=======
   cchunk = dynamic_cast<ComputeChunkAtom *>(modify->get_compute_by_id(idchunk));
   if (!cchunk)
     error->all(FLERR,"Chunk/atom compute {} does not exist or is not chunk/atom style", idchunk);
@@ -121,7 +100,6 @@
   ccom = dynamic_cast<ComputeCOMChunk *>(modify->get_compute_by_id(idcom));
   if (!ccom)
     error->all(FLERR,"Com/chunk compute {} does not exist or is not com/chunk style", idcom);
->>>>>>> 554db7da
 
   // check that idchunk is consistent with ccom->idchunk
 
@@ -284,19 +262,10 @@
   memory->destroy(com0);
   memory->destroy(fcom);
 
-<<<<<<< HEAD
-  int icompute = modify->find_compute(idchunk);
-  if (icompute < 0)
-    error->all(FLERR,"Chunk/atom compute does not exist for fix spring/chunk");
-  cchunk = dynamic_cast<ComputeChunkAtom *>(modify->compute[icompute]);
-  if (strcmp(cchunk->style,"chunk/atom") != 0)
-    error->all(FLERR,"Fix spring/chunk does not use chunk/atom compute");
-=======
   cchunk = dynamic_cast<ComputeChunkAtom *>(modify->get_compute_by_id(idchunk));
   if (!cchunk)
     error->all(FLERR,"Chunk/atom compute {} does not exist or is not chunk/atom style", idchunk);
 
->>>>>>> 554db7da
   nchunk = cchunk->setup_chunks();
   cchunk->compute_ichunk();
   memory->create(com0,nchunk,3,"spring/chunk:com0");
