// clang-format off
/* ----------------------------------------------------------------------
   LAMMPS - Large-scale Atomic/Molecular Massively Parallel Simulator
   https://www.lammps.org/, Sandia National Laboratories
   LAMMPS development team: developers@lammps.org

   Copyright (2003) Sandia Corporation.  Under the terms of Contract
   DE-AC04-94AL85000 with Sandia Corporation, the U.S. Government retains
   certain rights in this software.  This software is distributed under
   the GNU General Public License.

   See the README file in the top-level LAMMPS directory.
------------------------------------------------------------------------- */

#include "fix_rigid_small.h"

#include "atom.h"
#include "atom_vec_ellipsoid.h"
#include "atom_vec_line.h"
#include "atom_vec_tri.h"
#include "comm.h"
#include "domain.h"
#include "error.h"
#include "force.h"
#include "group.h"
#include "hashlittle.h"
#include "input.h"
#include "math_const.h"
#include "math_eigen.h"
#include "math_extra.h"
#include "memory.h"
#include "modify.h"
#include "molecule.h"
#include "neighbor.h"
#include "random_mars.h"
#include "respa.h"
#include "rigid_const.h"
#include "tokenizer.h"
#include "update.h"
#include "variable.h"

#include <cmath>
#include <cstring>
#include <map>
#include <utility>

using namespace LAMMPS_NS;
using namespace FixConst;
using namespace MathConst;
using namespace RigidConst;

#define RVOUS 1   // 0 for irregular, 1 for all2all

/* ---------------------------------------------------------------------- */

FixRigidSmall::FixRigidSmall(LAMMPS *lmp, int narg, char **arg) :
  Fix(lmp, narg, arg), step_respa(nullptr),
  inpfile(nullptr), body(nullptr), bodyown(nullptr), bodytag(nullptr), atom2body(nullptr),
  xcmimage(nullptr), displace(nullptr), eflags(nullptr), orient(nullptr), dorient(nullptr),
  avec_ellipsoid(nullptr), avec_line(nullptr), avec_tri(nullptr), counts(nullptr),
  itensor(nullptr), mass_body(nullptr), langextra(nullptr), random(nullptr),
  id_dilate(nullptr), id_gravity(nullptr), onemols(nullptr)
{
  int i;

  scalar_flag = 1;
  extscalar = 0;
  global_freq = 1;
  time_integrate = 1;
  rigid_flag = 1;
  virial_global_flag = virial_peratom_flag = 1;
  thermo_virial = 1;
  create_attribute = 1;
  dof_flag = 1;
  stores_ids = 1;
  centroidstressflag = CENTROID_AVAIL;

  MPI_Comm_rank(world,&me);
  MPI_Comm_size(world,&nprocs);

  // perform initial allocation of atom-based arrays
  // register with Atom class

  dimension = domain->dimension;
  extended = orientflag = dorientflag = customflag = 0;
  bodyown = nullptr;
  bodytag = nullptr;
  atom2body = nullptr;
  xcmimage = nullptr;
  displace = nullptr;
  eflags = nullptr;
  orient = nullptr;
  dorient = nullptr;
  FixRigidSmall::grow_arrays(atom->nmax);
  atom->add_callback(Atom::GROW);

  // parse args for rigid body specification

  int *mask = atom->mask;
  tagint *bodyID = nullptr;
  int nlocal = atom->nlocal;

  if (narg < 4) error->all(FLERR,"Illegal fix rigid/small command");
  if (strcmp(arg[3],"molecule") == 0) {
    if (atom->molecule_flag == 0)
      error->all(FLERR,"Fix rigid/small requires atom attribute molecule");
    bodyID = atom->molecule;

  } else if (strcmp(arg[3],"custom") == 0) {
    if (narg < 5) error->all(FLERR,"Illegal fix rigid/small command");
      bodyID = new tagint[nlocal];
      customflag = 1;

      // determine whether atom-style variable or atom property is used

      if (utils::strmatch(arg[4],"^i_")) {
        int is_double,cols;
        int custom_index = atom->find_custom(arg[4]+2,is_double,cols);
        if (custom_index == -1)
          error->all(FLERR,"Fix rigid/small custom requires previously defined property/atom");
        else if (is_double || cols)
          error->all(FLERR,"Fix rigid/small custom requires integer-valued property/atom vector");
        int minval = INT_MAX;
        int *value = atom->ivector[custom_index];
        for (i = 0; i < nlocal; i++)
          if (mask[i] & groupbit) minval = MIN(minval,value[i]);
        int vmin = minval;
        MPI_Allreduce(&vmin,&minval,1,MPI_INT,MPI_MIN,world);

        for (i = 0; i < nlocal; i++)
          if (mask[i] & groupbit)
            bodyID[i] = (tagint)(value[i] - minval + 1);
          else bodyID[i] = 0;

      } else if (utils::strmatch(arg[4],"^v_")) {
        int ivariable = input->variable->find(arg[4]+2);
        if (ivariable < 0)
          error->all(FLERR,"Variable {} for fix rigid/small custom does not exist", arg[4]+2);
        if (input->variable->atomstyle(ivariable) == 0)
          error->all(FLERR,"Fix rigid/small custom variable {} is not atom-style variable",
                     arg[4]+2);
        auto value = new double[nlocal];
        input->variable->compute_atom(ivariable,0,value,1,0);
        int minval = INT_MAX;
        for (i = 0; i < nlocal; i++)
          if (mask[i] & groupbit) minval = MIN(minval,(int)value[i]);
        int vmin = minval;
        MPI_Allreduce(&vmin,&minval,1,MPI_INT,MPI_MIN,world);

        for (i = 0; i < nlocal; i++)
          if (mask[i] & groupbit)
            bodyID[i] = (tagint)((tagint)value[i] - minval + 1);
          else bodyID[0] = 0;
        delete[] value;
      } else error->all(FLERR,"Unsupported fix rigid custom property");
  } else error->all(FLERR,"Illegal fix rigid/small command");

  if (atom->map_style == Atom::MAP_NONE)
    error->all(FLERR,"Fix rigid/small requires an atom map, see atom_modify");

  // maxmol = largest bodyID #

  maxmol = -1;
  for (i = 0; i < nlocal; i++)
    if (mask[i] & groupbit) maxmol = MAX(maxmol,bodyID[i]);

  tagint itmp;
  MPI_Allreduce(&maxmol,&itmp,1,MPI_LMP_TAGINT,MPI_MAX,world);
  maxmol = itmp;

  // number of linear molecules is counted later
  nlinear = 0;

  // parse optional args

  int seed;
  langflag = 0;
  inpfile = nullptr;
  onemols = nullptr;
  reinitflag = 1;

  tstat_flag = 0;
  pstat_flag = 0;
  allremap = 1;
  id_dilate = nullptr;
  t_chain = 10;
  t_iter = 1;
  t_order = 3;
  p_chain = 10;

  pcouple = NONE;
  pstyle = ANISO;

  for (i = 0; i < 3; i++) {
    p_start[i] = p_stop[i] = p_period[i] = 0.0;
    p_flag[i] = 0;
  }

  int iarg = 4;
  if (customflag) ++iarg;

  while (iarg < narg) {
    if (strcmp(arg[iarg],"langevin") == 0) {
      if (iarg+5 > narg) error->all(FLERR,"Illegal fix rigid/small command");
      if ((strcmp(style,"rigid/small") != 0) &&
          (strcmp(style,"rigid/nve/small") != 0) &&
          (strcmp(style,"rigid/nph/small") != 0))
        error->all(FLERR,"Illegal fix rigid/small command");
      langflag = 1;
      t_start = utils::numeric(FLERR,arg[iarg+1],false,lmp);
      t_stop = utils::numeric(FLERR,arg[iarg+2],false,lmp);
      t_period = utils::numeric(FLERR,arg[iarg+3],false,lmp);
      seed = utils::inumeric(FLERR,arg[iarg+4],false,lmp);
      if (t_period <= 0.0)
        error->all(FLERR,"Fix rigid/small langevin period must be > 0.0");
      if (seed <= 0) error->all(FLERR,"Illegal fix rigid/small command");
      iarg += 5;

    } else if (strcmp(arg[iarg],"infile") == 0) {
      if (iarg+2 > narg) error->all(FLERR,"Illegal fix rigid/small command");
      delete[] inpfile;
      inpfile = utils::strdup(arg[iarg+1]);
      restart_file = 1;
      reinitflag = 0;
      iarg += 2;

    } else if (strcmp(arg[iarg],"reinit") == 0) {
      if (iarg+2 > narg) error->all(FLERR,"Illegal fix rigid/small command");
      reinitflag = utils::logical(FLERR,arg[iarg+1],false,lmp);
      iarg += 2;

    } else if (strcmp(arg[iarg],"mol") == 0) {
      if (iarg+2 > narg) error->all(FLERR,"Illegal fix rigid/small command");
      int imol = atom->find_molecule(arg[iarg+1]);
      if (imol == -1) error->all(FLERR,"Molecule template ID for fix rigid/small does not exist");
      onemols = &atom->molecules[imol];
      nmol = onemols[0]->nset;
      restart_file = 1;
      iarg += 2;

    } else if (strcmp(arg[iarg],"temp") == 0) {
      if (iarg+4 > narg) error->all(FLERR,"Illegal fix rigid/small command");
      if (!utils::strmatch(style,"^rigid/n.t/small"))
        error->all(FLERR,"Illegal fix rigid command");
      tstat_flag = 1;
      t_start = utils::numeric(FLERR,arg[iarg+1],false,lmp);
      t_stop = utils::numeric(FLERR,arg[iarg+2],false,lmp);
      t_period = utils::numeric(FLERR,arg[iarg+3],false,lmp);
      iarg += 4;

    } else if (strcmp(arg[iarg],"iso") == 0) {
      if (iarg+4 > narg) error->all(FLERR,"Illegal fix rigid/small command");
      if (!utils::strmatch(style,"^rigid/np./small"))
        error->all(FLERR,"Illegal fix rigid/small command");
      pcouple = XYZ;
      p_start[0] = p_start[1] = p_start[2] = utils::numeric(FLERR,arg[iarg+1],false,lmp);
      p_stop[0] = p_stop[1] = p_stop[2] = utils::numeric(FLERR,arg[iarg+2],false,lmp);
      p_period[0] = p_period[1] = p_period[2] =
        utils::numeric(FLERR,arg[iarg+3],false,lmp);
      p_flag[0] = p_flag[1] = p_flag[2] = 1;
<<<<<<< HEAD
      if (dimension == 2) {
=======
      if (domain->dimension == 2) {
>>>>>>> c5d9f901
        p_start[2] = p_stop[2] = p_period[2] = 0.0;
        p_flag[2] = 0;
      }
      iarg += 4;

    } else if (strcmp(arg[iarg],"aniso") == 0) {
      if (iarg+4 > narg) error->all(FLERR,"Illegal fix rigid/small command");
      if (!utils::strmatch(style,"^rigid/np./small"))
        error->all(FLERR,"Illegal fix rigid/small command");
      p_start[0] = p_start[1] = p_start[2] = utils::numeric(FLERR,arg[iarg+1],false,lmp);
      p_stop[0] = p_stop[1] = p_stop[2] = utils::numeric(FLERR,arg[iarg+2],false,lmp);
      p_period[0] = p_period[1] = p_period[2] =
        utils::numeric(FLERR,arg[iarg+3],false,lmp);
      p_flag[0] = p_flag[1] = p_flag[2] = 1;
      if (dimension == 2) {
        p_start[2] = p_stop[2] = p_period[2] = 0.0;
        p_flag[2] = 0;
      }
      iarg += 4;

    } else if (strcmp(arg[iarg],"x") == 0) {
      if (iarg+4 > narg) error->all(FLERR,"Illegal fix rigid/small command");
      if (!utils::strmatch(style,"^rigid/np./small"))
        error->all(FLERR,"Illegal fix rigid/small command");
      p_start[0] = utils::numeric(FLERR,arg[iarg+1],false,lmp);
      p_stop[0] = utils::numeric(FLERR,arg[iarg+2],false,lmp);
      p_period[0] = utils::numeric(FLERR,arg[iarg+3],false,lmp);
      p_flag[0] = 1;
      iarg += 4;

    } else if (strcmp(arg[iarg],"y") == 0) {
      if (iarg+4 > narg) error->all(FLERR,"Illegal fix rigid/small command");
      if (!utils::strmatch(style,"^rigid/np./small"))
        error->all(FLERR,"Illegal fix rigid/small command");
      p_start[1] = utils::numeric(FLERR,arg[iarg+1],false,lmp);
      p_stop[1] = utils::numeric(FLERR,arg[iarg+2],false,lmp);
      p_period[1] = utils::numeric(FLERR,arg[iarg+3],false,lmp);
      p_flag[1] = 1;
      iarg += 4;

    } else if (strcmp(arg[iarg],"z") == 0) {
      if (iarg+4 > narg) error->all(FLERR,"Illegal fix rigid/small command");
      if (!utils::strmatch(style,"^rigid/np./small"))
        error->all(FLERR,"Illegal fix rigid/small command");
      p_start[2] = utils::numeric(FLERR,arg[iarg+1],false,lmp);
      p_stop[2] = utils::numeric(FLERR,arg[iarg+2],false,lmp);
      p_period[2] = utils::numeric(FLERR,arg[iarg+3],false,lmp);
      p_flag[2] = 1;
      iarg += 4;

    } else if (strcmp(arg[iarg],"couple") == 0) {
      if (iarg+2 > narg) error->all(FLERR,"Illegal fix rigid/small command");
      if (strcmp(arg[iarg+1],"xyz") == 0) pcouple = XYZ;
      else if (strcmp(arg[iarg+1],"xy") == 0) pcouple = XY;
      else if (strcmp(arg[iarg+1],"yz") == 0) pcouple = YZ;
      else if (strcmp(arg[iarg+1],"xz") == 0) pcouple = XZ;
      else if (strcmp(arg[iarg+1],"none") == 0) pcouple = NONE;
      else error->all(FLERR,"Illegal fix rigid/small command");
      iarg += 2;

    } else if (strcmp(arg[iarg],"dilate") == 0) {
      if (iarg+2 > narg)
        error->all(FLERR,"Illegal fix rigid/small nvt/npt/nph command");
      if (strcmp(arg[iarg+1],"all") == 0) allremap = 1;
      else {
        allremap = 0;
        delete[] id_dilate;
        id_dilate = utils::strdup(arg[iarg+1]);
        int idilate = group->find(id_dilate);
        if (idilate == -1)
          error->all(FLERR,"Fix rigid/small nvt/npt/nph dilate group ID "
                     "does not exist");
      }
      iarg += 2;

    } else if (strcmp(arg[iarg],"tparam") == 0) {
      if (iarg+4 > narg) error->all(FLERR,"Illegal fix rigid/small command");
      if (!utils::strmatch(style,"^rigid/n.t/small"))
        error->all(FLERR,"Illegal fix rigid/small command");
      t_chain = utils::inumeric(FLERR,arg[iarg+1],false,lmp);
      t_iter = utils::inumeric(FLERR,arg[iarg+2],false,lmp);
      t_order = utils::inumeric(FLERR,arg[iarg+3],false,lmp);
      iarg += 4;

    } else if (strcmp(arg[iarg],"pchain") == 0) {
      if (iarg+2 > narg) error->all(FLERR,"Illegal fix rigid/small command");
      if (!utils::strmatch(style,"^rigid/np./small"))
        error->all(FLERR,"Illegal fix rigid/small command");
      p_chain = utils::inumeric(FLERR,arg[iarg+1],false,lmp);
      iarg += 2;

    } else if (strcmp(arg[iarg],"gravity") == 0) {
      if (iarg+2 > narg) error->all(FLERR,"Illegal fix rigid/small command");
      delete[] id_gravity;
      id_gravity = utils::strdup(arg[iarg+1]);
      iarg += 2;

    } else error->all(FLERR,"Illegal fix rigid/small command");
  }

  // error check and further setup for Molecule template

  if (onemols) {
    for (i = 0; i < nmol; i++) {
      if (onemols[i]->xflag == 0)
        error->all(FLERR,"Fix rigid/small molecule must have coordinates");
      if (onemols[i]->typeflag == 0)
        error->all(FLERR,"Fix rigid/small molecule must have atom types");

      // fix rigid/small uses center, masstotal, COM, inertia of molecule

      onemols[i]->compute_center();
      onemols[i]->compute_mass();
      onemols[i]->compute_com();
      onemols[i]->compute_inertia();
    }
  }

  // set pstat_flag

  pstat_flag = 0;
  for (i = 0; i < 3; i++)
    if (p_flag[i]) pstat_flag = 1;

  if (pcouple == XYZ || (dimension == 2 && pcouple == XY)) pstyle = ISO;
  else pstyle = ANISO;

  // create rigid bodies based on molecule or custom ID
  // sets bodytag for owned atoms
  // body attributes are computed later by setup_bodies()

  double time1 = platform::walltime();

  create_bodies(bodyID);
  if (customflag) delete[] bodyID;

  if (comm->me == 0)
    utils::logmesg(lmp,"  create bodies CPU = {:.3f} seconds\n", platform::walltime()-time1);

  // set nlocal_body and allocate bodies I own

  tagint *tag = atom->tag;

  nlocal_body = nghost_body = 0;
  for (i = 0; i < nlocal; i++)
    if (bodytag[i] == tag[i]) nlocal_body++;

  nmax_body = 0;
  while (nmax_body < nlocal_body) nmax_body += DELTA_BODY;
  body = (Body *) memory->smalloc(nmax_body*sizeof(Body), "rigid/small:body");

  // set bodyown for owned atoms

  nlocal_body = 0;
  for (i = 0; i < nlocal; i++)
    if (bodytag[i] == tag[i]) {
      body[nlocal_body].ilocal = i;
      bodyown[i] = nlocal_body++;
    } else bodyown[i] = -1;


  // bodysize = sizeof(Body) in doubles

  bodysize = sizeof(Body)/sizeof(double);
  if (bodysize*sizeof(double) != sizeof(Body)) bodysize++;

  // set max comm sizes needed by this fix

  comm_forward = 1 + bodysize;
  comm_reverse = 6;

  // atom style pointers to particles that store extra info

  avec_ellipsoid = dynamic_cast<AtomVecEllipsoid *>(atom->style_match("ellipsoid"));
  avec_line = dynamic_cast<AtomVecLine *>(atom->style_match("line"));
  avec_tri = dynamic_cast<AtomVecTri *>(atom->style_match("tri"));

  // compute per body forces and torques inside final_integrate() by default

  earlyflag = 0;

  // print statistics

  int one = 0;
  bigint atomone = 0;
  for (i = 0; i < nlocal; i++) {
    if (bodyown[i] >= 0) one++;
    if (bodytag[i] > 0) atomone++;
  }
  MPI_Allreduce(&one,&nbody,1,MPI_INT,MPI_SUM,world);
  bigint atomall;
  MPI_Allreduce(&atomone,&atomall,1,MPI_LMP_BIGINT,MPI_SUM,world);

  if (me == 0) {
    utils::logmesg(lmp,"  {} rigid bodies with {} atoms\n"
                   "  {:.8} = max distance from body owner to body atom\n",
                   nbody,atomall,maxextent);
  }

  // initialize Marsaglia RNG with processor-unique seed

  maxlang = 0;
  langextra = nullptr;
  random = nullptr;
  if (langflag) random = new RanMars(lmp,seed + comm->me);

  // mass vector for granular pair styles

  mass_body = nullptr;
  nmax_mass = 0;

  // wait to setup bodies until comm stencils are defined

  setupflag = 0;
}

/* ---------------------------------------------------------------------- */

FixRigidSmall::~FixRigidSmall()
{
  // unregister callbacks to this fix from Atom class

  if (modify->get_fix_by_id(id)) atom->delete_callback(id,Atom::GROW);

  // delete locally stored arrays

  memory->sfree(body);

  memory->destroy(bodyown);
  memory->destroy(bodytag);
  memory->destroy(atom2body);
  memory->destroy(xcmimage);
  memory->destroy(displace);
  memory->destroy(eflags);
  memory->destroy(orient);
  memory->destroy(dorient);

  delete random;
  delete[] inpfile;
  delete[] id_dilate;
  delete[] id_gravity;

  memory->destroy(langextra);
  memory->destroy(mass_body);
}

/* ---------------------------------------------------------------------- */

int FixRigidSmall::setmask()
{
  int mask = 0;
  mask |= INITIAL_INTEGRATE;
  mask |= FINAL_INTEGRATE;
  if (langflag) mask |= POST_FORCE;
  mask |= PRE_NEIGHBOR;
  mask |= INITIAL_INTEGRATE_RESPA;
  mask |= FINAL_INTEGRATE_RESPA;
  return mask;
}

/* ---------------------------------------------------------------------- */

void FixRigidSmall::init()
{
  triclinic = domain->triclinic;

  // warn if more than one rigid fix
  // if earlyflag, warn if any post-force fixes come after a rigid fix

  int count = 0;
  for (auto &ifix : modify->get_fix_list())
    if (ifix->rigid_flag) count++;
  if (count > 1 && me == 0) error->warning(FLERR,"More than one fix rigid");

  if (earlyflag) {
    bool rflag = false;
    for (auto &ifix : modify->get_fix_list()) {
      if (ifix->rigid_flag) rflag = true;
      if ((comm->me == 0) && rflag && (ifix->setmask() & POST_FORCE) && !ifix->rigid_flag)
        error->warning(FLERR,"Fix {} with ID {} alters forces after fix rigid/small",
                       ifix->style, ifix->id);
    }
  }

  // warn if body properties are read from inpfile or a mol template file
  //   and the gravity keyword is not set and a gravity fix exists
  // this could mean body particles are overlapped
  //   and gravity is not applied correctly

  if ((inpfile || onemols) && !id_gravity) {
    if (modify->get_fix_by_style("^gravity").size() > 0)
      if (comm->me == 0)
        error->warning(FLERR,"Gravity may not be correctly applied to rigid "
                       "bodies if they consist of overlapped particles");
  }

  // error if a fix changing the box comes before rigid fix

  bool boxflag = false;
  for (auto &ifix : modify->get_fix_list()) {
    if (boxflag && utils::strmatch(ifix->style,"^rigid"))
        error->all(FLERR,"Rigid fixes must come before any box changing fix");
    if (ifix->box_change) boxflag = true;
  }

  // add gravity forces based on gravity vector from fix

  if (id_gravity) {
    auto ifix = modify->get_fix_by_id(id_gravity);
    if (!ifix) error->all(FLERR,"Fix rigid/small cannot find fix gravity ID {}", id_gravity);
    if (!utils::strmatch(ifix->style,"^gravity"))
      error->all(FLERR,"Fix rigid/small gravity fix ID {} is not a gravity fix style", id_gravity);
    int tmp;
    gvec = (double *) ifix->extract("gvec", tmp);
  }

  // timestep info

  dtv = update->dt;
  dtf = 0.5 * update->dt * force->ftm2v;
  dtq = 0.5 * update->dt;

  if (utils::strmatch(update->integrate_style,"^respa"))
    step_respa = (dynamic_cast<Respa *>(update->integrate))->step;
}

/* ----------------------------------------------------------------------
   setup static/dynamic properties of rigid bodies, using current atom info.
   if reinitflag is not set, do the initialization only once, b/c properties
   may not be re-computable especially if overlapping particles or bodies
   are inserted from mol template.
     do not do dynamic init if read body properties from inpfile. this
   is b/c the inpfile defines the static and dynamic properties and may not
   be computable if contain overlapping particles setup_bodies_static()
   reads inpfile itself.
     cannot do this until now, b/c requires comm->setup() to have setup stencil
   invoke pre_neighbor() to ensure body xcmimage flags are reset
     needed if Verlet::setup::pbc() has remapped/migrated atoms for 2nd run
     setup_bodies_static() invokes pre_neighbor itself
------------------------------------------------------------------------- */

void FixRigidSmall::setup_pre_neighbor()
{
  if (reinitflag || !setupflag)
    setup_bodies_static();
  else pre_neighbor();

  if ((reinitflag || !setupflag) && !inpfile)
    setup_bodies_dynamic();

  setupflag = 1;
}

/* ----------------------------------------------------------------------
   compute initial fcm and torque on bodies, also initial virial
   reset all particle velocities to be consistent with vcm and omega
------------------------------------------------------------------------- */

void FixRigidSmall::setup(int vflag)
{
  int i,n,ibody;

  // error if maxextent > comm->cutghost
  // NOTE: could just warn if an override flag set
  // NOTE: this could fail for comm multi mode if user sets a wrong cutoff
  //       for atom types in rigid bodies - need a more careful test
  // must check here, not in init, b/c neigh/comm values set after fix init

  double cutghost = MAX(neighbor->cutneighmax,comm->cutghostuser);
  if (maxextent > cutghost)
    error->all(FLERR,"Rigid body extent > ghost cutoff - use comm_modify cutoff");

  //check(1);

  // sum fcm, torque across all rigid bodies
  // fcm = force on COM
  // torque = torque around COM

  double **x = atom->x;
  double **f = atom->f;
  int nlocal = atom->nlocal;

  double *xcm,*fcm,*tcm;
  double dx,dy,dz;
  double unwrap[3];

  for (ibody = 0; ibody < nlocal_body+nghost_body; ibody++) {
    fcm = body[ibody].fcm;
    fcm[0] = fcm[1] = fcm[2] = 0.0;
    tcm = body[ibody].torque;
    tcm[0] = tcm[1] = tcm[2] = 0.0;
  }

  for (i = 0; i < nlocal; i++) {
    if (atom2body[i] < 0) continue;
    Body *b = &body[atom2body[i]];

    fcm = b->fcm;
    fcm[0] += f[i][0];
    fcm[1] += f[i][1];
    fcm[2] += f[i][2];

    domain->unmap(x[i],xcmimage[i],unwrap);
    xcm = b->xcm;
    dx = unwrap[0] - xcm[0];
    dy = unwrap[1] - xcm[1];
    dz = unwrap[2] - xcm[2];

    tcm = b->torque;
    tcm[0] += dy * f[i][2] - dz * f[i][1];
    tcm[1] += dz * f[i][0] - dx * f[i][2];
    tcm[2] += dx * f[i][1] - dy * f[i][0];
  }

  // extended particles add their rotation/torque to angmom/torque of body

  if (extended) {
    double **torque = atom->torque;

    for (i = 0; i < nlocal; i++) {
      if (atom2body[i] < 0) continue;
      Body *b = &body[atom2body[i]];
      if (eflags[i] & TORQUE) {
        tcm = b->torque;
        tcm[0] += torque[i][0];
        tcm[1] += torque[i][1];
        tcm[2] += torque[i][2];
      }
    }
  }

  // enforce 2d body forces and torques

  if (dimension == 2) enforce2d();

  // reverse communicate fcm, torque of all bodies

  commflag = FORCE_TORQUE;
  comm->reverse_comm(this,6);

  // virial setup before call to set_v

  v_init(vflag);

  // compute and forward communicate vcm and omega of all bodies

  for (ibody = 0; ibody < nlocal_body; ibody++) {
    Body *b = &body[ibody];
    MathExtra::angmom_to_omega(b->angmom,b->ex_space,b->ey_space,
                               b->ez_space,b->inertia,b->omega);
  }

  commflag = FINAL;
  comm->forward_comm(this,10);

  // set velocity/rotation of atoms in rigid bodues

  set_v();

  // guesstimate virial as 2x the set_v contribution

  if (vflag_global)
    for (n = 0; n < 6; n++) virial[n] *= 2.0;
  if (vflag_atom) {
    for (i = 0; i < nlocal; i++)
      for (n = 0; n < 6; n++)
        vatom[i][n] *= 2.0;
  }
}

/* ---------------------------------------------------------------------- */

void FixRigidSmall::initial_integrate(int vflag)
{
  double dtfm;

  //check(2);

  for (int ibody = 0; ibody < nlocal_body; ibody++) {
    Body *b = &body[ibody];

    // update vcm by 1/2 step

    dtfm = dtf / b->mass;
    b->vcm[0] += dtfm * b->fcm[0];
    b->vcm[1] += dtfm * b->fcm[1];
    b->vcm[2] += dtfm * b->fcm[2];

    // update xcm by full step

    b->xcm[0] += dtv * b->vcm[0];
    b->xcm[1] += dtv * b->vcm[1];
    b->xcm[2] += dtv * b->vcm[2];

    // update angular momentum by 1/2 step

    b->angmom[0] += dtf * b->torque[0];
    b->angmom[1] += dtf * b->torque[1];
    b->angmom[2] += dtf * b->torque[2];

    // compute omega at 1/2 step from angmom at 1/2 step and current q
    // update quaternion a full step via Richardson iteration
    // returns new normalized quaternion, also updated omega at 1/2 step
    // update ex,ey,ez to reflect new quaternion

    MathExtra::angmom_to_omega(b->angmom,b->ex_space,b->ey_space,
                               b->ez_space,b->inertia,b->omega);
    MathExtra::richardson(b->quat,b->angmom,b->omega,b->inertia,dtq);
    MathExtra::q_to_exyz(b->quat,b->ex_space,b->ey_space,b->ez_space);
  }

  // virial setup before call to set_xv

  v_init(vflag);

  // forward communicate updated info of all bodies

  commflag = INITIAL;
  comm->forward_comm(this,29);

  // set coords/orient and velocity/rotation of atoms in rigid bodies

  set_xv();
}

/* ----------------------------------------------------------------------
   remap xcm of each rigid body back into periodic simulation box
   done during pre_neighbor so will be after call to pbc()
     and after fix_deform::pre_exchange() may have flipped box
   use domain->remap() in case xcm is far away from box
     due to first-time definition of rigid body in setup_bodies_static()
     or due to box flip
   also adjust imagebody = rigid body image flags, due to xcm remap
   then communicate bodies so other procs will know of changes to body xcm
   then adjust xcmimage flags of all atoms in bodies via image_shift()
     for two effects
     (1) change in true image flags due to pbc() call during exchange
     (2) change in imagebody due to xcm remap
   xcmimage flags are always -1,0,-1 so that body can be unwrapped
     around in-box xcm and stay close to simulation box
   if just inferred unwrapped from atom image flags,
     then a body could end up very far away
     when unwrapped by true image flags
   then set_xv() will compute huge displacements every step to reset coords of
     all the body atoms to be back inside the box, ditto for triclinic box flip
     note: so just want to avoid that numeric problem?
------------------------------------------------------------------------- */

void FixRigidSmall::pre_neighbor()
{
  for (int ibody = 0; ibody < nlocal_body; ibody++) {
    Body *b = &body[ibody];
    domain->remap(b->xcm,b->image);
  }

  nghost_body = 0;
  commflag = FULL_BODY;
  comm->forward_comm(this);
  reset_atom2body();
  //check(4);

  image_shift();
}

/* ---------------------------------------------------------------------- */

void FixRigidSmall::post_force(int /*vflag*/)
{
  if (langflag) apply_langevin_thermostat();
  if (earlyflag) compute_forces_and_torques();
}

/* ---------------------------------------------------------------------- */

void FixRigidSmall::final_integrate()
{
  double dtfm;

  //check(3);

  // compute forces and torques (after all post_force contributions)
  // if 2d model, enforce2d() on body forces/torques

  if (!earlyflag) compute_forces_and_torques();
  if (dimension == 2) enforce2d();

  // update vcm and angmom, recompute omega

  for (int ibody = 0; ibody < nlocal_body; ibody++) {
    Body *b = &body[ibody];

    // update vcm by 1/2 step

    dtfm = dtf / b->mass;
    b->vcm[0] += dtfm * b->fcm[0];
    b->vcm[1] += dtfm * b->fcm[1];
    b->vcm[2] += dtfm * b->fcm[2];

    // update angular momentum by 1/2 step

    b->angmom[0] += dtf * b->torque[0];
    b->angmom[1] += dtf * b->torque[1];
    b->angmom[2] += dtf * b->torque[2];

    MathExtra::angmom_to_omega(b->angmom,b->ex_space,b->ey_space,
                               b->ez_space,b->inertia,b->omega);
  }

  // forward communicate updated info of all bodies

  commflag = FINAL;
  comm->forward_comm(this,10);

  // set velocity/rotation of atoms in rigid bodies
  // virial is already setup from initial_integrate

  set_v();
}

/* ---------------------------------------------------------------------- */

void FixRigidSmall::initial_integrate_respa(int vflag, int ilevel, int /*iloop*/)
{
  dtv = step_respa[ilevel];
  dtf = 0.5 * step_respa[ilevel] * force->ftm2v;
  dtq = 0.5 * step_respa[ilevel];

  if (ilevel == 0) initial_integrate(vflag);
  else final_integrate();
}

/* ---------------------------------------------------------------------- */

void FixRigidSmall::final_integrate_respa(int ilevel, int /*iloop*/)
{
  dtf = 0.5 * step_respa[ilevel] * force->ftm2v;
  final_integrate();
}

/* ----------------------------------------------------------------------
   reset body xcmimage flags of atoms in bodies
   xcmimage flags are relative to xcm so that body can be unwrapped
   xcmimage = true image flag - imagebody flag
------------------------------------------------------------------------- */

void FixRigidSmall::image_shift()
{
  imageint tdim,bdim,xdim[3];

  imageint *image = atom->image;
  int nlocal = atom->nlocal;

  for (int i = 0; i < nlocal; i++) {
    if (atom2body[i] < 0) continue;
    Body *b = &body[atom2body[i]];

    tdim = image[i] & IMGMASK;
    bdim = b->image & IMGMASK;
    xdim[0] = IMGMAX + tdim - bdim;
    tdim = (image[i] >> IMGBITS) & IMGMASK;
    bdim = (b->image >> IMGBITS) & IMGMASK;
    xdim[1] = IMGMAX + tdim - bdim;
    tdim = image[i] >> IMG2BITS;
    bdim = b->image >> IMG2BITS;
    xdim[2] = IMGMAX + tdim - bdim;

    xcmimage[i] = (xdim[2] << IMG2BITS) | (xdim[1] << IMGBITS) | xdim[0];
  }
}

/* ----------------------------------------------------------------------
   apply Langevin thermostat to all 6 DOF of rigid bodies I own
   unlike fix langevin, this stores extra force in extra arrays,
     which are added in when a new fcm/torque are calculated
------------------------------------------------------------------------- */

void FixRigidSmall::apply_langevin_thermostat()
{
  double gamma1,gamma2;
  double wbody[3],tbody[3];

  // grow langextra if needed

  if (nlocal_body > maxlang) {
    memory->destroy(langextra);
    maxlang = nlocal_body + nghost_body;
    memory->create(langextra,maxlang,6,"rigid/small:langextra");
  }

  double delta = update->ntimestep - update->beginstep;
  delta /= update->endstep - update->beginstep;
  double t_target = t_start + delta * (t_stop-t_start);
  double tsqrt = sqrt(t_target);

  double boltz = force->boltz;
  double dt = update->dt;
  double mvv2e = force->mvv2e;
  double ftm2v = force->ftm2v;

  double *vcm,*omega,*inertia,*ex_space,*ey_space,*ez_space;

  for (int ibody = 0; ibody < nlocal_body; ibody++) {
    vcm = body[ibody].vcm;
    omega = body[ibody].omega;
    inertia = body[ibody].inertia;
    ex_space = body[ibody].ex_space;
    ey_space = body[ibody].ey_space;
    ez_space = body[ibody].ez_space;

    gamma1 = -body[ibody].mass / t_period / ftm2v;
    gamma2 = sqrt(body[ibody].mass) * tsqrt *
      sqrt(24.0*boltz/t_period/dt/mvv2e) / ftm2v;
    langextra[ibody][0] = gamma1*vcm[0] + gamma2*(random->uniform()-0.5);
    langextra[ibody][1] = gamma1*vcm[1] + gamma2*(random->uniform()-0.5);
    langextra[ibody][2] = gamma1*vcm[2] + gamma2*(random->uniform()-0.5);

    gamma1 = -1.0 / t_period / ftm2v;
    gamma2 = tsqrt * sqrt(24.0*boltz/t_period/dt/mvv2e) / ftm2v;

    // convert omega from space frame to body frame

    MathExtra::transpose_matvec(ex_space,ey_space,ez_space,omega,wbody);

    // compute langevin torques in the body frame

    tbody[0] = inertia[0]*gamma1*wbody[0] +
      sqrt(inertia[0])*gamma2*(random->uniform()-0.5);
    tbody[1] = inertia[1]*gamma1*wbody[1] +
      sqrt(inertia[1])*gamma2*(random->uniform()-0.5);
    tbody[2] = inertia[2]*gamma1*wbody[2] +
      sqrt(inertia[2])*gamma2*(random->uniform()-0.5);

    // convert langevin torques from body frame back to space frame

    MathExtra::matvec(ex_space,ey_space,ez_space,tbody,&langextra[ibody][3]);
  }
}

/* ---------------------------------------------------------------------- */

void FixRigidSmall::compute_forces_and_torques()
{
  int i,ibody;

  //check(3);

  // sum over atoms to get force and torque on rigid body

  double **x = atom->x;
  double **f = atom->f;
  int nlocal = atom->nlocal;

  double dx,dy,dz;
  double unwrap[3];
  double *xcm,*fcm,*tcm;

  for (ibody = 0; ibody < nlocal_body+nghost_body; ibody++) {
    fcm = body[ibody].fcm;
    fcm[0] = fcm[1] = fcm[2] = 0.0;
    tcm = body[ibody].torque;
    tcm[0] = tcm[1] = tcm[2] = 0.0;
  }

  for (i = 0; i < nlocal; i++) {
    if (atom2body[i] < 0) continue;
    Body *b = &body[atom2body[i]];

    fcm = b->fcm;
    fcm[0] += f[i][0];
    fcm[1] += f[i][1];
    fcm[2] += f[i][2];

    domain->unmap(x[i],xcmimage[i],unwrap);
    xcm = b->xcm;
    dx = unwrap[0] - xcm[0];
    dy = unwrap[1] - xcm[1];
    dz = unwrap[2] - xcm[2];

    tcm = b->torque;
    tcm[0] += dy*f[i][2] - dz*f[i][1];
    tcm[1] += dz*f[i][0] - dx*f[i][2];
    tcm[2] += dx*f[i][1] - dy*f[i][0];
  }

  // extended particles add their torque to torque of body

  if (extended) {
    double **torque = atom->torque;

    for (i = 0; i < nlocal; i++) {
      if (atom2body[i] < 0) continue;

      if (eflags[i] & TORQUE) {
        tcm = body[atom2body[i]].torque;
        tcm[0] += torque[i][0];
        tcm[1] += torque[i][1];
        tcm[2] += torque[i][2];
      }
    }
  }

  // reverse communicate fcm, torque of all bodies

  commflag = FORCE_TORQUE;
  comm->reverse_comm(this,6);

  // include Langevin thermostat forces and torques

  if (langflag) {
    for (ibody = 0; ibody < nlocal_body; ibody++) {
      fcm = body[ibody].fcm;
      fcm[0] += langextra[ibody][0];
      fcm[1] += langextra[ibody][1];
      fcm[2] += langextra[ibody][2];
      tcm = body[ibody].torque;
      tcm[0] += langextra[ibody][3];
      tcm[1] += langextra[ibody][4];
      tcm[2] += langextra[ibody][5];
    }
  }

  // add gravity force to COM of each body

  if (id_gravity) {
    double mass;
    for (ibody = 0; ibody < nlocal_body; ibody++) {
      mass = body[ibody].mass;
      fcm = body[ibody].fcm;
      fcm[0] += gvec[0]*mass;
      fcm[1] += gvec[1]*mass;
      fcm[2] += gvec[2]*mass;
    }
  }
}

/* ----------------------------------------------------------------------
   called from FixEnforce post_force() for 2d problems
   zero all body values that should be zero for 2d model
------------------------------------------------------------------------- */

void FixRigidSmall::enforce2d()
{
  Body *b;

  for (int ibody = 0; ibody < nlocal_body; ibody++) {
    b = &body[ibody];
    b->xcm[2] = 0.0;
    b->vcm[2] = 0.0;
    b->fcm[2] = 0.0;
    b->xgc[2] = 0.0;
    b->torque[0] = 0.0;
    b->torque[1] = 0.0;
    b->angmom[0] = 0.0;
    b->angmom[1] = 0.0;
    b->omega[0] = 0.0;
    b->omega[1] = 0.0;
    if (langflag && langextra) {
      langextra[ibody][2] = 0.0;
      langextra[ibody][3] = 0.0;
      langextra[ibody][4] = 0.0;
    }
  }
}

/* ----------------------------------------------------------------------
   count # of DOF removed by rigid bodies for atoms in igroup
   return total count of DOF
------------------------------------------------------------------------- */

int FixRigidSmall::dof(int tgroup)
{
  int i,j;

  // cannot count DOF correctly unless setup_bodies_static() has been called

  if (!setupflag) {
    if (comm->me == 0)
      error->warning(FLERR,"Cannot count rigid body degrees-of-freedom "
                     "before bodies are fully initialized");
    return 0;
  }

  int tgroupbit = group->bitmask[tgroup];

  // counts = 3 values per rigid body I own
  // 0 = # of point particles in rigid body and in temperature group
  // 1 = # of finite-size particles in rigid body and in temperature group
  // 2 = # of particles in rigid body, disregarding temperature group

  memory->create(counts,nlocal_body+nghost_body,3,"rigid/small:counts");
  for (i = 0; i < nlocal_body+nghost_body; i++)
    counts[i][0] = counts[i][1] = counts[i][2] = 0;

  // tally counts from my owned atoms
  // 0 = # of point particles in rigid body and in temperature group
  // 1 = # of finite-size particles in rigid body and in temperature group
  // 2 = # of particles in rigid body, disregarding temperature group

  int *mask = atom->mask;
  int nlocal = atom->nlocal;

  for (i = 0; i < nlocal; i++) {
    if (atom2body[i] < 0) continue;
    j = atom2body[i];
    counts[j][2]++;
    if (mask[i] & tgroupbit) {
      if (extended && (eflags[i] & ~(POINT | DIPOLE))) counts[j][1]++;
      else counts[j][0]++;
    }
  }

  commflag = DOF;
  comm->reverse_comm(this,3);

  // nall = count0 = # of point particles in each rigid body
  // mall = count1 = # of finite-size particles in each rigid body
  // warn if nall+mall != nrigid for any body included in temperature group

  int flag = 0;
  for (int ibody = 0; ibody < nlocal_body; ibody++) {
    if (counts[ibody][0]+counts[ibody][1] > 0 &&
        counts[ibody][0]+counts[ibody][1] != counts[ibody][2]) flag = 1;
  }
  int flagall;
  MPI_Allreduce(&flag,&flagall,1,MPI_INT,MPI_MAX,world);
  if (flagall && me == 0)
    error->warning(FLERR,"Computing temperature of portions of rigid bodies");

  // remove appropriate DOFs for each rigid body wholly in temperature group
  // N = # of point particles in body
  // M = # of finite-size particles in body
  // 3d body has 3N + 6M dof to start with
  // 2d body has 2N + 3M dof to start with
  // 3d point-particle body with all non-zero I should have 6 dof, remove 3N-6
  // 3d point-particle body (linear) with a 0 I should have 5 dof, remove 3N-5
  // 2d point-particle body should have 3 dof, remove 2N-3
  // 3d body with any finite-size M should have 6 dof, remove (3N+6M) - 6
  // 2d body with any finite-size M should have 3 dof, remove (2N+3M) - 3

  double *inertia;

  int n = 0;
  nlinear = 0;
  if (dimension == 3) {
    for (int ibody = 0; ibody < nlocal_body; ibody++) {
      if (counts[ibody][0]+counts[ibody][1] == counts[ibody][2]) {
        n += 3*counts[ibody][0] + 6*counts[ibody][1] - 6;
        inertia = body[ibody].inertia;
        if (inertia[0] == 0.0 || inertia[1] == 0.0 || inertia[2] == 0.0) {
          n++;
          nlinear++;
        }
      }
    }
  } else if (dimension == 2) {
    for (int ibody = 0; ibody < nlocal_body; ibody++)
      if (counts[ibody][0]+counts[ibody][1] == counts[ibody][2])
        n += 2*counts[ibody][0] + 3*counts[ibody][1] - 3;
  }

  memory->destroy(counts);

  int nall;
  MPI_Allreduce(&n,&nall,1,MPI_INT,MPI_SUM,world);
  return nall;
}

/* ----------------------------------------------------------------------
   adjust xcm of each rigid body due to box deformation
   called by various fixes that change box size/shape
   flag = 0/1 means map from box to lamda coords or vice versa
------------------------------------------------------------------------- */

void FixRigidSmall::deform(int flag)
{
  if (flag == 0)
    for (int ibody = 0; ibody < nlocal_body; ibody++)
      domain->x2lamda(body[ibody].xcm,body[ibody].xcm);
  else
    for (int ibody = 0; ibody < nlocal_body; ibody++)
      domain->lamda2x(body[ibody].xcm,body[ibody].xcm);
}

/* ----------------------------------------------------------------------
   set space-frame coords and velocity of each atom in each rigid body
   set orientation and rotation of extended particles
   x = Q displace + Xcm, mapped back to periodic box
   v = Vcm + (W cross (x - Xcm))
------------------------------------------------------------------------- */

void FixRigidSmall::set_xv()
{
  int xbox,ybox,zbox;
  double x0,x1,x2,v0,v1,v2,fc0,fc1,fc2,massone;
  double ione[3],exone[3],eyone[3],ezone[3],vr[6],p[3][3];

  double xprd = domain->xprd;
  double yprd = domain->yprd;
  double zprd = domain->zprd;
  double xy = domain->xy;
  double xz = domain->xz;
  double yz = domain->yz;

  double **x = atom->x;
  double **v = atom->v;
  double **f = atom->f;
  double *rmass = atom->rmass;
  double *mass = atom->mass;
  int *type = atom->type;
  int nlocal = atom->nlocal;

  // set x and v of each atom

  for (int i = 0; i < nlocal; i++) {
    if (atom2body[i] < 0) continue;
    Body *b = &body[atom2body[i]];

    xbox = (xcmimage[i] & IMGMASK) - IMGMAX;
    ybox = (xcmimage[i] >> IMGBITS & IMGMASK) - IMGMAX;
    zbox = (xcmimage[i] >> IMG2BITS) - IMGMAX;

    // save old positions and velocities for virial

    if (evflag) {
      if (triclinic == 0) {
        x0 = x[i][0] + xbox*xprd;
        x1 = x[i][1] + ybox*yprd;
        x2 = x[i][2] + zbox*zprd;
      } else {
        x0 = x[i][0] + xbox*xprd + ybox*xy + zbox*xz;
        x1 = x[i][1] + ybox*yprd + zbox*yz;
        x2 = x[i][2] + zbox*zprd;
      }
      v0 = v[i][0];
      v1 = v[i][1];
      v2 = v[i][2];
    }

    // x = displacement from center-of-mass, based on body orientation
    // v = vcm + omega around center-of-mass
    // enforce 2d x and v

    MathExtra::matvec(b->ex_space,b->ey_space,b->ez_space,displace[i],x[i]);

    v[i][0] = b->omega[1]*x[i][2] - b->omega[2]*x[i][1] + b->vcm[0];
    v[i][1] = b->omega[2]*x[i][0] - b->omega[0]*x[i][2] + b->vcm[1];
    v[i][2] = b->omega[0]*x[i][1] - b->omega[1]*x[i][0] + b->vcm[2];

    if (dimension == 2) {
      x[i][2] = 0.0;
      v[i][2] = 0.0;
    }

    // add center of mass to displacement
    // map back into periodic box via xbox,ybox,zbox
    // for triclinic, add in box tilt factors as well

    if (triclinic == 0) {
      x[i][0] += b->xcm[0] - xbox*xprd;
      x[i][1] += b->xcm[1] - ybox*yprd;
      x[i][2] += b->xcm[2] - zbox*zprd;
    } else {
      x[i][0] += b->xcm[0] - xbox*xprd - ybox*xy - zbox*xz;
      x[i][1] += b->xcm[1] - ybox*yprd - zbox*yz;
      x[i][2] += b->xcm[2] - zbox*zprd;
    }

    // virial = unwrapped coords dotted into body constraint force
    // body constraint force = implied force due to v change minus f external
    // assume f does not include forces internal to body
    // 1/2 factor b/c final_integrate contributes other half
    // assume per-atom contribution is due to constraint force on that atom

    if (evflag) {
      if (rmass) massone = rmass[i];
      else massone = mass[type[i]];
      fc0 = massone*(v[i][0] - v0)/dtf - f[i][0];
      fc1 = massone*(v[i][1] - v1)/dtf - f[i][1];
      fc2 = massone*(v[i][2] - v2)/dtf - f[i][2];

      vr[0] = 0.5*x0*fc0;
      vr[1] = 0.5*x1*fc1;
      vr[2] = 0.5*x2*fc2;
      vr[3] = 0.5*x0*fc1;
      vr[4] = 0.5*x0*fc2;
      vr[5] = 0.5*x1*fc2;

      double rlist[1][3] = {{x0, x1, x2}};
      double flist[1][3] = {{0.5*fc0, 0.5*fc1, 0.5*fc2}};
      v_tally(1,&i,1.0,vr,rlist,flist,b->xgc);
    }
  }

  // update the position of geometric center

  for (int ibody = 0; ibody < nlocal_body + nghost_body; ibody++) {
    Body *b = &body[ibody];
    MathExtra::matvec(b->ex_space,b->ey_space,b->ez_space,
                      b->xgc_body,b->xgc);
    b->xgc[0] += b->xcm[0];
    b->xgc[1] += b->xcm[1];
    b->xgc[2] += b->xcm[2];
  }

  // set orientation, omega, angmom of each extended particle

  if (extended) {
    double theta_body,theta;
    double *shape,*quatatom,*inertiaatom;

    AtomVecEllipsoid::Bonus *ebonus;
    if (avec_ellipsoid) ebonus = avec_ellipsoid->bonus;
    AtomVecLine::Bonus *lbonus;
    if (avec_line) lbonus = avec_line->bonus;
    AtomVecTri::Bonus *tbonus;
    if (avec_tri) tbonus = avec_tri->bonus;
    double **omega = atom->omega;
    double **angmom = atom->angmom;
    double **mu = atom->mu;
    int *ellipsoid = atom->ellipsoid;
    int *line = atom->line;
    int *tri = atom->tri;

    for (int i = 0; i < nlocal; i++) {
      if (atom2body[i] < 0) continue;
      Body *b = &body[atom2body[i]];

      if (eflags[i] & SPHERE) {
        omega[i][0] = b->omega[0];
        omega[i][1] = b->omega[1];
        omega[i][2] = b->omega[2];
      } else if (eflags[i] & ELLIPSOID) {
        shape = ebonus[ellipsoid[i]].shape;
        quatatom = ebonus[ellipsoid[i]].quat;
        MathExtra::quatquat(b->quat,orient[i],quatatom);
        MathExtra::qnormalize(quatatom);
        ione[0] = EINERTIA*rmass[i] * (shape[1]*shape[1] + shape[2]*shape[2]);
        ione[1] = EINERTIA*rmass[i] * (shape[0]*shape[0] + shape[2]*shape[2]);
        ione[2] = EINERTIA*rmass[i] * (shape[0]*shape[0] + shape[1]*shape[1]);
        MathExtra::q_to_exyz(quatatom,exone,eyone,ezone);
        MathExtra::omega_to_angmom(b->omega,exone,eyone,ezone,ione,angmom[i]);
      } else if (eflags[i] & LINE) {
        if (b->quat[3] >= 0.0) theta_body = 2.0*acos(b->quat[0]);
        else theta_body = -2.0*acos(b->quat[0]);
        theta = orient[i][0] + theta_body;
        while (theta <= -MY_PI) theta += MY_2PI;
        while (theta > MY_PI) theta -= MY_2PI;
        lbonus[line[i]].theta = theta;
        omega[i][0] = b->omega[0];
        omega[i][1] = b->omega[1];
        omega[i][2] = b->omega[2];
      } else if (eflags[i] & TRIANGLE) {
        inertiaatom = tbonus[tri[i]].inertia;
        quatatom = tbonus[tri[i]].quat;
        MathExtra::quatquat(b->quat,orient[i],quatatom);
        MathExtra::qnormalize(quatatom);
        MathExtra::q_to_exyz(quatatom,exone,eyone,ezone);
        MathExtra::omega_to_angmom(b->omega,exone,eyone,ezone,
                                   inertiaatom,angmom[i]);
      }
      if (eflags[i] & DIPOLE) {
        MathExtra::quat_to_mat(b->quat,p);
        MathExtra::matvec(p,dorient[i],mu[i]);
        MathExtra::snormalize3(mu[i][3],mu[i],mu[i]);
      }
    }
  }
}

/* ----------------------------------------------------------------------
   set space-frame velocity of each atom in a rigid body
   set omega and angmom of extended particles
   v = Vcm + (W cross (x - Xcm))
------------------------------------------------------------------------- */

void FixRigidSmall::set_v()
{
  int xbox,ybox,zbox;
  double x0,x1,x2,v0,v1,v2,fc0,fc1,fc2,massone;
  double ione[3],exone[3],eyone[3],ezone[3],delta[3],vr[6];

  double xprd = domain->xprd;
  double yprd = domain->yprd;
  double zprd = domain->zprd;
  double xy = domain->xy;
  double xz = domain->xz;
  double yz = domain->yz;

  double **x = atom->x;
  double **v = atom->v;
  double **f = atom->f;
  double *rmass = atom->rmass;
  double *mass = atom->mass;
  int *type = atom->type;
  int nlocal = atom->nlocal;

  // set v of each atom

  for (int i = 0; i < nlocal; i++) {
    if (atom2body[i] < 0) continue;
    Body *b = &body[atom2body[i]];

    MathExtra::matvec(b->ex_space,b->ey_space,b->ez_space,displace[i],delta);

    // save old velocities for virial

    if (evflag) {
      v0 = v[i][0];
      v1 = v[i][1];
      v2 = v[i][2];
    }

    // compute new v
    // enforce 2d v

    v[i][0] = b->omega[1]*delta[2] - b->omega[2]*delta[1] + b->vcm[0];
    v[i][1] = b->omega[2]*delta[0] - b->omega[0]*delta[2] + b->vcm[1];
    v[i][2] = b->omega[0]*delta[1] - b->omega[1]*delta[0] + b->vcm[2];

    if (dimension == 2) v[i][2] = 0.0;

    // virial = unwrapped coords dotted into body constraint force
    // body constraint force = implied force due to v change minus f external
    // assume f does not include forces internal to body
    // 1/2 factor b/c initial_integrate contributes other half
    // assume per-atom contribution is due to constraint force on that atom

    if (evflag) {
      if (rmass) massone = rmass[i];
      else massone = mass[type[i]];
      fc0 = massone*(v[i][0] - v0)/dtf - f[i][0];
      fc1 = massone*(v[i][1] - v1)/dtf - f[i][1];
      fc2 = massone*(v[i][2] - v2)/dtf - f[i][2];

      xbox = (xcmimage[i] & IMGMASK) - IMGMAX;
      ybox = (xcmimage[i] >> IMGBITS & IMGMASK) - IMGMAX;
      zbox = (xcmimage[i] >> IMG2BITS) - IMGMAX;

      if (triclinic == 0) {
        x0 = x[i][0] + xbox*xprd;
        x1 = x[i][1] + ybox*yprd;
        x2 = x[i][2] + zbox*zprd;
      } else {
        x0 = x[i][0] + xbox*xprd + ybox*xy + zbox*xz;
        x1 = x[i][1] + ybox*yprd + zbox*yz;
        x2 = x[i][2] + zbox*zprd;
      }

      vr[0] = 0.5*x0*fc0;
      vr[1] = 0.5*x1*fc1;
      vr[2] = 0.5*x2*fc2;
      vr[3] = 0.5*x0*fc1;
      vr[4] = 0.5*x0*fc2;
      vr[5] = 0.5*x1*fc2;

      double rlist[1][3] = {{x0, x1, x2}};
      double flist[1][3] = {{0.5*fc0, 0.5*fc1, 0.5*fc2}};
      v_tally(1,&i,1.0,vr,rlist,flist,b->xgc);
    }
  }

  // set omega, angmom of each extended particle

  if (extended) {
    double *shape,*quatatom,*inertiaatom;

    AtomVecEllipsoid::Bonus *ebonus;
    if (avec_ellipsoid) ebonus = avec_ellipsoid->bonus;
    AtomVecTri::Bonus *tbonus;
    if (avec_tri) tbonus = avec_tri->bonus;
    double **omega = atom->omega;
    double **angmom = atom->angmom;
    int *ellipsoid = atom->ellipsoid;
    int *tri = atom->tri;

    for (int i = 0; i < nlocal; i++) {
      if (atom2body[i] < 0) continue;
      Body *b = &body[atom2body[i]];

      if (eflags[i] & SPHERE) {
        omega[i][0] = b->omega[0];
        omega[i][1] = b->omega[1];
        omega[i][2] = b->omega[2];
      } else if (eflags[i] & ELLIPSOID) {
        shape = ebonus[ellipsoid[i]].shape;
        quatatom = ebonus[ellipsoid[i]].quat;
        ione[0] = EINERTIA*rmass[i] * (shape[1]*shape[1] + shape[2]*shape[2]);
        ione[1] = EINERTIA*rmass[i] * (shape[0]*shape[0] + shape[2]*shape[2]);
        ione[2] = EINERTIA*rmass[i] * (shape[0]*shape[0] + shape[1]*shape[1]);
        MathExtra::q_to_exyz(quatatom,exone,eyone,ezone);
        MathExtra::omega_to_angmom(b->omega,exone,eyone,ezone,ione,
                                   angmom[i]);
      } else if (eflags[i] & LINE) {
        omega[i][0] = b->omega[0];
        omega[i][1] = b->omega[1];
        omega[i][2] = b->omega[2];
      } else if (eflags[i] & TRIANGLE) {
        inertiaatom = tbonus[tri[i]].inertia;
        quatatom = tbonus[tri[i]].quat;
        MathExtra::q_to_exyz(quatatom,exone,eyone,ezone);
        MathExtra::omega_to_angmom(b->omega,exone,eyone,ezone,
                                   inertiaatom,angmom[i]);
      }
    }
  }
}

/* ----------------------------------------------------------------------
   one-time identification of which atoms are in which rigid bodies
   set bodytag for all owned atoms
------------------------------------------------------------------------- */

void FixRigidSmall::create_bodies(tagint *bodyID)
{
  int i,m;

  // allocate buffer for input to rendezvous comm
  // ncount = # of my atoms in bodies

  int *mask = atom->mask;
  int nlocal = atom->nlocal;

  int ncount = 0;
  for (i = 0; i < nlocal; i++)
    if (mask[i] & groupbit) ncount++;

  int *proclist;
  memory->create(proclist,ncount,"rigid/small:proclist");
  auto inbuf = (InRvous *) memory->smalloc(ncount*sizeof(InRvous),"rigid/small:inbuf");

  // setup buf to pass to rendezvous comm
  // one BodyMsg datum for each constituent atom
  // datum = me, local index of atom, atomID, bodyID, unwrapped coords
  // owning proc for each datum = random hash of bodyID

  double **x = atom->x;
  tagint *tag = atom->tag;
  imageint *image = atom->image;

  m = 0;
  for (i = 0; i < nlocal; i++) {
    if (!(mask[i] & groupbit)) continue;
    proclist[m] = hashlittle(&bodyID[i],sizeof(tagint),0) % nprocs;
    inbuf[m].me = me;
    inbuf[m].ilocal = i;
    inbuf[m].atomID = tag[i];
    inbuf[m].bodyID = bodyID[i];
    domain->unmap(x[i],image[i],inbuf[m].x);
    m++;
  }

  // perform rendezvous operation
  // each proc owns random subset of bodies
  // receives all atoms in those bodies
  // func = compute bbox of each body, find atom closest to geometric center

  char *buf;
  int nreturn = comm->rendezvous(RVOUS,ncount,(char *) inbuf,sizeof(InRvous),
                                 0,proclist,
                                 rendezvous_body,0,buf,sizeof(OutRvous),
                                 (void *) this);
  auto outbuf = (OutRvous *) buf;

  memory->destroy(proclist);
  memory->sfree(inbuf);

  // set bodytag of all owned atoms based on outbuf info for constituent atoms

  for (i = 0; i < nlocal; i++)
    if (!(mask[i] & groupbit)) bodytag[i] = 0;

  for (m = 0; m < nreturn; m++)
    bodytag[outbuf[m].ilocal] = outbuf[m].atomID;

  memory->sfree(outbuf);

  // maxextent = max of rsqfar across all procs
  // if defined, include molecule->maxextent

  MPI_Allreduce(&rsqfar,&maxextent,1,MPI_DOUBLE,MPI_MAX,world);
  maxextent = sqrt(maxextent);
  if (onemols) {
    for (i = 0; i < nmol; i++)
      maxextent = MAX(maxextent,onemols[i]->maxextent);
  }
}

/* ----------------------------------------------------------------------
   process rigid bodies assigned to me
   buf = list of N BodyMsg datums
------------------------------------------------------------------------- */

int FixRigidSmall::rendezvous_body(int n, char *inbuf,
                                   int &rflag, int *&proclist, char *&outbuf,
                                   void *ptr)
{
  int i,m;
  double delx,dely,delz,rsq;
  int *iclose;
  tagint *idclose;
  double *x,*xown,*rsqclose;
  double **bbox,**ctr;

  auto frsptr = (FixRigidSmall *) ptr;
  Memory *memory = frsptr->memory;
  Error *error = frsptr->error;
  MPI_Comm world = frsptr->world;

  // setup hash
  // use STL map instead of atom->map
  //   b/c know nothing about body ID values specified by user
  // ncount = number of bodies assigned to me
  // key = body ID
  // value = index into Ncount-length data structure

  auto in = (InRvous *) inbuf;
  std::map<tagint,int> hash;
  tagint id;

  int ncount = 0;
  for (i = 0; i < n; i++) {
    id = in[i].bodyID;
    if (hash.find(id) == hash.end()) hash[id] = ncount++;
  }

  // bbox = bounding box of each rigid body

  memory->create(bbox,ncount,6,"rigid/small:bbox");

  for (m = 0; m < ncount; m++) {
    bbox[m][0] = bbox[m][2] = bbox[m][4] = BIG;
    bbox[m][1] = bbox[m][3] = bbox[m][5] = -BIG;
  }

  for (i = 0; i < n; i++) {
    m = hash.find(in[i].bodyID)->second;
    x = in[i].x;
    bbox[m][0] = MIN(bbox[m][0],x[0]);
    bbox[m][1] = MAX(bbox[m][1],x[0]);
    bbox[m][2] = MIN(bbox[m][2],x[1]);
    bbox[m][3] = MAX(bbox[m][3],x[1]);
    bbox[m][4] = MIN(bbox[m][4],x[2]);
    bbox[m][5] = MAX(bbox[m][5],x[2]);
  }

  // check if any bbox is size 0.0, meaning rigid body is a single particle

  int flag = 0;
  for (m = 0; m < ncount; m++)
    if (bbox[m][0] == bbox[m][1] && bbox[m][2] == bbox[m][3] &&
        bbox[m][4] == bbox[m][5]) flag = 1;
  int flagall;
  MPI_Allreduce(&flag,&flagall,1,MPI_INT,MPI_SUM,world);    // sync here?
  if (flagall)
    error->all(FLERR,"One or more rigid bodies are a single particle");

  // ctr = geometric center pt of each rigid body

  memory->create(ctr,ncount,3,"rigid/small:bbox");

  for (m = 0; m < ncount; m++) {
    ctr[m][0] = 0.5 * (bbox[m][0] + bbox[m][1]);
    ctr[m][1] = 0.5 * (bbox[m][2] + bbox[m][3]);
    ctr[m][2] = 0.5 * (bbox[m][4] + bbox[m][5]);
  }

  // idclose = atomID closest to center point of each body

  memory->create(idclose,ncount,"rigid/small:idclose");
  memory->create(iclose,ncount,"rigid/small:iclose");
  memory->create(rsqclose,ncount,"rigid/small:rsqclose");
  for (m = 0; m < ncount; m++) rsqclose[m] = BIG;

  for (i = 0; i < n; i++) {
    m = hash.find(in[i].bodyID)->second;
    x = in[i].x;
    delx = x[0] - ctr[m][0];
    dely = x[1] - ctr[m][1];
    delz = x[2] - ctr[m][2];
    rsq = delx*delx + dely*dely + delz*delz;
    if (rsq <= rsqclose[m]) {
      if (rsq == rsqclose[m] && in[i].atomID > idclose[m]) continue;
      iclose[m] = i;
      idclose[m] = in[i].atomID;
      rsqclose[m] = rsq;
    }
  }

  // compute rsqfar for all bodies I own
  // set rsqfar back in caller

  double rsqfar = 0.0;

  for (i = 0; i < n; i++) {
    m = hash.find(in[i].bodyID)->second;
    xown = in[iclose[m]].x;
    x = in[i].x;
    delx = x[0] - xown[0];
    dely = x[1] - xown[1];
    delz = x[2] - xown[2];
    rsq = delx*delx + dely*dely + delz*delz;
    rsqfar = MAX(rsqfar,rsq);
  }

  frsptr->rsqfar = rsqfar;

  // pass list of OutRvous datums back to comm->rendezvous

  int nout = n;
  memory->create(proclist,nout,"rigid/small:proclist");
  auto out = (OutRvous *) memory->smalloc(nout*sizeof(OutRvous),"rigid/small:out");

  for (i = 0; i < nout; i++) {
    proclist[i] = in[i].me;
    out[i].ilocal = in[i].ilocal;
    m = hash.find(in[i].bodyID)->second;
    out[i].atomID = idclose[m];
  }

  outbuf = (char *) out;

  // clean up
  // Comm::rendezvous will delete proclist and out (outbuf)

  memory->destroy(bbox);
  memory->destroy(ctr);
  memory->destroy(idclose);
  memory->destroy(iclose);
  memory->destroy(rsqclose);

  // flag = 2: new outbuf

  rflag = 2;
  return nout;
}

/* ----------------------------------------------------------------------
   one-time initialization of rigid body attributes
   sets extended flags, masstotal, center-of-mass
   sets Cartesian and diagonalized inertia tensor
   sets body image flags
   may read some properties from inpfile
------------------------------------------------------------------------- */

void FixRigidSmall::setup_bodies_static()
{
  int i,ibody;

  // extended = 1 if any particle in a rigid body is finite size
  //              or has a dipole moment

  extended = orientflag = dorientflag = 0;

  AtomVecEllipsoid::Bonus *ebonus;
  if (avec_ellipsoid) ebonus = avec_ellipsoid->bonus;
  AtomVecLine::Bonus *lbonus;
  if (avec_line) lbonus = avec_line->bonus;
  AtomVecTri::Bonus *tbonus;
  if (avec_tri) tbonus = avec_tri->bonus;
  double **mu = atom->mu;
  double *radius = atom->radius;
  double *rmass = atom->rmass;
  double *mass = atom->mass;
  int *ellipsoid = atom->ellipsoid;
  int *line = atom->line;
  int *tri = atom->tri;
  int *type = atom->type;
  int nlocal = atom->nlocal;

  if (atom->radius_flag || atom->ellipsoid_flag || atom->line_flag ||
      atom->tri_flag || atom->mu_flag) {
    int flag = 0;
    for (i = 0; i < nlocal; i++) {
      if (bodytag[i] == 0) continue;
      if (radius && radius[i] > 0.0) flag = 1;
      if (ellipsoid && ellipsoid[i] >= 0) flag = 1;
      if (line && line[i] >= 0) flag = 1;
      if (tri && tri[i] >= 0) flag = 1;
      if (mu && mu[i][3] > 0.0) flag = 1;
    }

    MPI_Allreduce(&flag,&extended,1,MPI_INT,MPI_MAX,world);
  }

  // extended = 1 if using molecule template with finite-size particles
  // require all molecules in template to have consistent radiusflag

  if (onemols) {
    int radiusflag = onemols[0]->radiusflag;
    for (i = 1; i < nmol; i++) {
      if (onemols[i]->radiusflag != radiusflag)
        error->all(FLERR,"Inconsistent use of finite-size particles "
                   "by molecule template molecules");
    }
    if (radiusflag) extended = 1;
  }

  // grow extended arrays and set extended flags for each particle
  // orientflag = 4 if any particle stores ellipsoid or tri orientation
  // orientflag = 1 if any particle stores line orientation
  // dorientflag = 1 if any particle stores dipole orientation

  if (extended) {
    if (atom->ellipsoid_flag) orientflag = 4;
    if (atom->line_flag) orientflag = 1;
    if (atom->tri_flag) orientflag = 4;
    if (atom->mu_flag) dorientflag = 1;
    grow_arrays(atom->nmax);

    for (i = 0; i < nlocal; i++) {
      eflags[i] = 0;
      if (bodytag[i] == 0) continue;

      // set to POINT or SPHERE or ELLIPSOID or LINE

      if (radius && radius[i] > 0.0) {
        eflags[i] |= SPHERE;
        eflags[i] |= OMEGA;
        eflags[i] |= TORQUE;
      } else if (ellipsoid && ellipsoid[i] >= 0) {
        eflags[i] |= ELLIPSOID;
        eflags[i] |= ANGMOM;
        eflags[i] |= TORQUE;
      } else if (line && line[i] >= 0) {
        eflags[i] |= LINE;
        eflags[i] |= OMEGA;
        eflags[i] |= TORQUE;
      } else if (tri && tri[i] >= 0) {
        eflags[i] |= TRIANGLE;
        eflags[i] |= ANGMOM;
        eflags[i] |= TORQUE;
      } else eflags[i] |= POINT;

      // set DIPOLE if atom->mu and mu[3] > 0.0

      if (atom->mu_flag && mu[i][3] > 0.0)
        eflags[i] |= DIPOLE;
    }
  }

  // set body xcmimage flags = true image flags

  imageint *image = atom->image;
  for (i = 0; i < nlocal; i++)
    if (bodytag[i] >= 0) xcmimage[i] = image[i];
    else xcmimage[i] = 0;

  // acquire ghost bodies via forward comm
  // set atom2body for ghost atoms via forward comm
  // set atom2body for other owned atoms via reset_atom2body()

  nghost_body = 0;
  commflag = FULL_BODY;
  comm->forward_comm(this);
  reset_atom2body();

  // compute mass & center-of-mass of each rigid body

  double **x = atom->x;

  double *xcm;
  double *xgc;

  for (ibody = 0; ibody < nlocal_body+nghost_body; ibody++) {
    xcm = body[ibody].xcm;
    xgc = body[ibody].xgc;
    xcm[0] = xcm[1] = xcm[2] = 0.0;
    xgc[0] = xgc[1] = xgc[2] = 0.0;
    body[ibody].mass = 0.0;
    body[ibody].natoms = 0;
  }

  double unwrap[3];
  double massone;

  for (i = 0; i < nlocal; i++) {
    if (atom2body[i] < 0) continue;
    Body *b = &body[atom2body[i]];

    if (rmass) massone = rmass[i];
    else massone = mass[type[i]];

    domain->unmap(x[i],xcmimage[i],unwrap);
    xcm = b->xcm;
    xgc = b->xgc;
    xcm[0] += unwrap[0] * massone;
    xcm[1] += unwrap[1] * massone;
    xcm[2] += unwrap[2] * massone;
    xgc[0] += unwrap[0];
    xgc[1] += unwrap[1];
    xgc[2] += unwrap[2];
    b->mass += massone;
    b->natoms++;
  }

  // reverse communicate xcm, mass of all bodies

  commflag = XCM_MASS;
  comm->reverse_comm(this,8);

  for (ibody = 0; ibody < nlocal_body; ibody++) {
    xcm = body[ibody].xcm;
    xgc = body[ibody].xgc;
    xcm[0] /= body[ibody].mass;
    xcm[1] /= body[ibody].mass;
    xcm[2] /= body[ibody].mass;
    xgc[0] /= body[ibody].natoms;
    xgc[1] /= body[ibody].natoms;
    xgc[2] /= body[ibody].natoms;
  }

  // set vcm, angmom = 0.0 in case inpfile is used
  // and doesn't overwrite all body's values
  // since setup_bodies_dynamic() will not be called

  double *vcm,*angmom;

  for (ibody = 0; ibody < nlocal_body; ibody++) {
    vcm = body[ibody].vcm;
    vcm[0] = vcm[1] = vcm[2] = 0.0;
    angmom = body[ibody].angmom;
    angmom[0] = angmom[1] = angmom[2] = 0.0;
  }

  // set rigid body image flags to default values

  for (ibody = 0; ibody < nlocal_body; ibody++)
    body[ibody].image = ((imageint) IMGMAX << IMG2BITS) |
      ((imageint) IMGMAX << IMGBITS) | IMGMAX;

  // overwrite masstotal, center-of-mass, image flags with file values
  // inbody[i] = 0/1 if Ith rigid body is initialized by file

  int *inbody;
  if (inpfile) {
    // must call it here so it doesn't override read in data but
    // initialize bodies whose dynamic settings not set in inpfile

    setup_bodies_dynamic();

    memory->create(inbody,nlocal_body,"rigid/small:inbody");
    for (ibody = 0; ibody < nlocal_body; ibody++) inbody[ibody] = 0;
    readfile(0,nullptr,inbody);
  }

  // remap the xcm of each body back into simulation box
  //   and reset body and atom xcmimage flags via pre_neighbor()

  pre_neighbor();

  // compute 6 moments of inertia of each body in Cartesian reference frame
  // dx,dy,dz = coords relative to center-of-mass
  // symmetric 3x3 inertia tensor stored in Voigt notation as 6-vector

  memory->create(itensor,nlocal_body+nghost_body,6,"rigid/small:itensor");
  for (ibody = 0; ibody < nlocal_body+nghost_body; ibody++)
    for (i = 0; i < 6; i++) itensor[ibody][i] = 0.0;

  double dx,dy,dz;
  double *inertia;

  for (i = 0; i < nlocal; i++) {
    if (atom2body[i] < 0) continue;
    Body *b = &body[atom2body[i]];

    domain->unmap(x[i],xcmimage[i],unwrap);
    xcm = b->xcm;
    dx = unwrap[0] - xcm[0];
    dy = unwrap[1] - xcm[1];
    dz = unwrap[2] - xcm[2];

    if (rmass) massone = rmass[i];
    else massone = mass[type[i]];

    inertia = itensor[atom2body[i]];
    inertia[0] += massone * (dy*dy + dz*dz);
    inertia[1] += massone * (dx*dx + dz*dz);
    inertia[2] += massone * (dx*dx + dy*dy);
    inertia[3] -= massone * dy*dz;
    inertia[4] -= massone * dx*dz;
    inertia[5] -= massone * dx*dy;
  }

  // extended particles may contribute extra terms to moments of inertia

  if (extended) {
    double ivec[6];
    double *shape,*quatatom,*inertiaatom;
    double length,theta;

    for (i = 0; i < nlocal; i++) {
      if (atom2body[i] < 0) continue;
      inertia = itensor[atom2body[i]];

      if (rmass) massone = rmass[i];
      else massone = mass[type[i]];

      if (eflags[i] & SPHERE) {
        inertia[0] += SINERTIA*massone * radius[i]*radius[i];
        inertia[1] += SINERTIA*massone * radius[i]*radius[i];
        inertia[2] += SINERTIA*massone * radius[i]*radius[i];
      } else if (eflags[i] & ELLIPSOID) {
        shape = ebonus[ellipsoid[i]].shape;
        quatatom = ebonus[ellipsoid[i]].quat;
        MathExtra::inertia_ellipsoid(shape,quatatom,massone,ivec);
        inertia[0] += ivec[0];
        inertia[1] += ivec[1];
        inertia[2] += ivec[2];
        inertia[3] += ivec[3];
        inertia[4] += ivec[4];
        inertia[5] += ivec[5];
      } else if (eflags[i] & LINE) {
        length = lbonus[line[i]].length;
        theta = lbonus[line[i]].theta;
        MathExtra::inertia_line(length,theta,massone,ivec);
        inertia[0] += ivec[0];
        inertia[1] += ivec[1];
        inertia[2] += ivec[2];
        inertia[3] += ivec[3];
        inertia[4] += ivec[4];
        inertia[5] += ivec[5];
      } else if (eflags[i] & TRIANGLE) {
        inertiaatom = tbonus[tri[i]].inertia;
        quatatom = tbonus[tri[i]].quat;
        MathExtra::inertia_triangle(inertiaatom,quatatom,massone,ivec);
        inertia[0] += ivec[0];
        inertia[1] += ivec[1];
        inertia[2] += ivec[2];
        inertia[3] += ivec[3];
        inertia[4] += ivec[4];
        inertia[5] += ivec[5];
      }
    }
  }

  // reverse communicate inertia tensor of all bodies

  commflag = ITENSOR;
  comm->reverse_comm(this,6);

  // overwrite Cartesian inertia tensor with file values

  if (inpfile) readfile(1,itensor,inbody);

  // diagonalize inertia tensor for each body via Jacobi rotations
  // inertia = 3 eigenvalues = principal moments of inertia
  // evectors and exzy_space = 3 evectors = principal axes of rigid body

  int ierror;
  double cross[3];
  double tensor[3][3],evectors[3][3];
  double *ex,*ey,*ez;

  for (ibody = 0; ibody < nlocal_body; ibody++) {
    tensor[0][0] = itensor[ibody][0];
    tensor[1][1] = itensor[ibody][1];
    tensor[2][2] = itensor[ibody][2];
    tensor[1][2] = tensor[2][1] = itensor[ibody][3];
    tensor[0][2] = tensor[2][0] = itensor[ibody][4];
    tensor[0][1] = tensor[1][0] = itensor[ibody][5];

    inertia = body[ibody].inertia;
    ierror = MathEigen::jacobi3(tensor,inertia,evectors);
    if (ierror) error->all(FLERR,
                           "Insufficient Jacobi rotations for rigid body");

    ex = body[ibody].ex_space;
    ex[0] = evectors[0][0];
    ex[1] = evectors[1][0];
    ex[2] = evectors[2][0];
    ey = body[ibody].ey_space;
    ey[0] = evectors[0][1];
    ey[1] = evectors[1][1];
    ey[2] = evectors[2][1];
    ez = body[ibody].ez_space;
    ez[0] = evectors[0][2];
    ez[1] = evectors[1][2];
    ez[2] = evectors[2][2];

    // if any principal moment < scaled EPSILON, set to 0.0

    double max;
    max = MAX(inertia[0],inertia[1]);
    max = MAX(max,inertia[2]);

    if (inertia[0] < EPSILON*max) inertia[0] = 0.0;
    if (inertia[1] < EPSILON*max) inertia[1] = 0.0;
    if (inertia[2] < EPSILON*max) inertia[2] = 0.0;

    // enforce 3 evectors as a right-handed coordinate system
    // flip 3rd vector if needed

    MathExtra::cross3(ex,ey,cross);
    if (MathExtra::dot3(cross,ez) < 0.0) MathExtra::negate3(ez);

    // create initial quaternion

    MathExtra::exyz_to_q(ex,ey,ez,body[ibody].quat);

    // convert geometric center position to principal axis coordinates
    // xcm is wrapped, but xgc is not initially
    xcm = body[ibody].xcm;
    xgc = body[ibody].xgc;
    double delta[3];
    MathExtra::sub3(xgc,xcm,delta);
    domain->minimum_image(delta);
    MathExtra::transpose_matvec(ex,ey,ez,delta,body[ibody].xgc_body);
    MathExtra::add3(xcm,delta,xgc);
  }

  // forward communicate updated info of all bodies

  commflag = INITIAL;
  comm->forward_comm(this,29);

  // displace = initial atom coords in basis of principal axes
  // set displace = 0.0 for atoms not in any rigid body
  // for extended particles, set their orientation wrt to rigid body

  double qc[4],delta[3];
  double *quatatom;
  double theta_body;

  for (i = 0; i < nlocal; i++) {
    if (atom2body[i] < 0) {
      displace[i][0] = displace[i][1] = displace[i][2] = 0.0;
      continue;
    }

    Body *b = &body[atom2body[i]];

    domain->unmap(x[i],xcmimage[i],unwrap);
    xcm = b->xcm;
    delta[0] = unwrap[0] - xcm[0];
    delta[1] = unwrap[1] - xcm[1];
    delta[2] = unwrap[2] - xcm[2];
    MathExtra::transpose_matvec(b->ex_space,b->ey_space,b->ez_space,
                                delta,displace[i]);

    if (extended) {
      if (eflags[i] & ELLIPSOID) {
        quatatom = ebonus[ellipsoid[i]].quat;
        MathExtra::qconjugate(b->quat,qc);
        MathExtra::quatquat(qc,quatatom,orient[i]);
        MathExtra::qnormalize(orient[i]);
      } else if (eflags[i] & LINE) {
        if (b->quat[3] >= 0.0) theta_body = 2.0*acos(b->quat[0]);
        else theta_body = -2.0*acos(b->quat[0]);
        orient[i][0] = lbonus[line[i]].theta - theta_body;
        while (orient[i][0] <= -MY_PI) orient[i][0] += MY_2PI;
        while (orient[i][0] > MY_PI) orient[i][0] -= MY_2PI;
        if (orientflag == 4) orient[i][1] = orient[i][2] = orient[i][3] = 0.0;
      } else if (eflags[i] & TRIANGLE) {
        quatatom = tbonus[tri[i]].quat;
        MathExtra::qconjugate(b->quat,qc);
        MathExtra::quatquat(qc,quatatom,orient[i]);
        MathExtra::qnormalize(orient[i]);
      } else if (orientflag == 4) {
        orient[i][0] = orient[i][1] = orient[i][2] = orient[i][3] = 0.0;
      } else if (orientflag == 1)
        orient[i][0] = 0.0;

      if (eflags[i] & DIPOLE) {
        MathExtra::transpose_matvec(b->ex_space,b->ey_space,b->ez_space,
                                    mu[i],dorient[i]);
        MathExtra::snormalize3(mu[i][3],dorient[i],dorient[i]);
      } else if (dorientflag)
        dorient[i][0] = dorient[i][1] = dorient[i][2] = 0.0;
    }
  }

  // test for valid principal moments & axes
  // recompute moments of inertia around new axes
  // 3 diagonal moments should equal principal moments
  // 3 off-diagonal moments should be 0.0
  // extended particles may contribute extra terms to moments of inertia

  for (ibody = 0; ibody < nlocal_body+nghost_body; ibody++)
    for (i = 0; i < 6; i++) itensor[ibody][i] = 0.0;

  for (i = 0; i < nlocal; i++) {
    if (atom2body[i] < 0) continue;
    inertia = itensor[atom2body[i]];

    if (rmass) massone = rmass[i];
    else massone = mass[type[i]];

    inertia[0] += massone *
      (displace[i][1]*displace[i][1] + displace[i][2]*displace[i][2]);
    inertia[1] += massone *
      (displace[i][0]*displace[i][0] + displace[i][2]*displace[i][2]);
    inertia[2] += massone *
      (displace[i][0]*displace[i][0] + displace[i][1]*displace[i][1]);
    inertia[3] -= massone * displace[i][1]*displace[i][2];
    inertia[4] -= massone * displace[i][0]*displace[i][2];
    inertia[5] -= massone * displace[i][0]*displace[i][1];
  }

  if (extended) {
    double ivec[6];
    double *shape,*inertiaatom;
    double length;

    for (i = 0; i < nlocal; i++) {
      if (atom2body[i] < 0) continue;
      inertia = itensor[atom2body[i]];

      if (rmass) massone = rmass[i];
      else massone = mass[type[i]];

      if (eflags[i] & SPHERE) {
        inertia[0] += SINERTIA*massone * radius[i]*radius[i];
        inertia[1] += SINERTIA*massone * radius[i]*radius[i];
        inertia[2] += SINERTIA*massone * radius[i]*radius[i];
      } else if (eflags[i] & ELLIPSOID) {
        shape = ebonus[ellipsoid[i]].shape;
        MathExtra::inertia_ellipsoid(shape,orient[i],massone,ivec);
        inertia[0] += ivec[0];
        inertia[1] += ivec[1];
        inertia[2] += ivec[2];
        inertia[3] += ivec[3];
        inertia[4] += ivec[4];
        inertia[5] += ivec[5];
      } else if (eflags[i] & LINE) {
        length = lbonus[line[i]].length;
        MathExtra::inertia_line(length,orient[i][0],massone,ivec);
        inertia[0] += ivec[0];
        inertia[1] += ivec[1];
        inertia[2] += ivec[2];
        inertia[3] += ivec[3];
        inertia[4] += ivec[4];
        inertia[5] += ivec[5];
      } else if (eflags[i] & TRIANGLE) {
        inertiaatom = tbonus[tri[i]].inertia;
        MathExtra::inertia_triangle(inertiaatom,orient[i],massone,ivec);
        inertia[0] += ivec[0];
        inertia[1] += ivec[1];
        inertia[2] += ivec[2];
        inertia[3] += ivec[3];
        inertia[4] += ivec[4];
        inertia[5] += ivec[5];
      }
    }
  }

  // reverse communicate inertia tensor of all bodies

  commflag = ITENSOR;
  comm->reverse_comm(this,6);

  // error check that re-computed moments of inertia match diagonalized ones
  // do not do test for bodies with params read from inpfile

  double norm;
  for (ibody = 0; ibody < nlocal_body; ibody++) {
    if (inpfile && inbody[ibody]) continue;
    inertia = body[ibody].inertia;

    if (inertia[0] == 0.0) {
      if (fabs(itensor[ibody][0]) > TOLERANCE)
        error->all(FLERR,"Fix rigid: Bad principal moments");
    } else {
      if (fabs((itensor[ibody][0]-inertia[0])/inertia[0]) >
          TOLERANCE) error->all(FLERR,"Fix rigid: Bad principal moments");
    }
    if (inertia[1] == 0.0) {
      if (fabs(itensor[ibody][1]) > TOLERANCE)
        error->all(FLERR,"Fix rigid: Bad principal moments");
    } else {
      if (fabs((itensor[ibody][1]-inertia[1])/inertia[1]) >
          TOLERANCE) error->all(FLERR,"Fix rigid: Bad principal moments");
    }
    if (inertia[2] == 0.0) {
      if (fabs(itensor[ibody][2]) > TOLERANCE)
        error->all(FLERR,"Fix rigid: Bad principal moments");
    } else {
      if (fabs((itensor[ibody][2]-inertia[2])/inertia[2]) >
          TOLERANCE) error->all(FLERR,"Fix rigid: Bad principal moments");
    }
    norm = (inertia[0] + inertia[1] + inertia[2]) / 3.0;
    if (fabs(itensor[ibody][3]/norm) > TOLERANCE ||
        fabs(itensor[ibody][4]/norm) > TOLERANCE ||
        fabs(itensor[ibody][5]/norm) > TOLERANCE)
      error->all(FLERR,"Fix rigid: Bad principal moments");
  }

  // clean up

  memory->destroy(itensor);
  if (inpfile) memory->destroy(inbody);
}

/* ----------------------------------------------------------------------
   one-time initialization of dynamic rigid body attributes
   vcm and angmom, computed explicitly from constituent particles
   not done if body properties read from file, e.g. for overlapping particles
------------------------------------------------------------------------- */

void FixRigidSmall::setup_bodies_dynamic()
{
  int i,ibody;
  double massone,radone;

  // sum vcm, angmom across all rigid bodies
  // vcm = velocity of COM
  // angmom = angular momentum around COM

  double **x = atom->x;
  double **v = atom->v;
  double *rmass = atom->rmass;
  double *mass = atom->mass;
  int *type = atom->type;
  int nlocal = atom->nlocal;

  double *xcm,*vcm,*acm;
  double dx,dy,dz;
  double unwrap[3];

  for (ibody = 0; ibody < nlocal_body+nghost_body; ibody++) {
    vcm = body[ibody].vcm;
    vcm[0] = vcm[1] = vcm[2] = 0.0;
    acm = body[ibody].angmom;
    acm[0] = acm[1] = acm[2] = 0.0;
  }

  for (i = 0; i < nlocal; i++) {
    if (atom2body[i] < 0) continue;
    Body *b = &body[atom2body[i]];

    if (rmass) massone = rmass[i];
    else massone = mass[type[i]];

    vcm = b->vcm;
    vcm[0] += v[i][0] * massone;
    vcm[1] += v[i][1] * massone;
    vcm[2] += v[i][2] * massone;

    domain->unmap(x[i],xcmimage[i],unwrap);
    xcm = b->xcm;
    dx = unwrap[0] - xcm[0];
    dy = unwrap[1] - xcm[1];
    dz = unwrap[2] - xcm[2];

    acm = b->angmom;
    acm[0] += dy * massone*v[i][2] - dz * massone*v[i][1];
    acm[1] += dz * massone*v[i][0] - dx * massone*v[i][2];
    acm[2] += dx * massone*v[i][1] - dy * massone*v[i][0];
  }

  // extended particles add their rotation to angmom of body

  if (extended) {
    AtomVecLine::Bonus *lbonus;
    if (avec_line) lbonus = avec_line->bonus;
    double **omega = atom->omega;
    double **angmom = atom->angmom;
    double *radius = atom->radius;
    int *line = atom->line;

    for (i = 0; i < nlocal; i++) {
      if (atom2body[i] < 0) continue;
      Body *b = &body[atom2body[i]];

      if (eflags[i] & OMEGA) {
        if (eflags[i] & SPHERE) {
          radone = radius[i];
          acm = b->angmom;
          acm[0] += SINERTIA*rmass[i] * radone*radone * omega[i][0];
          acm[1] += SINERTIA*rmass[i] * radone*radone * omega[i][1];
          acm[2] += SINERTIA*rmass[i] * radone*radone * omega[i][2];
        } else if (eflags[i] & LINE) {
          radone = lbonus[line[i]].length;
          b->angmom[2] += LINERTIA*rmass[i] * radone*radone * omega[i][2];
        }
      }
      if (eflags[i] & ANGMOM) {
        acm = b->angmom;
        acm[0] += angmom[i][0];
        acm[1] += angmom[i][1];
        acm[2] += angmom[i][2];
      }
    }
  }

  // reverse communicate vcm, angmom of all bodies

  commflag = VCM_ANGMOM;
  comm->reverse_comm(this,6);

  // normalize velocity of COM

  for (ibody = 0; ibody < nlocal_body; ibody++) {
    vcm = body[ibody].vcm;
    vcm[0] /= body[ibody].mass;
    vcm[1] /= body[ibody].mass;
    vcm[2] /= body[ibody].mass;
  }
}

/* ----------------------------------------------------------------------
   read per rigid body info from user-provided file
   which = 0 to read everything except 6 moments of inertia
   which = 1 to read just 6 moments of inertia
   flag inbody = 0 for local bodies this proc initializes from file
   nlines = # of lines of rigid body info, 0 is OK
   one line = rigid-ID mass xcm ycm zcm ixx iyy izz ixy ixz iyz
              vxcm vycm vzcm lx ly lz
   where rigid-ID = mol-ID for fix rigid/small
------------------------------------------------------------------------- */

void FixRigidSmall::readfile(int which, double **array, int *inbody)
{
  int nchunk,eofflag,nlines,xbox,ybox,zbox;
  FILE *fp;
  char *eof,*start,*next,*buf;
  char line[MAXLINE];

  // create local hash with key/value pairs
  // key = mol ID of bodies my atoms own
  // value = index into local body array

  int nlocal = atom->nlocal;

  std::map<tagint,int> hash;
  for (int i = 0; i < nlocal; i++)
    if (bodyown[i] >= 0) hash[atom->molecule[i]] = bodyown[i];

  // open file and read header

  if (me == 0) {
    fp = fopen(inpfile,"r");
    if (fp == nullptr)
      error->one(FLERR,"Cannot open fix rigid/small file {}: {}", inpfile, utils::getsyserror());
    while (true) {
      eof = fgets(line,MAXLINE,fp);
      if (eof == nullptr) error->one(FLERR,"Unexpected end of fix rigid/small file");
      start = &line[strspn(line," \t\n\v\f\r")];
      if (*start != '\0' && *start != '#') break;
    }
    nlines = utils::inumeric(FLERR, utils::trim(line), true, lmp);
    if (which == 0)
      utils::logmesg(lmp, "Reading rigid body data for {} bodies from file {}\n", nlines, inpfile);
    if (nlines == 0) fclose(fp);
  }
  MPI_Bcast(&nlines,1,MPI_INT,0,world);

  // empty file with 0 lines is needed to trigger initial restart file
  // generation when no infile was previously used.

  if (nlines == 0) return;
  else if (nlines < 0) error->all(FLERR,"Fix rigid infile has incorrect format");

  auto buffer = new char[CHUNK*MAXLINE];
  int nread = 0;
  while (nread < nlines) {
    nchunk = MIN(nlines-nread,CHUNK);
    eofflag = utils::read_lines_from_file(fp,nchunk,MAXLINE,buffer,me,world);
    if (eofflag) error->all(FLERR,"Unexpected end of fix rigid/small file");

    buf = buffer;
    next = strchr(buf,'\n');
    *next = '\0';
    int nwords = utils::count_words(utils::trim_comment(buf));
    *next = '\n';

    if (nwords != ATTRIBUTE_PERBODY)
      error->all(FLERR,"Incorrect rigid body format in fix rigid/small file");

    // loop over lines of rigid body attributes
    // tokenize the line into values
    // id = rigid body ID = mol-ID
    // for which = 0, store all but inertia directly in body struct
    // for which = 1, store inertia tensor array, invert 3,4,5 values to Voigt

    for (int i = 0; i < nchunk; i++) {
      next = strchr(buf,'\n');
      *next = '\0';

      try {
        ValueTokenizer values(buf);
        tagint id = values.next_tagint();

        if (id <= 0 || id > maxmol)
          error->all(FLERR,"Invalid rigid body molecude ID {} in fix rigid/small file", id);

        if (hash.find(id) == hash.end()) {
          buf = next + 1;
          continue;
        }
        int m = hash[id];
        inbody[m] = 1;

        if (which == 0) {
          body[m].mass = values.next_double();
          body[m].xcm[0] = values.next_double();
          body[m].xcm[1] = values.next_double();
          body[m].xcm[2] = values.next_double();
          values.skip(6);
          body[m].vcm[0] = values.next_double();
          body[m].vcm[1] = values.next_double();
          body[m].vcm[2] = values.next_double();
          body[m].angmom[0] = values.next_double();
          body[m].angmom[1] = values.next_double();
          body[m].angmom[2] = values.next_double();
          xbox = values.next_int();
          ybox = values.next_int();
          zbox = values.next_int();
          body[m].image = ((imageint) (xbox + IMGMAX) & IMGMASK) |
            (((imageint) (ybox + IMGMAX) & IMGMASK) << IMGBITS) |
            (((imageint) (zbox + IMGMAX) & IMGMASK) << IMG2BITS);
        } else {
          values.skip(4);
          array[m][0] = values.next_double();
          array[m][1] = values.next_double();
          array[m][2] = values.next_double();
          array[m][5] = values.next_double();
          array[m][4] = values.next_double();
          array[m][3] = values.next_double();
        }
      } catch (TokenizerException &e) {
        error->all(FLERR, "Invalid fix rigid/small infile: {}", e.what());
      }
      buf = next + 1;
    }
    nread += nchunk;
  }

  if (me == 0) fclose(fp);
  delete[] buffer;
}

/* ----------------------------------------------------------------------
   write out restart info for mass, COM, inertia tensor to file
   identical format to inpfile option, so info can be read in when restarting
   each proc contributes info for rigid bodies it owns
------------------------------------------------------------------------- */

void FixRigidSmall::write_restart_file(const char *file)
{
  FILE *fp;

  // do not write file if bodies have not yet been initialized

  if (!setupflag) return;

  // proc 0 opens file and writes header

  if (me == 0) {
    auto outfile = std::string(file) + ".rigid";
    fp = fopen(outfile.c_str(),"w");
    if (fp == nullptr)
      error->one(FLERR,"Cannot open fix rigid restart file {}: {}",outfile,utils::getsyserror());

    fmt::print(fp,"# fix rigid mass, COM, inertia tensor info for "
               "{} bodies on timestep {}\n\n",nbody,update->ntimestep);
    fmt::print(fp,"{}\n",nbody);
  }

  // communication buffer for all my rigid body info
  // max_size = largest buffer needed by any proc
  // ncol = # of values per line in output file

  int ncol = ATTRIBUTE_PERBODY;
  int sendrow = nlocal_body;
  int maxrow;
  MPI_Allreduce(&sendrow,&maxrow,1,MPI_INT,MPI_MAX,world);

  double **buf;
  if (me == 0) memory->create(buf,MAX(1,maxrow),ncol,"rigid/small:buf");
  else memory->create(buf,MAX(1,sendrow),ncol,"rigid/small:buf");

  // pack my rigid body info into buf
  // compute I tensor against xyz axes from diagonalized I and current quat
  // Ispace = P Idiag P_transpose
  // P is stored column-wise in exyz_space

  double p[3][3],pdiag[3][3],ispace[3][3];

  for (int i = 0; i < nlocal_body; i++) {
    MathExtra::col2mat(body[i].ex_space,body[i].ey_space,body[i].ez_space,p);
    MathExtra::times3_diag(p,body[i].inertia,pdiag);
    MathExtra::times3_transpose(pdiag,p,ispace);

    buf[i][0] = atom->molecule[body[i].ilocal];
    buf[i][1] = body[i].mass;
    buf[i][2] = body[i].xcm[0];
    buf[i][3] = body[i].xcm[1];
    buf[i][4] = body[i].xcm[2];
    buf[i][5] = ispace[0][0];
    buf[i][6] = ispace[1][1];
    buf[i][7] = ispace[2][2];
    buf[i][8] = ispace[0][1];
    buf[i][9] = ispace[0][2];
    buf[i][10] = ispace[1][2];
    buf[i][11] = body[i].vcm[0];
    buf[i][12] = body[i].vcm[1];
    buf[i][13] = body[i].vcm[2];
    buf[i][14] = body[i].angmom[0];
    buf[i][15] = body[i].angmom[1];
    buf[i][16] = body[i].angmom[2];
    buf[i][17] = (body[i].image & IMGMASK) - IMGMAX;
    buf[i][18] = (body[i].image >> IMGBITS & IMGMASK) - IMGMAX;
    buf[i][19] = (body[i].image >> IMG2BITS) - IMGMAX;
  }

  // write one chunk of rigid body info per proc to file
  // proc 0 pings each proc, receives its chunk, writes to file
  // all other procs wait for ping, send their chunk to proc 0

  int tmp,recvrow;

  if (me == 0) {
    MPI_Status status;
    MPI_Request request;
    for (int iproc = 0; iproc < nprocs; iproc++) {
      if (iproc) {
        MPI_Irecv(&buf[0][0],maxrow*ncol,MPI_DOUBLE,iproc,0,world,&request);
        MPI_Send(&tmp,0,MPI_INT,iproc,0,world);
        MPI_Wait(&request,&status);
        MPI_Get_count(&status,MPI_DOUBLE,&recvrow);
        recvrow /= ncol;
      } else recvrow = sendrow;

      for (int i = 0; i < recvrow; i++)
        fprintf(fp,"%d %-1.16e %-1.16e %-1.16e %-1.16e "
                "%-1.16e %-1.16e %-1.16e %-1.16e %-1.16e %-1.16e "
                "%-1.16e %-1.16e %-1.16e %-1.16e %-1.16e %-1.16e %d %d %d\n",
                static_cast<int> (buf[i][0]),buf[i][1],
                buf[i][2],buf[i][3],buf[i][4],
                buf[i][5],buf[i][6],buf[i][7],
                buf[i][8],buf[i][9],buf[i][10],
                buf[i][11],buf[i][12],buf[i][13],
                buf[i][14],buf[i][15],buf[i][16],
                static_cast<int> (buf[i][17]),
                static_cast<int> (buf[i][18]),
                static_cast<int> (buf[i][19]));
    }

  } else {
    MPI_Recv(&tmp,0,MPI_INT,0,0,world,MPI_STATUS_IGNORE);
    MPI_Rsend(&buf[0][0],sendrow*ncol,MPI_DOUBLE,0,0,world);
  }

  // clean up and close file

  memory->destroy(buf);
  if (me == 0) fclose(fp);
}

/* ----------------------------------------------------------------------
   allocate local atom-based arrays
------------------------------------------------------------------------- */

void FixRigidSmall::grow_arrays(int nmax)
{
  memory->grow(bodyown,nmax,"rigid/small:bodyown");
  memory->grow(bodytag,nmax,"rigid/small:bodytag");
  memory->grow(atom2body,nmax,"rigid/small:atom2body");
  memory->grow(xcmimage,nmax,"rigid/small:xcmimage");
  memory->grow(displace,nmax,3,"rigid/small:displace");
  if (extended) {
    memory->grow(eflags,nmax,"rigid/small:eflags");
    if (orientflag) memory->grow(orient,nmax,orientflag,"rigid/small:orient");
    if (dorientflag) memory->grow(dorient,nmax,3,"rigid/small:dorient");
  }

  // check for regrow of vatom
  // must be done whether per-atom virial is accumulated on this step or not
  //   b/c this is only time grow_array() may be called
  // need to regrow b/c vatom is calculated before and after atom migration

  if (nmax > maxvatom) {
    maxvatom = atom->nmax;
    memory->grow(vatom,maxvatom,6,"fix:vatom");
  }
}

/* ----------------------------------------------------------------------
   copy values within local atom-based arrays
------------------------------------------------------------------------- */

void FixRigidSmall::copy_arrays(int i, int j, int delflag)
{
  bodytag[j] = bodytag[i];
  xcmimage[j] = xcmimage[i];
  displace[j][0] = displace[i][0];
  displace[j][1] = displace[i][1];
  displace[j][2] = displace[i][2];

  if (extended) {
    eflags[j] = eflags[i];
    for (int k = 0; k < orientflag; k++)
      orient[j][k] = orient[i][k];
    if (dorientflag) {
      dorient[j][0] = dorient[i][0];
      dorient[j][1] = dorient[i][1];
      dorient[j][2] = dorient[i][2];
    }
  }

  // must also copy vatom if per-atom virial calculated on this timestep
  // since vatom is calculated before and after atom migration

  if (vflag_atom)
    for (int k = 0; k < 6; k++)
      vatom[j][k] = vatom[i][k];

  // if deleting atom J via delflag and J owns a body, then delete it

  if (delflag && bodyown[j] >= 0) {
    bodyown[body[nlocal_body-1].ilocal] = bodyown[j];
    memcpy(&body[bodyown[j]],&body[nlocal_body-1],sizeof(Body));
    nlocal_body--;
  }

  // if atom I owns a body, reset I's body.ilocal to loc J
  // do NOT do this if self-copy (I=J) since I's body is already deleted

  if (bodyown[i] >= 0 && i != j) body[bodyown[i]].ilocal = j;
  bodyown[j] = bodyown[i];
}

/* ----------------------------------------------------------------------
   initialize one atom's array values, called when atom is created
------------------------------------------------------------------------- */

void FixRigidSmall::set_arrays(int i)
{
  bodyown[i] = -1;
  bodytag[i] = 0;
  atom2body[i] = -1;
  xcmimage[i] = 0;
  displace[i][0] = 0.0;
  displace[i][1] = 0.0;
  displace[i][2] = 0.0;

  // must also zero vatom if per-atom virial calculated on this timestep
  // since vatom is calculated before and after atom migration

  if (vflag_atom)
    for (int k = 0; k < 6; k++)
      vatom[i][k] = 0.0;
}

/* ----------------------------------------------------------------------
   initialize a molecule inserted by another fix, e.g. deposit or pour
   called when molecule is created
   nlocalprev = # of atoms on this proc before molecule inserted
   tagprev = atom ID previous to new atoms in the molecule
   xgeom = geometric center of new molecule
   vcm = COM velocity of new molecule
   quat = rotation of new molecule (around geometric center)
          relative to template in Molecule class
------------------------------------------------------------------------- */

void FixRigidSmall::set_molecule(int nlocalprev, tagint tagprev, int imol,
                                 double *xgeom, double *vcm, double *quat)
{
  int m;
  double ctr2com[3],ctr2com_rotate[3];
  double rotmat[3][3];

  // increment total # of rigid bodies

  nbody++;

  // loop over atoms I added for the new body

  int nlocal = atom->nlocal;
  if (nlocalprev == nlocal) return;

  tagint *tag = atom->tag;

  for (int i = nlocalprev; i < nlocal; i++) {
    bodytag[i] = tagprev + onemols[imol]->comatom;
    if (tag[i]-tagprev == onemols[imol]->comatom) bodyown[i] = nlocal_body;

    m = tag[i] - tagprev-1;
    displace[i][0] = onemols[imol]->dxbody[m][0];
    displace[i][1] = onemols[imol]->dxbody[m][1];
    displace[i][2] = onemols[imol]->dxbody[m][2];

    if (extended) {
      eflags[i] = 0;
      if (onemols[imol]->radiusflag) {
        eflags[i] |= SPHERE;
        eflags[i] |= OMEGA;
        eflags[i] |= TORQUE;
      }
    }

    if (bodyown[i] >= 0) {
      if (nlocal_body == nmax_body) grow_body();
      Body *b = &body[nlocal_body];
      b->mass = onemols[imol]->masstotal;
      b->natoms = onemols[imol]->natoms;
      b->xgc[0] = xgeom[0];
      b->xgc[1] = xgeom[1];
      b->xgc[2] = xgeom[2];

      // new COM = Q (onemols[imol]->xcm - onemols[imol]->center) + xgeom
      // Q = rotation matrix associated with quat

      MathExtra::quat_to_mat(quat,rotmat);
      MathExtra::sub3(onemols[imol]->com,onemols[imol]->center,ctr2com);
      MathExtra::matvec(rotmat,ctr2com,ctr2com_rotate);
      MathExtra::add3(ctr2com_rotate,xgeom,b->xcm);

      b->vcm[0] = vcm[0];
      b->vcm[1] = vcm[1];
      b->vcm[2] = vcm[2];
      b->inertia[0] = onemols[imol]->inertia[0];
      b->inertia[1] = onemols[imol]->inertia[1];
      b->inertia[2] = onemols[imol]->inertia[2];

      // final quat is product of insertion quat and original quat
      // true even if insertion rotation was not around COM

      MathExtra::quatquat(quat,onemols[imol]->quat,b->quat);
      MathExtra::q_to_exyz(b->quat,b->ex_space,b->ey_space,b->ez_space);

      MathExtra::transpose_matvec(b->ex_space,b->ey_space,b->ez_space,
                                  ctr2com_rotate,b->xgc_body);
      b->xgc_body[0] *= -1;
      b->xgc_body[1] *= -1;
      b->xgc_body[2] *= -1;

      b->angmom[0] = b->angmom[1] = b->angmom[2] = 0.0;
      b->omega[0] = b->omega[1] = b->omega[2] = 0.0;
      b->conjqm[0] = b->conjqm[1] = b->conjqm[2] = b->conjqm[3] = 0.0;

      b->image = ((imageint) IMGMAX << IMG2BITS) |
        ((imageint) IMGMAX << IMGBITS) | IMGMAX;
      b->ilocal = i;
      nlocal_body++;
    }
  }
}

/* ----------------------------------------------------------------------
   pack values in local atom-based arrays for exchange with another proc
------------------------------------------------------------------------- */

int FixRigidSmall::pack_exchange(int i, double *buf)
{
  buf[0] = ubuf(bodytag[i]).d;
  buf[1] = ubuf(xcmimage[i]).d;
  buf[2] = displace[i][0];
  buf[3] = displace[i][1];
  buf[4] = displace[i][2];

  // extended attribute info

  int m = 5;
  if (extended) {
    buf[m++] = eflags[i];
    for (int j = 0; j < orientflag; j++)
      buf[m++] = orient[i][j];
    if (dorientflag) {
      buf[m++] = dorient[i][0];
      buf[m++] = dorient[i][1];
      buf[m++] = dorient[i][2];
    }
  }

  // atom not in a rigid body

  if (!bodytag[i]) return m;

  // must also pack vatom if per-atom virial calculated on this timestep
  // since vatom is calculated before and after atom migration

  if (vflag_atom)
    for (int k = 0; k < 6; k++)
      buf[m++] = vatom[i][k];

  // atom does not own its rigid body

  if (bodyown[i] < 0) {
    buf[m++] = 0;
    return m;
  }

  // body info for atom that owns a rigid body

  buf[m++] = 1;
  memcpy(&buf[m],&body[bodyown[i]],sizeof(Body));
  m += bodysize;
  return m;
}

/* ----------------------------------------------------------------------
   unpack values in local atom-based arrays from exchange with another proc
------------------------------------------------------------------------- */

int FixRigidSmall::unpack_exchange(int nlocal, double *buf)
{
  bodytag[nlocal] = (tagint) ubuf(buf[0]).i;
  xcmimage[nlocal] = (imageint) ubuf(buf[1]).i;
  displace[nlocal][0] = buf[2];
  displace[nlocal][1] = buf[3];
  displace[nlocal][2] = buf[4];

  // extended attribute info

  int m = 5;
  if (extended) {
    eflags[nlocal] = static_cast<int> (buf[m++]);
    for (int j = 0; j < orientflag; j++)
      orient[nlocal][j] = buf[m++];
    if (dorientflag) {
      dorient[nlocal][0] = buf[m++];
      dorient[nlocal][1] = buf[m++];
      dorient[nlocal][2] = buf[m++];
    }
  }

  // atom not in a rigid body

  if (!bodytag[nlocal]) {
    bodyown[nlocal] = -1;
    return m;
  }

  // must also unpack vatom if per-atom virial calculated on this timestep
  // since vatom is calculated before and after atom migration

  if (vflag_atom)
    for (int k = 0; k < 6; k++)
      vatom[nlocal][k] = buf[m++];

  // atom does not own its rigid body

  bodyown[nlocal] = static_cast<int> (buf[m++]);
  if (bodyown[nlocal] == 0) {
    bodyown[nlocal] = -1;
    return m;
  }

  // body info for atom that owns a rigid body

  if (nlocal_body == nmax_body) grow_body();
  memcpy(&body[nlocal_body],&buf[m],sizeof(Body));
  m += bodysize;
  body[nlocal_body].ilocal = nlocal;
  bodyown[nlocal] = nlocal_body++;

  return m;
}

/* ----------------------------------------------------------------------
   only pack body info if own or ghost atom owns the body
   for FULL_BODY, send 0/1 flag with every atom
------------------------------------------------------------------------- */

int FixRigidSmall::pack_forward_comm(int n, int *list, double *buf,
                                     int /*pbc_flag*/, int * /*pbc*/)
{
  int i,j;
  double *xcm,*xgc,*vcm,*quat,*omega,*ex_space,*ey_space,*ez_space,*conjqm;

  int m = 0;

  if (commflag == INITIAL) {
    for (i = 0; i < n; i++) {
      j = list[i];
      if (bodyown[j] < 0) continue;
      xcm = body[bodyown[j]].xcm;
      buf[m++] = xcm[0];
      buf[m++] = xcm[1];
      buf[m++] = xcm[2];
      xgc = body[bodyown[j]].xgc;
      buf[m++] = xgc[0];
      buf[m++] = xgc[1];
      buf[m++] = xgc[2];
      vcm = body[bodyown[j]].vcm;
      buf[m++] = vcm[0];
      buf[m++] = vcm[1];
      buf[m++] = vcm[2];
      quat = body[bodyown[j]].quat;
      buf[m++] = quat[0];
      buf[m++] = quat[1];
      buf[m++] = quat[2];
      buf[m++] = quat[3];
      omega = body[bodyown[j]].omega;
      buf[m++] = omega[0];
      buf[m++] = omega[1];
      buf[m++] = omega[2];
      ex_space = body[bodyown[j]].ex_space;
      buf[m++] = ex_space[0];
      buf[m++] = ex_space[1];
      buf[m++] = ex_space[2];
      ey_space = body[bodyown[j]].ey_space;
      buf[m++] = ey_space[0];
      buf[m++] = ey_space[1];
      buf[m++] = ey_space[2];
      ez_space = body[bodyown[j]].ez_space;
      buf[m++] = ez_space[0];
      buf[m++] = ez_space[1];
      buf[m++] = ez_space[2];
      conjqm = body[bodyown[j]].conjqm;
      buf[m++] = conjqm[0];
      buf[m++] = conjqm[1];
      buf[m++] = conjqm[2];
      buf[m++] = conjqm[3];
    }

  } else if (commflag == FINAL) {
    for (i = 0; i < n; i++) {
      j = list[i];
      if (bodyown[j] < 0) continue;
      vcm = body[bodyown[j]].vcm;
      buf[m++] = vcm[0];
      buf[m++] = vcm[1];
      buf[m++] = vcm[2];
      omega = body[bodyown[j]].omega;
      buf[m++] = omega[0];
      buf[m++] = omega[1];
      buf[m++] = omega[2];
      conjqm = body[bodyown[j]].conjqm;
      buf[m++] = conjqm[0];
      buf[m++] = conjqm[1];
      buf[m++] = conjqm[2];
      buf[m++] = conjqm[3];
    }

  } else if (commflag == FULL_BODY) {
    for (i = 0; i < n; i++) {
      j = list[i];
      if (bodyown[j] < 0) buf[m++] = 0;
      else {
        buf[m++] = 1;
        memcpy(&buf[m],&body[bodyown[j]],sizeof(Body));
        m += bodysize;
      }
    }
  }

  return m;
}

/* ----------------------------------------------------------------------
   only ghost atoms are looped over
   for FULL_BODY, store a new ghost body if this atom owns it
   for other commflag values, only unpack body info if atom owns it
------------------------------------------------------------------------- */

void FixRigidSmall::unpack_forward_comm(int n, int first, double *buf)
{
  int i,j,last;
  double *xcm,*xgc,*vcm,*quat,*omega,*ex_space,*ey_space,*ez_space,*conjqm;

  int m = 0;
  last = first + n;

  if (commflag == INITIAL) {
    for (i = first; i < last; i++) {
      if (bodyown[i] < 0) continue;
      xcm = body[bodyown[i]].xcm;
      xcm[0] = buf[m++];
      xcm[1] = buf[m++];
      xcm[2] = buf[m++];
      xgc = body[bodyown[i]].xgc;
      xgc[0] = buf[m++];
      xgc[1] = buf[m++];
      xgc[2] = buf[m++];
      vcm = body[bodyown[i]].vcm;
      vcm[0] = buf[m++];
      vcm[1] = buf[m++];
      vcm[2] = buf[m++];
      quat = body[bodyown[i]].quat;
      quat[0] = buf[m++];
      quat[1] = buf[m++];
      quat[2] = buf[m++];
      quat[3] = buf[m++];
      omega = body[bodyown[i]].omega;
      omega[0] = buf[m++];
      omega[1] = buf[m++];
      omega[2] = buf[m++];
      ex_space = body[bodyown[i]].ex_space;
      ex_space[0] = buf[m++];
      ex_space[1] = buf[m++];
      ex_space[2] = buf[m++];
      ey_space = body[bodyown[i]].ey_space;
      ey_space[0] = buf[m++];
      ey_space[1] = buf[m++];
      ey_space[2] = buf[m++];
      ez_space = body[bodyown[i]].ez_space;
      ez_space[0] = buf[m++];
      ez_space[1] = buf[m++];
      ez_space[2] = buf[m++];
      conjqm = body[bodyown[i]].conjqm;
      conjqm[0] = buf[m++];
      conjqm[1] = buf[m++];
      conjqm[2] = buf[m++];
      conjqm[3] = buf[m++];
    }

  } else if (commflag == FINAL) {
    for (i = first; i < last; i++) {
      if (bodyown[i] < 0) continue;
      vcm = body[bodyown[i]].vcm;
      vcm[0] = buf[m++];
      vcm[1] = buf[m++];
      vcm[2] = buf[m++];
      omega = body[bodyown[i]].omega;
      omega[0] = buf[m++];
      omega[1] = buf[m++];
      omega[2] = buf[m++];
      conjqm = body[bodyown[i]].conjqm;
      conjqm[0] = buf[m++];
      conjqm[1] = buf[m++];
      conjqm[2] = buf[m++];
      conjqm[3] = buf[m++];
    }

  } else if (commflag == FULL_BODY) {
    for (i = first; i < last; i++) {
      bodyown[i] = static_cast<int> (buf[m++]);
      if (bodyown[i] == 0) bodyown[i] = -1;
      else {
        j = nlocal_body + nghost_body;
        if (j == nmax_body) grow_body();
        memcpy(&body[j],&buf[m],sizeof(Body));
        m += bodysize;
        body[j].ilocal = i;
        bodyown[i] = j;
        nghost_body++;
      }
    }
  }
}

/* ----------------------------------------------------------------------
   only ghost atoms are looped over
   only pack body info if atom owns it
------------------------------------------------------------------------- */

int FixRigidSmall::pack_reverse_comm(int n, int first, double *buf)
{
  int i,j,m,last;
  double *fcm,*torque,*vcm,*angmom,*xcm, *xgc;

  m = 0;
  last = first + n;

  if (commflag == FORCE_TORQUE) {
    for (i = first; i < last; i++) {
      if (bodyown[i] < 0) continue;
      fcm = body[bodyown[i]].fcm;
      buf[m++] = fcm[0];
      buf[m++] = fcm[1];
      buf[m++] = fcm[2];
      torque = body[bodyown[i]].torque;
      buf[m++] = torque[0];
      buf[m++] = torque[1];
      buf[m++] = torque[2];
    }

  } else if (commflag == VCM_ANGMOM) {
    for (i = first; i < last; i++) {
      if (bodyown[i] < 0) continue;
      vcm = body[bodyown[i]].vcm;
      buf[m++] = vcm[0];
      buf[m++] = vcm[1];
      buf[m++] = vcm[2];
      angmom = body[bodyown[i]].angmom;
      buf[m++] = angmom[0];
      buf[m++] = angmom[1];
      buf[m++] = angmom[2];
    }

  } else if (commflag == XCM_MASS) {
    for (i = first; i < last; i++) {
      if (bodyown[i] < 0) continue;
      xcm = body[bodyown[i]].xcm;
      xgc = body[bodyown[i]].xgc;
      buf[m++] = xcm[0];
      buf[m++] = xcm[1];
      buf[m++] = xcm[2];
      buf[m++] = xgc[0];
      buf[m++] = xgc[1];
      buf[m++] = xgc[2];
      buf[m++] = body[bodyown[i]].mass;
      buf[m++] = static_cast<double>(body[bodyown[i]].natoms);
    }

  } else if (commflag == ITENSOR) {
    for (i = first; i < last; i++) {
      if (bodyown[i] < 0) continue;
      j = bodyown[i];
      buf[m++] = itensor[j][0];
      buf[m++] = itensor[j][1];
      buf[m++] = itensor[j][2];
      buf[m++] = itensor[j][3];
      buf[m++] = itensor[j][4];
      buf[m++] = itensor[j][5];
    }

  } else if (commflag == DOF) {
    for (i = first; i < last; i++) {
      if (bodyown[i] < 0) continue;
      j = bodyown[i];
      buf[m++] = counts[j][0];
      buf[m++] = counts[j][1];
      buf[m++] = counts[j][2];
    }
  }

  return m;
}

/* ----------------------------------------------------------------------
   only unpack body info if own or ghost atom owns the body
------------------------------------------------------------------------- */

void FixRigidSmall::unpack_reverse_comm(int n, int *list, double *buf)
{
  int i,j,k;
  double *fcm,*torque,*vcm,*angmom,*xcm, *xgc;

  int m = 0;

  if (commflag == FORCE_TORQUE) {
    for (i = 0; i < n; i++) {
      j = list[i];
      if (bodyown[j] < 0) continue;
      fcm = body[bodyown[j]].fcm;
      fcm[0] += buf[m++];
      fcm[1] += buf[m++];
      fcm[2] += buf[m++];
      torque = body[bodyown[j]].torque;
      torque[0] += buf[m++];
      torque[1] += buf[m++];
      torque[2] += buf[m++];
    }

  } else if (commflag == VCM_ANGMOM) {
    for (i = 0; i < n; i++) {
      j = list[i];
      if (bodyown[j] < 0) continue;
      vcm = body[bodyown[j]].vcm;
      vcm[0] += buf[m++];
      vcm[1] += buf[m++];
      vcm[2] += buf[m++];
      angmom = body[bodyown[j]].angmom;
      angmom[0] += buf[m++];
      angmom[1] += buf[m++];
      angmom[2] += buf[m++];
    }

  } else if (commflag == XCM_MASS) {
    for (i = 0; i < n; i++) {
      j = list[i];
      if (bodyown[j] < 0) continue;
      xcm = body[bodyown[j]].xcm;
      xgc = body[bodyown[j]].xgc;
      xcm[0] += buf[m++];
      xcm[1] += buf[m++];
      xcm[2] += buf[m++];
      xgc[0] += buf[m++];
      xgc[1] += buf[m++];
      xgc[2] += buf[m++];
      body[bodyown[j]].mass += buf[m++];
      body[bodyown[j]].natoms += static_cast<int>(buf[m++]);
    }

  } else if (commflag == ITENSOR) {
    for (i = 0; i < n; i++) {
      j = list[i];
      if (bodyown[j] < 0) continue;
      k = bodyown[j];
      itensor[k][0] += buf[m++];
      itensor[k][1] += buf[m++];
      itensor[k][2] += buf[m++];
      itensor[k][3] += buf[m++];
      itensor[k][4] += buf[m++];
      itensor[k][5] += buf[m++];
    }

  } else if (commflag == DOF) {
    for (i = 0; i < n; i++) {
      j = list[i];
      if (bodyown[j] < 0) continue;
      k = bodyown[j];
      counts[k][0] += static_cast<int> (buf[m++]);
      counts[k][1] += static_cast<int> (buf[m++]);
      counts[k][2] += static_cast<int> (buf[m++]);
    }
  }
}

/* ----------------------------------------------------------------------
   grow body data structure
------------------------------------------------------------------------- */

void FixRigidSmall::grow_body()
{
  nmax_body += DELTA_BODY;
  body = (Body *) memory->srealloc(body,nmax_body*sizeof(Body),
                                   "rigid/small:body");
}

/* ----------------------------------------------------------------------
   reset atom2body for all owned atoms
   do this via bodyown of atom that owns the body the owned atom is in
   atom2body values can point to original body or any image of the body
------------------------------------------------------------------------- */

void FixRigidSmall::reset_atom2body()
{
  int iowner;

  // iowner = index of atom that owns the body that atom I is in

  int nlocal = atom->nlocal;

  for (int i = 0; i < nlocal; i++) {
    atom2body[i] = -1;
    if (bodytag[i]) {
      iowner = atom->map(bodytag[i]);
      if (iowner == -1)
        error->one(FLERR,"Rigid body atoms {} {} missing on "
                                     "proc {} at step {}",atom->tag[i],
                                     bodytag[i],comm->me,update->ntimestep);

      atom2body[i] = bodyown[iowner];
    }
  }
}

/* ---------------------------------------------------------------------- */

void FixRigidSmall::reset_dt()
{
  dtv = update->dt;
  dtf = 0.5 * update->dt * force->ftm2v;
  dtq = 0.5 * update->dt;
}

/* ----------------------------------------------------------------------
   zero linear momentum of each rigid body
   set Vcm to 0.0, then reset velocities of particles via set_v()
------------------------------------------------------------------------- */

void FixRigidSmall::zero_momentum()
{
  double *vcm;
  for (int ibody = 0; ibody < nlocal_body+nghost_body; ibody++) {
    vcm = body[ibody].vcm;
    vcm[0] = vcm[1] = vcm[2] = 0.0;
  }

  // forward communicate of vcm to all ghost copies

  commflag = FINAL;
  comm->forward_comm(this,10);

  // set velocity of atoms in rigid bodues

  evflag = 0;
  set_v();
}

/* ----------------------------------------------------------------------
   zero angular momentum of each rigid body
   set angmom/omega to 0.0, then reset velocities of particles via set_v()
------------------------------------------------------------------------- */

void FixRigidSmall::zero_rotation()
{
  double *angmom,*omega;
  for (int ibody = 0; ibody < nlocal_body+nghost_body; ibody++) {
    angmom = body[ibody].angmom;
    angmom[0] = angmom[1] = angmom[2] = 0.0;
    omega = body[ibody].omega;
    omega[0] = omega[1] = omega[2] = 0.0;
  }

  // forward communicate of omega to all ghost copies

  commflag = FINAL;
  comm->forward_comm(this,10);

  // set velocity of atoms in rigid bodues

  evflag = 0;
  set_v();
}

/* ---------------------------------------------------------------------- */

int FixRigidSmall::modify_param(int narg, char **arg)
{
  if (strcmp(arg[0],"bodyforces") == 0) {
    if (narg < 2) error->all(FLERR,"Illegal fix_modify command");
    if (strcmp(arg[1],"early") == 0) earlyflag = 1;
    else if (strcmp(arg[1],"late") == 0) earlyflag = 0;
    else error->all(FLERR,"Illegal fix_modify command");

    // reset fix mask
    // must do here and not in init,
    // since modify.cpp::init() uses fix masks before calling fix::init()

    for (int i = 0; i < modify->nfix; i++)
      if (strcmp(modify->fix[i]->id,id) == 0) {
        if (earlyflag) modify->fmask[i] |= POST_FORCE;
        else if (!langflag) modify->fmask[i] &= ~POST_FORCE;
        break;
      }

    return 2;
  }

  return 0;
}

/* ---------------------------------------------------------------------- */

void *FixRigidSmall::extract(const char *str, int &dim)
{
  dim = 0;

  if (strcmp(str,"body") == 0) {
    if (!setupflag) return nullptr;
    dim = 1;
    return atom2body;
  }

  if (strcmp(str,"onemol") == 0) {
    dim = 0;
    return onemols;
  }

  // return vector of rigid body masses, for owned+ghost bodies
  // used by granular pair styles, indexed by atom2body

  if (strcmp(str,"masstotal") == 0) {
    if (!setupflag) return nullptr;
    dim = 1;

    if (nmax_mass < nmax_body) {
      memory->destroy(mass_body);
      nmax_mass = nmax_body;
      memory->create(mass_body,nmax_mass,"rigid:mass_body");
    }

    int n = nlocal_body + nghost_body;
    for (int i = 0; i < n; i++)
      mass_body[i] = body[i].mass;

    return mass_body;
  }

  return nullptr;
}

/* ----------------------------------------------------------------------
   return translational KE for all rigid bodies
   KE = 1/2 M Vcm^2
   sum local body results across procs
------------------------------------------------------------------------- */

double FixRigidSmall::extract_ke()
{
  double *vcm;

  double ke = 0.0;
  for (int i = 0; i < nlocal_body; i++) {
    vcm = body[i].vcm;
    ke += body[i].mass * (vcm[0]*vcm[0] + vcm[1]*vcm[1] + vcm[2]*vcm[2]);
  }

  double keall;
  MPI_Allreduce(&ke,&keall,1,MPI_DOUBLE,MPI_SUM,world);

  return 0.5*keall;
}

/* ----------------------------------------------------------------------
   return rotational KE for all rigid bodies
   Erotational = 1/2 I wbody^2
------------------------------------------------------------------------- */

double FixRigidSmall::extract_erotational()
{
  double wbody[3],rot[3][3];
  double *inertia;

  double erotate = 0.0;
  for (int i = 0; i < nlocal_body; i++) {

    // for Iw^2 rotational term, need wbody = angular velocity in body frame
    // not omega = angular velocity in space frame

    inertia = body[i].inertia;
    MathExtra::quat_to_mat(body[i].quat,rot);
    MathExtra::transpose_matvec(rot,body[i].angmom,wbody);
    if (inertia[0] == 0.0) wbody[0] = 0.0;
    else wbody[0] /= inertia[0];
    if (inertia[1] == 0.0) wbody[1] = 0.0;
    else wbody[1] /= inertia[1];
    if (inertia[2] == 0.0) wbody[2] = 0.0;
    else wbody[2] /= inertia[2];

    erotate += inertia[0]*wbody[0]*wbody[0] + inertia[1]*wbody[1]*wbody[1] +
      inertia[2]*wbody[2]*wbody[2];
  }

  double erotateall;
  MPI_Allreduce(&erotate,&erotateall,1,MPI_DOUBLE,MPI_SUM,world);

  return 0.5*erotateall;
}

/* ----------------------------------------------------------------------
   return temperature of collection of rigid bodies
   non-active DOF are removed by fflag/tflag and in tfactor
------------------------------------------------------------------------- */

double FixRigidSmall::compute_scalar()
{
  double wbody[3],rot[3][3];

  double *vcm,*inertia;

  double t = 0.0;

  for (int i = 0; i < nlocal_body; i++) {
    vcm = body[i].vcm;
    t += body[i].mass * (vcm[0]*vcm[0] + vcm[1]*vcm[1] + vcm[2]*vcm[2]);

    // for Iw^2 rotational term, need wbody = angular velocity in body frame
    // not omega = angular velocity in space frame

    inertia = body[i].inertia;
    MathExtra::quat_to_mat(body[i].quat,rot);
    MathExtra::transpose_matvec(rot,body[i].angmom,wbody);
    if (inertia[0] == 0.0) wbody[0] = 0.0;
    else wbody[0] /= inertia[0];
    if (inertia[1] == 0.0) wbody[1] = 0.0;
    else wbody[1] /= inertia[1];
    if (inertia[2] == 0.0) wbody[2] = 0.0;
    else wbody[2] /= inertia[2];

    t += inertia[0]*wbody[0]*wbody[0] + inertia[1]*wbody[1]*wbody[1] +
      inertia[2]*wbody[2]*wbody[2];
  }

  double tall;
  MPI_Allreduce(&t,&tall,1,MPI_DOUBLE,MPI_SUM,world);

  double tfactor = force->mvv2e / ((6.0*nbody - nlinear) * force->boltz);
  tall *= tfactor;
  return tall;
}

/* ----------------------------------------------------------------------
   memory usage of local atom-based arrays
------------------------------------------------------------------------- */

double FixRigidSmall::memory_usage()
{
  int nmax = atom->nmax;
  double bytes = (double)nmax*2 * sizeof(int);
  bytes += (double)nmax * sizeof(imageint);
  bytes += (double)nmax*3 * sizeof(double);
  bytes += (double)maxvatom*6 * sizeof(double);     // vatom
  if (extended) {
    bytes += (double)nmax * sizeof(int);
    if (orientflag) bytes = (double)nmax*orientflag * sizeof(double);
    if (dorientflag) bytes = (double)nmax*3 * sizeof(double);
  }
  bytes += (double)nmax_body * sizeof(Body);
  return bytes;
}

/* ----------------------------------------------------------------------
   debug method for sanity checking of atom/body data pointers
------------------------------------------------------------------------- */

/*
void FixRigidSmall::check(int flag)
{
  for (int i = 0; i < atom->nlocal; i++) {
    if (bodyown[i] >= 0) {
      if (bodytag[i] != atom->tag[i]) {
        printf("Proc %d, step %ld, flag %d\n",comm->me,update->ntimestep,flag);
        errorx->one(FLERR,"BAD AAA");
      }
      if (bodyown[i] < 0 || bodyown[i] >= nlocal_body) {
        printf("Proc %d, step %ld, flag %d\n",comm->me,update->ntimestep,flag);
        errorx->one(FLERR,"BAD BBB");
      }
      if (atom2body[i] != bodyown[i]) {
        printf("Proc %d, step %ld, flag %d\n",comm->me,update->ntimestep,flag);
        errorx->one(FLERR,"BAD CCC");
      }
      if (body[bodyown[i]].ilocal != i) {
        printf("Proc %d, step %ld, flag %d\n",comm->me,update->ntimestep,flag);
        errorx->one(FLERR,"BAD DDD");
      }
    }
  }

  for (int i = 0; i < atom->nlocal; i++) {
    if (bodyown[i] < 0 && bodytag[i] > 0) {
      if (atom2body[i] < 0 || atom2body[i] >= nlocal_body+nghost_body) {
        printf("Proc %d, step %ld, flag %d\n",comm->me,update->ntimestep,flag);
        errorx->one(FLERR,"BAD EEE");
      }
      if (bodytag[i] != atom->tag[body[atom2body[i]].ilocal]) {
        printf("Proc %d, step %ld, flag %d\n",comm->me,update->ntimestep,flag);
        errorx->one(FLERR,"BAD FFF");
      }
    }
  }

  for (int i = atom->nlocal; i < atom->nlocal + atom->nghost; i++) {
    if (bodyown[i] >= 0) {
      if (bodyown[i] < nlocal_body ||
          bodyown[i] >= nlocal_body+nghost_body) {
        printf("Values %d %d: %d %d %d\n",
               i,atom->tag[i],bodyown[i],nlocal_body,nghost_body);
        printf("Proc %d, step %ld, flag %d\n",comm->me,update->ntimestep,flag);
        errorx->one(FLERR,"BAD GGG");
      }
      if (body[bodyown[i]].ilocal != i) {
        printf("Proc %d, step %ld, flag %d\n",comm->me,update->ntimestep,flag);
        errorx->one(FLERR,"BAD HHH");
      }
    }
  }

  for (int i = 0; i < nlocal_body; i++) {
    if (body[i].ilocal < 0 || body[i].ilocal >= atom->nlocal) {
      printf("Proc %d, step %ld, flag %d\n",comm->me,update->ntimestep,flag);
      errorx->one(FLERR,"BAD III");
    }
    if (bodytag[body[i].ilocal] != atom->tag[body[i].ilocal] ||
        bodyown[body[i].ilocal] != i) {
      printf("Proc %d, step %ld, flag %d\n",comm->me,update->ntimestep,flag);
      errorx->one(FLERR,"BAD JJJ");
    }
  }

  for (int i = nlocal_body; i < nlocal_body + nghost_body; i++) {
    if (body[i].ilocal < atom->nlocal ||
        body[i].ilocal >= atom->nlocal + atom->nghost) {
      printf("Proc %d, step %ld, flag %d\n",comm->me,update->ntimestep,flag);
      errorx->one(FLERR,"BAD KKK");
    }
    if (bodyown[body[i].ilocal] != i) {
      printf("Proc %d, step %ld, flag %d\n",comm->me,update->ntimestep,flag);
      errorx->one(FLERR,"BAD LLL");
    }
  }
}
*/<|MERGE_RESOLUTION|>--- conflicted
+++ resolved
@@ -258,11 +258,8 @@
       p_period[0] = p_period[1] = p_period[2] =
         utils::numeric(FLERR,arg[iarg+3],false,lmp);
       p_flag[0] = p_flag[1] = p_flag[2] = 1;
-<<<<<<< HEAD
+
       if (dimension == 2) {
-=======
-      if (domain->dimension == 2) {
->>>>>>> c5d9f901
         p_start[2] = p_stop[2] = p_period[2] = 0.0;
         p_flag[2] = 0;
       }
