--- conflicted
+++ resolved
@@ -94,18 +94,14 @@
                                angle_zero2.cpp dihedral_zero2.cpp improper_zero2.cpp)
 target_link_libraries(zero2plugin PRIVATE lammps)
 
-<<<<<<< HEAD
-add_library(runminplugin MODULE runminplugin.cpp min_cg2.cpp verlet2.cpp)
-target_link_libraries(runminplugin PRIVATE lammps)
-
-set_target_properties(morse2plugin nve2plugin helloplugin zero2plugin runminplugin PROPERTIES PREFIX "" SUFFIX ".so")
-=======
 add_library(kspaceplugin MODULE kspaceplugin.cpp kspace_zero2.cpp)
 target_include_directories(kspaceplugin PRIVATE "${LAMMPS_HEADER_DIR}/KSPACE")
 target_link_libraries(kspaceplugin PRIVATE lammps)
 
-set_target_properties(morse2plugin nve2plugin helloplugin zero2plugin PROPERTIES PREFIX "" SUFFIX ".so")
->>>>>>> e3dd2790
+add_library(runminplugin MODULE runminplugin.cpp min_cg2.cpp verlet2.cpp)
+target_link_libraries(runminplugin PRIVATE lammps)
+
+set_target_properties(morse2plugin nve2plugin helloplugin zero2plugin kspaceplugin runminplugin PROPERTIES PREFIX "" SUFFIX ".so")
 
 # MacOS seems to need this
 if(CMAKE_SYSTEM_NAME STREQUAL Darwin)
@@ -116,13 +112,13 @@
   set_target_properties(morse2plugin nve2plugin helloplugin zero2plugin
     PROPERTIES WINDOWS_EXPORT_ALL_SYMBOLS TRUE)
   if(CMAKE_CROSSCOMPILING)
-    set_target_properties(morse2plugin nve2plugin helloplugin zero2plugin runminplugin
+    set_target_properties(morse2plugin nve2plugin helloplugin zero2plugin kspaceplugin runminplugin
       PROPERTIES LINK_FLAGS "-Wl,--export-all-symbols")
   endif()
 else()
-  set_target_properties(morse2plugin nve2plugin helloplugin zero2plugin runminplugin PROPERTIES
+  set_target_properties(morse2plugin nve2plugin helloplugin zero2plugin kspaceplugin runminplugin PROPERTIES
     LINK_FLAGS "-rdynamic")
 endif()
 
 add_custom_target(plugins ALL ${CMAKE_COMMAND} -E echo "Building Plugins"
-  DEPENDS morse2plugin nve2plugin helloplugin zero2plugin morse2plugin runminplugin)+  DEPENDS morse2plugin nve2plugin helloplugin zero2plugin morse2plugin kspaceplugin runminplugin)