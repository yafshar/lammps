--- conflicted
+++ resolved
@@ -14,11 +14,7 @@
 CUDA_ARCH = -arch=sm_11
 CUDA_PRECISION = -D_SINGLE_SINGLE
 CUDA_INCLUDE = -I$(CUDA_HOME)/include
-<<<<<<< HEAD
-CUDA_LIB = -L$(CUDA_HOME)/lib
-=======
 CUDA_LIB = -L$(CUDA_HOME)/lib -L$(CUDA_HOME)/lib/stubs
->>>>>>> 5e3fe197
 CUDA_OPTS = -DUNIX -DUCL_NO_EXIT -O3 --use_fast_math
 
 CUDR_CPP = mpic++ -m64
