tag:  2.01.00    date: 07:21:2016    master: xxxxxxxx    develop: fa6dfcc4
tag:  2.01.06    date: 09:02:2016    master: 9afaa87f    develop: 555f1a3a
tag:  2.01.10    date: 09:27:2016    master: e4119325    develop: e6cda11e
tag:  2.02.00    date: 10:30:2016    master: 6c90a581    develop: ca3dd56e
tag:  2.02.01    date: 11:01:2016    master: 9c698c86    develop: b0072304
tag:  2.02.07    date: 12:16:2016    master: 4b4cc4ba    develop: 382c0966
tag:  2.02.15    date: 02:10:2017    master: 8c64cd93    develop: 28dea8b6
tag:  2.03.00    date: 04:25:2017    master: 120d9ce7    develop: 015ba641
tag:  2.03.05    date: 05:27:2017    master: 36b92f43    develop: 79073186
tag:  2.03.13    date: 07:27:2017    master: da314444    develop: 29ccb58a
tag:  2.04.00    date: 08:16:2017    master: 54eb75c0    develop: 32fb8ee1
tag:  2.04.04    date: 09:11:2017    master: 2b7e9c20    develop: 51e7b25a
tag:  2.04.11    date: 10:28:2017    master: 54a1330a    develop: ed36c017
tag:  2.5.00     date: 12:15:2017    master: dfe685f4    develop: ec7ad6d8
tag:  2.6.00     date: 03:07:2018    master: 62e760fa    develop: d1ba7d71
tag:  2.7.00     date: 05:24:2018    master: e01945d0    develop: 2d13f608
tag:  2.7.24     date: 11:04:2018    master: d3a94192    develop: 7a06fc81
<<<<<<< HEAD
tag:  2.8.00     date: 02:05:2019    master: 34931a36    develop: d1659d1d
=======
tag:  2.8.00     date: 02:05:2019    master: 34931a36    develop: d1659d1d
tag:  2.9.00     date: 06:24:2019    master: 5d6e7fb3    develop: 4c6cb80a
tag:  3.0.00     date: 01:31:2020    master: 2983b80d    release-candidate-3.0: fdc904a6
tag:  3.1.00     date: 04:14:2020    master: cd1b1d0a    develop: fd90af43
tag:  3.1.1      date: 05:04:2020    master: 785d19f2    release: 2be028bc
>>>>>>> 5e3fe197
<|MERGE_RESOLUTION|>--- conflicted
+++ resolved
@@ -15,12 +15,8 @@
 tag:  2.6.00     date: 03:07:2018    master: 62e760fa    develop: d1ba7d71
 tag:  2.7.00     date: 05:24:2018    master: e01945d0    develop: 2d13f608
 tag:  2.7.24     date: 11:04:2018    master: d3a94192    develop: 7a06fc81
-<<<<<<< HEAD
-tag:  2.8.00     date: 02:05:2019    master: 34931a36    develop: d1659d1d
-=======
 tag:  2.8.00     date: 02:05:2019    master: 34931a36    develop: d1659d1d
 tag:  2.9.00     date: 06:24:2019    master: 5d6e7fb3    develop: 4c6cb80a
 tag:  3.0.00     date: 01:31:2020    master: 2983b80d    release-candidate-3.0: fdc904a6
 tag:  3.1.00     date: 04:14:2020    master: cd1b1d0a    develop: fd90af43
-tag:  3.1.1      date: 05:04:2020    master: 785d19f2    release: 2be028bc
->>>>>>> 5e3fe197
+tag:  3.1.1      date: 05:04:2020    master: 785d19f2    release: 2be028bc